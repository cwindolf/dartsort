from dataclasses import dataclass, replace
from typing import Optional
from pathlib import Path

import h5py
import numpy as np
import torch
from dartsort.util import drift_util, waveform_util
from dartsort.util.multiprocessing_util import get_pool
from dartsort.util.data_util import DARTsortSorting

from hdbscan import HDBSCAN
from scipy.spatial.distance import pdist
from sklearn.decomposition import PCA
from tqdm.auto import tqdm

from . import cluster_util, relocate, density
from .forward_backward import forward_backward


def split_clusters(
    sorting,
    split_strategy="FeatureSplit",
    split_strategy_kwargs=None,
    recursive=False,
    split_big=False,
    split_big_kw=dict(dz=40, dx=48, min_size_split=50),
    motion_est=None,
    show_progress=True,
    depth_order=True,
    n_jobs=0,
):
    """Parallel split step runner function

    Arguments
    ---------
    sorting : DARTsortSorting
    split_step_class_name : str
        One of split_steps_by_class_name.keys()
    split_step_kwargs : dictionary
    recursive : bool
        If True, attempt to split newly created clusters again
    show_progress : bool
    n_jobs : int

    Returns
    -------
    split_sorting : DARTsortSorting
    """
    # initialize split state
    labels = sorting.labels.copy()
    labels_to_process = np.unique(labels)
    labels_to_process = list(labels_to_process[labels_to_process > 0])
    cur_max_label = max(labels_to_process)

    if split_strategy_kwargs is None:
        split_strategy_kwargs = {}
    if motion_est is not None:
        split_strategy_kwargs["motion_est"] = motion_est

    n_jobs, Executor, context = get_pool(n_jobs)
    with Executor(
        max_workers=n_jobs,
        mp_context=context,
        initializer=_split_job_init,
        initargs=(split_strategy, sorting.parent_h5_path, split_strategy_kwargs),
    ) as pool:
        iterator = jobs = [
            pool.submit(_split_job, np.flatnonzero(labels == i))
            for i in labels_to_process
        ]
        if show_progress:
            iterator = tqdm(
                jobs,
                desc=split_strategy,
                total=len(labels_to_process),
                smoothing=0,
            )
        for future in iterator:
            split_result = future.result()
            if not split_result.is_split:
                continue

            # assign new labels. -1 -> -1, 0 keeps current label,
            # others start at cur_max_label + 1
            in_unit = split_result.in_unit
            new_labels = split_result.new_labels
            triaged = split_result.new_labels < 0
            labels[in_unit[triaged]] = new_labels[triaged]
            labels[in_unit[new_labels > 0]] = cur_max_label + new_labels[new_labels > 0]
            new_untriaged_labels = labels[in_unit[new_labels >= 0]]
            cur_max_label = new_untriaged_labels.max()

            # submit recursive jobs to the pool, if any
            if recursive:
                new_units = np.unique(new_untriaged_labels)
                for i in new_units:
                    jobs.append(pool.submit(_split_job, np.flatnonzero(labels == i)))
                if show_progress:
                    iterator.total += len(new_units)
            elif split_big:
                new_units = np.unique(new_untriaged_labels)
                for i in new_units:
                    idx = np.flatnonzero(new_untriaged_labels == i)
                    tall = split_result.x[idx].ptp() > split_big_kw["dx"]
                    wide = split_result.z_reg[idx].ptp() > split_big_kw["dx"]
                    if (tall or wide) and len(idx) > split_big_kw["min_size_split"]:
                        jobs.append(
                            pool.submit(_split_job, np.flatnonzero(labels == i))
                        )
                        if show_progress:
                            iterator.total += 1

    new_sorting = replace(sorting, labels=labels)
    if depth_order:
        new_sorting = cluster_util.reorder_by_depth(new_sorting, motion_est=motion_est)
    return new_sorting


# -- split steps

# the purpose of using classes here is that the class manages expensive
# resources that we don't want to set up every time we split a cluster.
# this way, these objects are created once on each worker process.
# we only have one split step so it is a bit silly to have the superclass,
# but it's just to illustrate the interface that's actually used by the
# main function split_clusters, in case someone wants to write another


@dataclass
class SplitResult:
    """If not is_split, it is fine to leave other fields as None"""

    is_split: bool = False
    in_unit: Optional[np.ndarray] = None
    new_labels: Optional[np.ndarray] = None
    x: Optional[np.ndarray] = None
    z_reg: Optional[np.ndarray] = None

    def __post_init__(self):
        """Runs after a SplitResult is constructed, check valid"""
        if self.is_split:
            assert self.in_unit is not None
            assert self.new_labels is not None
            assert self.in_unit.ndim == 1
            assert self.in_unit.shape == self.new_labels.shape


class SplitStrategy:
    """Split steps subclass this and implement split_cluster"""

    def split_cluster(self, in_unit):
        """
        Arguments
        ---------
        in_unit : indices of spikes in a putative unit

        Returns
        -------
        split_result : a SplitResult object
        """
        raise NotImplementedError


class FeatureSplit(SplitStrategy):
    def __init__(
        self,
        peeling_hdf5_filename,
        recording=None,
        ensemble_over_chunks=False,
        chunk_size_s=300,
        peeling_featurization_pt=None,
        motion_est=None,
        use_localization_features=True,
        n_pca_features=2,
        relocated=True,
        localization_feature_scales=(1.0, 1.0, 50.0),
        log_c=5,
        channel_selection_radius=75.0,
        min_cluster_size=25,
        min_samples=25,
        cluster_selection_epsilon=25,
        sigma_local=5,
        noise_density=0.1,
        n_neighbors_search=20,
        radius_search=10,
        triage_quantile_per_cluster=0.2,
        remove_clusters_smaller_than=25,
        reassign_outliers=False,
        random_state=0,
        rescale_all_features=False,
        use_ptp=True,
        amplitude_normalized=False,
        use_spread=False,
        max_size_wfs=None,
        cluster_alg="hdbscan",
        **dataset_name_kwargs,
    ):
        """Split clusters based on per-cluster PCA and localization features

        Fits PCA to relocated waveforms within a cluster, combines these with
        localization features (x, registered z, and max amplitude), and runs
        HDBSCAN to refine the labeling.

        Arguments
        ---------
        peeling_hdf5_filename : str or Path
            Path to the HDF5 file output by a peeling step
        peeling_featurization_pt : str or Path
            Path to the .pt file where a featurization WaveformPipeline was
            saved during peeling. Required if relocated=True.
        motion_est : dredge.motion_util.MotionEstimate, optional
            If supplied, registered depth positions will be used for clustering
            and relocation
        use_localization_features : bool
            If false, only PCA features are used for clustering
        n_pca_features : int
            If 0, no PCA is used
        relocated : bool
            Whether to relocate waveforms according to the motion estimate.
            Only used if motion_est is not None
        localization_feature_scales : 3-tuple of float
            Scales to apply to x, registered z, and log-scaled amplitude during
            clustering to approximately sphere the clusters
        channel_selection_radius : float
            Spatial radius around the main channel used when selecting channels
            used when extracting local PCA features
        min_cluster_size, min_samples, cluster_selection_epsilon
            HDBSCAN parameters. See their documentation for lots of info.
        """
        # method parameters
        self.channel_selection_radius = channel_selection_radius
        self.use_localization_features = use_localization_features
        self.n_pca_features = n_pca_features
        self.relocated = relocated and motion_est is not None
        self.motion_est = motion_est
        self.localization_feature_scales = localization_feature_scales
        self.log_c = log_c
        self.rg = np.random.default_rng(random_state)
        self.reassign_outliers = reassign_outliers
        self.max_size_wfs = max_size_wfs

        # hdbscan parameters
        self.min_cluster_size = min_cluster_size
        self.min_samples = min_samples
        self.cluster_selection_epsilon = cluster_selection_epsilon

<<<<<<< HEAD
        self.rescale_all_features = rescale_all_features
=======
        #DPC parameters
        self.sigma_local=sigma_local
        self.noise_density=noise_density
        self.n_neighbors_search=n_neighbors_search
        self.radius_search=radius_search
        self.triage_quantile_per_cluster=triage_quantile_per_cluster
        self.remove_clusters_smaller_than=remove_clusters_smaller_than

        self.rescale_all_features = (rescale_all_features,)
>>>>>>> d8cc0b4b
        self.use_ptp = use_ptp
        self.amplitude_normalized = amplitude_normalized
        self.use_spread = use_spread

        # Check for ensembling
        self.ensemble_over_chunks = ensemble_over_chunks
        self.recording = recording
        self.chunk_size_s = chunk_size_s
        if self.ensemble_over_chunks:
            assert (
                self.use_localization_features
            ), "Need to use loc features for ensembling over chunks"
            assert (
                self.recording is not None
            ), "Need to input recording for ensembling over chunks"
            assert (
                self.chunk_size_s is not None
            ), "Need to input chunk size for ensembling over chunks"

        assert np.isin(cluster_alg, ["hdbscan", "dpc"])
        self.cluster_alg = cluster_alg

        # load up the required h5 datasets
        self.initialize_from_h5(
            peeling_hdf5_filename,
            peeling_featurization_pt,
            **dataset_name_kwargs,
        )

    def split_cluster_with_strategy(self, in_unit):
        if self.ensemble_over_chunks:
            return self.split_cluster_chunks(in_unit)
        else:
            return self.split_cluster(in_unit)

    def split_cluster_chunks(self, in_unit):
        chunk_samples = self.recording.sampling_frequency * self.chunk_size_s

        n_chunks = self.recording.get_num_samples() / chunk_samples
        # we'll count the remainder as a chunk if it's at least 2/3 of one
        n_chunks = np.floor(n_chunks) + (n_chunks - np.floor(n_chunks) > 0.66)
        n_chunks = int(max(1, n_chunks))

        # evenly divide the recording into chunks
        assert self.recording.get_num_segments() == 1
        start_time_s, end_time_s = self.recording._recording_segments[
            0
        ].sample_index_to_time(np.array([0, self.recording.get_num_samples() - 1]))
        chunk_times_s = np.linspace(start_time_s, end_time_s, num=n_chunks + 1)
        chunk_time_ranges_s = list(zip(chunk_times_s[:-1], chunk_times_s[1:]))

        chunks_indices_unit = [
            np.flatnonzero(
                np.logical_and(
                    self.t_s[in_unit] >= chunk_range[0],
                    self.t_s[in_unit] < chunk_range[1],
                )
            )
            for chunk_range in chunk_time_ranges_s
        ]

        # cluster each chunk. can be parallelized in the future.
        splits = [
            self.split_cluster(
                in_unit[idx_unit_chunk],
            )
            for idx_unit_chunk in chunks_indices_unit
        ]

        new_labels_chunks = []
        for k in range(len(splits)):
            new_labels = np.full(len(in_unit), -1)
            if len(chunks_indices_unit[k]) and splits[k].new_labels is not None:
                new_labels[chunks_indices_unit[k]] = splits[k].new_labels
            elif len(chunks_indices_unit[k]) and splits[k].new_labels is None:
                # moved the 0 logic from split_cluster to here
                new_labels[chunks_indices_unit[k]] = 0
            new_labels_chunks.append(new_labels)

        split_sortings = [
            DARTsortSorting(
                times_samples=self.t_s[
                    in_unit
                ],  # Needed for initialization but not for anything else
                channels=self.channels[in_unit],
                labels=new_labels,
                extra_features={
                    "point_source_localizations": self.xyza[in_unit],
                    "denoised_ptp_amplitudes": self.amplitudes[in_unit],
                    "times_seconds": self.t_s[in_unit],
                },
            )
            for new_labels in new_labels_chunks
        ]

        labels_ensembled = forward_backward(
            self.recording,
            chunk_time_ranges_s,
            split_sortings,
            log_c=self.log_c,
            feature_scales=self.localization_feature_scales,
            adaptive_feature_scales=False,  # self.rescale_all_features,
            motion_est=self.motion_est,
            verbose=False,
        )

        is_split = np.setdiff1d(np.unique(labels_ensembled), [-1]).size > 1

        return SplitResult(
            is_split=is_split,
            in_unit=in_unit,
            new_labels=labels_ensembled,
            x=self.localization_features[in_unit, 0],
            z_reg=self.localization_features[in_unit, 2],
        )

    def split_cluster(self, in_unit_all):
        n_spikes = in_unit_all.size
        if self.max_size_wfs and n_spikes > self.max_size_wfs:
            # TODO: max_size_wfs could be chosen automatically
            # based on available memory and number of spikes
            idx_subsample = np.random.choice(n_spikes, self.max_size_wfs, replace=False)
            idx_subsample.sort()
            in_unit = in_unit_all[idx_subsample]
            subsampling = True
        else:
            in_unit = in_unit_all
            subsampling = False

        if n_spikes < self.min_cluster_size:
            return SplitResult()

        do_pca = self.n_pca_features > 0

        if do_pca or self.relocated:
            (
                max_registered_channel,
                n_pitches_shift,
                reloc_amplitudes,
                kept,
            ) = self.get_registered_channels(in_unit)
            if not kept.size:
                return SplitResult()
        else:
            kept = np.arange(in_unit.shape[0])

        self.spread_feature(in_unit)

        features = []
        if self.use_localization_features:
            loc_features = self.localization_features[in_unit]
            if self.relocated:
                loc_features[kept, 2] = self.localization_feature_scales[2] * np.log(
                    self.log_c + reloc_amplitudes
                )
            if self.rescale_all_features:
                mad0 = mad_sigma(loc_features[kept, 0])
                loc_features[kept] *= mad0 / mad_sigma(loc_features[kept])
            if not self.use_ptp:
                loc_features = loc_features[:, :2]
            features.append(loc_features)

        if do_pca:
            enough_good_spikes, pca_kept, pca_embeds = self.pca_features(
                in_unit,
                max_registered_channel,
                n_pitches_shift,
                amplitude_normalized=self.amplitude_normalized,
            )
            do_pca = enough_good_spikes

        if do_pca:
            kept = pca_kept
            # scale pc features to match localization features
            if self.rescale_all_features:
                mad0 = mad_sigma(loc_features[kept, 0])
                for k in range(self.n_pca_features):
                    pca_embeds[kept, k] *= mad0 / mad_sigma(pca_embeds[kept, k])
            elif self.use_localization_features:
                pca_embeds *= mad_sigma(loc_features[kept]).mean()
            features.append(pca_embeds)

        if self.use_spread:
            spread = self.spread_feature(in_unit)
            if self.rescale_all_features:
                mad0 = mad_sigma(loc_features[kept, 0])
                spread *= mad0 / mad_sigma(spread[kept])
            elif self.use_localization_features:
                spread *= mad_sigma(loc_features[kept]).mean()
            features.append(spread)

        features = np.column_stack([f[kept] for f in features])

        if self.cluster_alg == "hdbscan":
            clust = HDBSCAN(
                min_cluster_size=self.min_cluster_size,
                min_samples=self.min_samples,
                cluster_selection_epsilon=self.cluster_selection_epsilon,
                core_dist_n_jobs=1,  # let's just use our parallelism
                prediction_data=self.reassign_outliers,
            )
            hdb_labels = clust.fit_predict(features)
        elif self.cluster_alg == "dpc":
            hdb_labels = density.density_peaks_clustering(
                features,
                sigma_local=self.sigma_local,
                sigma_regional=None,
                noise_density=self.noise_density,
                n_neighbors_search=self.n_neighbors_search,
                radius_search=self.radius_search,
                triage_quantile_per_cluster=self.triage_quantile_per_cluster,
                remove_clusters_smaller_than=self.remove_clusters_smaller_than,
            )
        else: 
            print("cluster_alg needs to be hdbscan or dpc")

        is_split = np.setdiff1d(np.unique(hdb_labels), [-1]).size > 1

        if is_split and self.reassign_outliers:
            hdb_labels = cluster_util.knn_reassign_outliers(hdb_labels, features)

        new_labels = None
        if is_split:
            new_labels = np.full(n_spikes, -1)
            if not subsampling:
                new_labels[kept] = hdb_labels
            else:
                new_labels[idx_subsample[kept]] = hdb_labels

        if self.ensemble_over_chunks and self.use_localization_features:
            return SplitResult(
                is_split=is_split,
                in_unit=in_unit_all,
                new_labels=new_labels,
                x=loc_features[:, 0],
                z_reg=loc_features[:, 1],
            )

        return SplitResult(
            is_split=is_split, in_unit=in_unit_all, new_labels=new_labels
        )

    def get_registered_channels(self, in_unit):
        n_pitches_shift = drift_util.get_spike_pitch_shifts(
            self.z[in_unit],
            geom=self.geom,
            registered_depths_um=self.z_reg[in_unit],
        )
        amp_vecs = batched_h5_read(self.amplitude_vectors, in_unit)
        amplitude_template = drift_util.registered_average(
            amp_vecs,
            n_pitches_shift,
            self.geom,
            self.registered_geom,
            main_channels=self.channels[in_unit],
            channel_index=self.channel_index,
        )
        max_registered_channel = amplitude_template.argmax()

        if self.relocated:
            targ_chans = self.registered_channel_index[max_registered_channel]
            targ_chans = targ_chans[targ_chans < len(self.registered_geom)]
            reloc_amp_vecs = relocate.relocated_waveforms_on_static_channels(
                amp_vecs,
                main_channels=self.channels[in_unit],
                channel_index=self.channel_index,
                xyza_from=self.xyza[in_unit],
                target_channels=targ_chans,
                z_to=self.z_reg[in_unit],
                geom=self.geom,
                registered_geom=self.registered_geom,
            )
            kept = np.flatnonzero(~np.isnan(reloc_amp_vecs).any(axis=1))
            reloc_amplitudes = np.nanmax(reloc_amp_vecs[kept], axis=1)
        else:
            reloc_amplitudes = None
            kept = np.arange(in_unit.size)

        return max_registered_channel, n_pitches_shift, reloc_amplitudes, kept

    def spread_feature(
        self,
        in_unit,
        max_value_dist=70,
    ):
        spread = np.zeros(in_unit.shape[0])
        amp_vecs = batched_h5_read(self.amplitude_vectors, in_unit)
        main_channels = self.channels[in_unit]

        channel_distances_index = np.sqrt(
            (
                (
                    np.pad(
                        self.geom,
                        [[0, 1], [0, 0]],
                        mode="constant",
                        constant_values=np.nan,
                    )[self.channel_index]
                    - self.geom[:, None]
                )
                ** 2
            ).sum(2)
        )

        for k in range(in_unit.shape[0]):
            max_chan = main_channels[k]
            channels_effective = np.flatnonzero(self.channel_index[max_chan] < 384)
            channels_effective = channels_effective[
                channel_distances_index[max_chan][channels_effective] < max_value_dist
            ]
            spread[k] = np.nansum(
                amp_vecs[k, channels_effective]
                * channel_distances_index[max_chan][channels_effective]
            ) / np.nansum(amp_vecs[k, channels_effective])

        return spread

    def pca_features(
        self,
        in_unit,
        max_registered_channel,
        n_pitches_shift,
        batch_size=1_000,
        max_samples_pca=50_000,
        amplitude_normalized=False,
    ):
        """Compute relocated PCA features on a drift-invariant channel set"""
        # figure out which set of channels to use
        # we use the stored amplitudes to do this rather than computing a
        # template, which can be expensive
        # max_batch_size set to avoid memory errors
        pca_channels = self.registered_channel_index[max_registered_channel]
        pca_channels = pca_channels[pca_channels < len(self.registered_geom)]

        # load waveform embeddings and invert TPCA if we are relocating
        waveforms = None  # will allocate output array when we know its size
        for bs in range(0, in_unit.size, batch_size):
            be = min(in_unit.size, bs + batch_size)

            batch = batched_h5_read(self.tpca_features, in_unit[bs:be])
            n_batch, rank, c = batch.shape

            # invert TPCA for relocation
            if self.relocated:
                batch = batch.transpose(0, 2, 1).reshape(n_batch * c, rank)
                batch = self.tpca.inverse_transform(batch)
                t = batch.shape[1]
                batch = batch.reshape(n_batch, c, t).transpose(0, 2, 1)

            # relocate or just restrict to channel subset
            if self.relocated:
                batch = relocate.relocated_waveforms_on_static_channels(
                    batch,
                    main_channels=self.channels[in_unit][bs:be],
                    channel_index=self.channel_index,
                    target_channels=pca_channels,
                    xyza_from=self.xyza[in_unit][bs:be],
                    z_to=self.z_reg[in_unit][bs:be],
                    geom=self.geom,
                    registered_geom=self.registered_geom,
                    match_distance=self.match_distance,
                )
            else:
                batch = drift_util.get_waveforms_on_static_channels(
                    batch,
                    self.geom,
                    main_channels=self.channels[in_unit][bs:be],
                    channel_index=self.channel_index,
                    target_channels=pca_channels,
                    n_pitches_shift=n_pitches_shift[bs:be],
                    registered_geom=self.registered_geom,
                    match_distance=self.match_distance,
                )
                t = batch.shape[1]

            if waveforms is None:
                waveforms = np.empty(
                    (in_unit.size, t * pca_channels.size), dtype=batch.dtype
                )
            waveforms[bs:be] = batch.reshape(n_batch, -1)

        # remove channels which are entirely nan
        not_entirely_nan_channels = np.flatnonzero(np.isfinite(waveforms).any(axis=0))
        if not_entirely_nan_channels.size < waveforms.shape[1]:
            waveforms = waveforms[:, not_entirely_nan_channels]

        # figure out which waveforms overlap completely with the remaining channels
        no_nan = np.flatnonzero(np.isfinite(waveforms).all(axis=1))
        if no_nan.size < max(self.min_cluster_size, self.n_pca_features):
            return False, no_nan, None

        # fit the per-cluster small rank PCA
        pca = PCA(
            self.n_pca_features,
            random_state=np.random.RandomState(seed=self.rg.bit_generator),
            whiten=True,
        )
        fit_indices = no_nan
        if fit_indices.size > max_samples_pca:
            fit_indices = self.rg.choice(
                fit_indices, size=max_samples_pca, replace=False
            )
        if amplitude_normalized:
            amplitudes = self.amplitudes[in_unit][:, None]
            pca.fit(waveforms[fit_indices] / amplitudes[fit_indices])
        else:
            pca.fit(waveforms[fit_indices])

        # embed into the cluster's PCA space
        pca_projs = np.full(
            (waveforms.shape[0], self.n_pca_features), np.nan, dtype=waveforms.dtype
        )
        if amplitude_normalized:
            for bs in range(0, no_nan.size, batch_size):
                be = min(no_nan.size, bs + batch_size)
                pca_projs[no_nan[bs:be]] = pca.transform(
                    waveforms[no_nan[bs:be]] / amplitudes[no_nan[bs:be]]
                )
        else:
            for bs in range(0, no_nan.size, batch_size):
                be = min(no_nan.size, bs + batch_size)
                pca_projs[no_nan[bs:be]] = pca.transform(waveforms[no_nan[bs:be]])

        return True, no_nan, pca_projs

    def initialize_from_h5(
        self,
        peeling_hdf5_filename,
        peeling_featurization_pt,
        tpca_features_dataset_name="collisioncleaned_tpca_features",
        localizations_dataset_name="point_source_localizations",
        amplitudes_dataset_name="denoised_ptp_amplitudes",
        amplitude_vectors_dataset_name="denoised_ptp_amplitude_vectors",
    ):
        peeling_hdf5_filename = Path(peeling_hdf5_filename)
        h5 = h5py.File(peeling_hdf5_filename, "r")
        self.geom = h5["geom"][:]
        self.channel_index = h5["channel_index"][:]
        self.channels = h5["channels"][:]

        if self.use_localization_features or self.relocated:
            self.xyza = h5[localizations_dataset_name][:]
            self.t_s = h5["times_seconds"][:]
            # registered spike positions (=originals if not relocated)
            self.z_reg = self.z = self.xyza[:, 2]

            self.amplitudes = h5[amplitudes_dataset_name][:]
            self.registered_geom = self.geom
            self.registered_channel_index = self.channel_index
            if self.motion_est is not None:
                self.z_reg = self.motion_est.correct_s(self.t_s, self.z)
            if self.relocated:
                self.registered_geom = drift_util.registered_geometry(
                    self.geom, self.motion_est
                )
                self.registered_channel_index = waveform_util.make_channel_index(
                    self.registered_geom, self.channel_selection_radius
                )

        if (self.use_localization_features and self.relocated) or self.n_pca_features or self.use_ptp:
            self.amplitude_vectors = h5[amplitude_vectors_dataset_name]

        if self.use_localization_features:
            self.localization_features = np.c_[
                self.xyza[:, 0], self.z_reg, np.log(self.log_c + self.amplitudes)
            ]
            self.localization_features *= self.localization_feature_scales

        if self.n_pca_features:
            # don't load these one into memory, since it's a bit heavier
            self.tpca_features = h5[tpca_features_dataset_name]
            self.match_distance = pdist(self.geom).min() / 2

        if peeling_featurization_pt is None:
            mdir = peeling_hdf5_filename.parent / f"{peeling_hdf5_filename.stem}_models"
            peeling_featurization_pt = mdir / "featurization_pipeline.pt"
            assert peeling_featurization_pt.exists()

        if self.n_pca_features and self.relocated:
            # load up featurization pipeline for tpca inversion
            assert peeling_featurization_pt is not None
            feature_pipeline = torch.load(peeling_featurization_pt)
            tpca_feature = [
                f
                for f in feature_pipeline.transformers
                if f.name == tpca_features_dataset_name
            ]
            assert len(tpca_feature) == 1
            self.tpca = tpca_feature[0].to_sklearn()


# this is to help split_clusters take a string argument
all_split_strategies = [FeatureSplit]
split_strategies_by_class_name = {cls.__name__: cls for cls in all_split_strategies}

# -- parallelism widgets


class SplitJobContext:
    def __init__(self, split_strategy):
        self.split_strategy = split_strategy


_split_job_context = None


def _split_job_init(
    split_strategy_class_name, peeling_hdf5_filename, split_strategy_kwargs
):
    global _split_job_context
    split_strategy = split_strategies_by_class_name[split_strategy_class_name]
    if split_strategy_kwargs is None:
        split_strategy_kwargs = {}
    split_strategy_kwargs["peeling_hdf5_filename"] = peeling_hdf5_filename
    _split_job_context = SplitJobContext(split_strategy(**split_strategy_kwargs))


def _split_job(in_unit):
    return _split_job_context.split_strategy.split_cluster_with_strategy(in_unit)


# -- h5 helper... slow reading...


def batched_h5_read(dataset, indices, batch_size=1000):
    if indices.size < batch_size:
        return dataset[indices]
    else:
        out = np.empty((indices.size, *dataset.shape[1:]), dtype=dataset.dtype)
        for bs in range(0, indices.size, batch_size):
            be = min(indices.size, bs + batch_size)
            out[bs:be] = dataset[indices[bs:be]]
        return out


# other helpers


def mad_sigma(x, axis=0, keepdims=False, gauss_correct=True):
    med = np.median(x, axis=axis, keepdims=True)
    mad = np.median(np.abs(x - med), axis=axis, keepdims=keepdims)
    if gauss_correct:
        mad *= 1.4826
    return mad<|MERGE_RESOLUTION|>--- conflicted
+++ resolved
@@ -245,9 +245,6 @@
         self.min_samples = min_samples
         self.cluster_selection_epsilon = cluster_selection_epsilon
 
-<<<<<<< HEAD
-        self.rescale_all_features = rescale_all_features
-=======
         #DPC parameters
         self.sigma_local=sigma_local
         self.noise_density=noise_density
@@ -255,9 +252,7 @@
         self.radius_search=radius_search
         self.triage_quantile_per_cluster=triage_quantile_per_cluster
         self.remove_clusters_smaller_than=remove_clusters_smaller_than
-
-        self.rescale_all_features = (rescale_all_features,)
->>>>>>> d8cc0b4b
+        self.rescale_all_features = rescale_all_features
         self.use_ptp = use_ptp
         self.amplitude_normalized = amplitude_normalized
         self.use_spread = use_spread
