from dataclasses import dataclass, replace
from typing import Optional

import h5py
import numpy as np
import torch
from dartsort.util import drift_util, waveform_util
from dartsort.util.multiprocessing_util import get_pool
from hdbscan import HDBSCAN
from scipy.spatial.distance import pdist
from sklearn.decomposition import PCA
from tqdm.auto import tqdm

from . import cluster_util, relocate


def split_clusters(
    sorting,
    split_strategy="FeatureSplit",
    split_strategy_kwargs=None,
    recursive=False,
    split_big=False,
    split_big_kw=dict(dz=40, dx=48, min_size_split=50),
    show_progress=True,
    n_jobs=0,
    max_size_wfs=None,
):
    """Parallel split step runner function

    Arguments
    ---------
    sorting : DARTsortSorting
    split_step_class_name : str
        One of split_steps_by_class_name.keys()
    split_step_kwargs : dictionary
    recursive : bool
        If True, attempt to split newly created clusters again
    show_progress : bool
    n_jobs : int

    Returns
    -------
    split_sorting : DARTsortSorting
    """
    # initialize split state
    labels = sorting.labels.copy()
    labels_to_process = np.unique(labels)
    labels_to_process = list(labels_to_process[labels_to_process > 0])
    cur_max_label = max(labels_to_process)

    n_jobs, Executor, context = get_pool(n_jobs)
    with Executor(
        max_workers=n_jobs,
        mp_context=context,
        initializer=_split_job_init,
        initargs=(split_strategy, split_strategy_kwargs),
    ) as pool:
        iterator = jobs = [
            pool.submit(_split_job, np.flatnonzero(labels == i), max_size_wfs)
            for i in labels_to_process
        ]
        if show_progress:
            iterator = tqdm(
                jobs,
                desc=split_strategy,
                total=len(labels_to_process),
                smoothing=0,
            )
        for future in iterator:
            split_result = future.result()
            if not split_result.is_split:
                continue

            # assign new labels. -1 -> -1, 0 keeps current label,
            # others start at cur_max_label + 1
            in_unit = split_result.in_unit
            new_labels = split_result.new_labels
            triaged = split_result.new_labels < 0
            labels[in_unit[triaged]] = new_labels[triaged]
            labels[in_unit[new_labels > 0]] = cur_max_label + new_labels[new_labels > 0]
            new_untriaged_labels = labels[in_unit[new_labels >= 0]]
            cur_max_label = new_untriaged_labels.max()

            # submit recursive jobs to the pool, if any
            if recursive:
                new_units = np.unique(new_untriaged_labels)
                for i in new_units:
                    jobs.append(
                        pool.submit(
                            _split_job, np.flatnonzero(labels == i), max_size_wfs
                        )
                    )
                if show_progress:
                    iterator.total += len(new_units)
            elif split_big:
                new_units = np.unique(new_untriaged_labels)
                for i in new_units:
                    idx = np.flatnonzero(new_untriaged_labels == i)
                    tall = split_result.x[idx].ptp() > split_big_kw["dx"]
                    wide = split_result.z_reg[idx].ptp() > split_big_kw["dx"]
                    if (tall or wide) and len(idx) > split_big_kw["min_size_split"]:
                        jobs.append(
                            pool.submit(
                                _split_job, np.flatnonzero(labels == i), max_size_wfs
                            )
                        )
                        if show_progress:
                            iterator.total += 1

    new_sorting = replace(sorting, labels=labels)
    return new_sorting


# -- split steps

# the purpose of using classes here is that the class manages expensive
# resources that we don't want to set up every time we split a cluster.
# this way, these objects are created once on each worker process.
# we only have one split step so it is a bit silly to have the superclass,
# but it's just to illustrate the interface that's actually used by the
# main function split_clusters, in case someone wants to write another


@dataclass
class SplitResult:
    """If not is_split, it is fine to leave other fields as None"""

    is_split: bool = False
    in_unit: Optional[np.ndarray] = None
    new_labels: Optional[np.ndarray] = None
    x: Optional[np.ndarray] = None
    z_reg: Optional[np.ndarray] = None

    def __post_init__(self):
        """Runs after a SplitResult is constructed, check valid"""
        if self.is_split:
            assert self.in_unit is not None
            assert self.new_labels is not None
            assert self.in_unit.ndim == 1
            assert self.in_unit.shape == self.new_labels.shape


class SplitStrategy:
    """Split steps subclass this and implement split_cluster"""

    def split_cluster(self, in_unit):
        """
        Arguments
        ---------
        in_unit : indices of spikes in a putative unit

        Returns
        -------
        split_result : a SplitResult object
        """
        raise NotImplementedError


class FeatureSplit(SplitStrategy):
    def __init__(
        self,
        peeling_hdf5_filename,
        peeling_featurization_pt=None,
        motion_est=None,
        use_localization_features=True,
        n_pca_features=2,
        relocated=True,
        localization_feature_scales=(1.0, 1.0, 50.0),
        log_c=5,
        channel_selection_radius=75.0,
        min_cluster_size=25,
        min_samples=25,
        cluster_selection_epsilon=25,
        reassign_outliers=False,
        max_size_wfs=None,
        random_state=0,
        rescale_all_features=False, 
        use_ptp=True, 
        amplitude_normalized=False,
        **dataset_name_kwargs,
    ):
        """Split clusters based on per-cluster PCA and localization features

        Fits PCA to relocated waveforms within a cluster, combines these with
        localization features (x, registered z, and max amplitude), and runs
        HDBSCAN to refine the labeling.

        Arguments
        ---------
        peeling_hdf5_filename : str or Path
            Path to the HDF5 file output by a peeling step
        peeling_featurization_pt : str or Path
            Path to the .pt file where a featurization WaveformPipeline was
            saved during peeling. Required if relocated=True.
        motion_est : dredge.motion_util.MotionEstimate, optional
            If supplied, registered depth positions will be used for clustering
            and relocation
        use_localization_features : bool
            If false, only PCA features are used for clustering
        n_pca_features : int
            If 0, no PCA is used
        relocated : bool
            Whether to relocate waveforms according to the motion estimate.
            Only used if motion_est is not None
        localization_feature_scales : 3-tuple of float
            Scales to apply to x, registered z, and log-scaled amplitude during
            clustering to approximately sphere the clusters
        channel_selection_radius : float
            Spatial radius around the main channel used when selecting channels
            used when extracting local PCA features
        min_cluster_size, min_samples, cluster_selection_epsilon
            HDBSCAN parameters. See their documentation for lots of info.
        """
        # method parameters
        self.channel_selection_radius = channel_selection_radius
        self.use_localization_features = use_localization_features
        self.n_pca_features = n_pca_features
        self.relocated = relocated and motion_est is not None
        self.motion_est = motion_est
        self.localization_feature_scales = localization_feature_scales
        self.log_c = log_c
        self.rg = np.random.default_rng(random_state)
        self.reassign_outliers = reassign_outliers

        # hdbscan parameters
        self.min_cluster_size = min_cluster_size
        self.min_samples = min_samples
        self.cluster_selection_epsilon = cluster_selection_epsilon

        self.max_size_wfs = max_size_wfs

        self.rescale_all_features=rescale_all_features, 
        self.use_ptp=use_ptp, 
        self.amplitude_normalized=amplitude_normalized

        # load up the required h5 datasets
        self.initialize_from_h5(
            peeling_hdf5_filename,
            peeling_featurization_pt,
            **dataset_name_kwargs,
        )

    def split_cluster(self, in_unit_all, max_size_wfs):
<<<<<<< HEAD

=======
>>>>>>> 8dc01b68
        n_spikes = in_unit_all.size
        if max_size_wfs is not None and n_spikes > max_size_wfs:
            # TODO: max_size_wfs could be chosen automatically based on available memory and number of spikes
            idx_subsample = np.random.choice(n_spikes, max_size_wfs, replace=False)
            idx_subsample.sort()
            in_unit = in_unit_all[idx_subsample]
            subsampling = True
        else:
            in_unit = in_unit_all
            subsampling = False

        if n_spikes < self.min_cluster_size:
            return SplitResult()

        (
            max_registered_channel,
            n_pitches_shift,
            reloc_amplitudes,
            kept,
        ) = self.get_registered_channels(in_unit)
        if not kept.size:
            return SplitResult()

        features = []
        if self.use_localization_features:
            loc_features = self.localization_features[in_unit]
            if self.relocated:
                loc_features[kept, 2] = reloc_amplitudes
            features.append(loc_features)
            if self.rescale_all_features:
                loc_features[kept, 1] *= np.median(np.abs(loc_features[kept, 0]-np.median(loc_features[kept, 0])))/np.median(np.abs(loc_features[kept, 1]-np.median(loc_features[kept, 1])))
                loc_features[kept, 2] *= np.median(np.abs(loc_features[kept, 0]-np.median(loc_features[kept, 0])))/np.median(np.abs(loc_features[kept, 2]-np.median(loc_features[kept, 2])))
        if not self.use_ptp:
            loc_features = loc_features[:, :2]
                
        if self.n_pca_features > 0:
            # if self.relocated:
            enough_good_spikes, kept, pca_embeds = self.pca_features(
                in_unit, max_registered_channel, n_pitches_shift, amplitude_normalized=self.amplitude_normalized, a=self.localization_features[in_unit, 2]
            )
            # else:
            #     enough_good_spikes, kept, pca_embeds = self.pca_features(
            #         in_unit, max_registered_channel, n_pitches_shift, amplitude_normalized=self.amplitude_normalized, a=self.localization_features[in_unit, 2]
            #     )
            if not enough_good_spikes:
                return SplitResult()
            # scale pc features to match localization features
            if self.rescale_all_features:
                for k in range(self.n_pca_features):
                    pca_embeds[kept, k] *= np.median(np.abs(loc_features[kept, 0]-np.median(loc_features[kept, 0])))/np.median(np.abs(pca_embeds[kept, k]-np.median(pca_embeds[kept, k])))
            elif self.use_localization_features:
                pca_embeds *= np.median(np.abs(loc_features[kept]-np.median(loc_features[kept], axis=0)[None]), axis=0).mean()
            features.append(pca_embeds)

        features = np.column_stack([f[kept] for f in features])

        clust = HDBSCAN(
            min_cluster_size=self.min_cluster_size,
            min_samples=self.min_samples,
            cluster_selection_epsilon=self.cluster_selection_epsilon,
            core_dist_n_jobs=1,  # let's just use our parallelism
            prediction_data=self.reassign_outliers,
        )
        hdb_labels = clust.fit_predict(features)

        is_split = np.setdiff1d(np.unique(hdb_labels), [-1]).size > 1

        if is_split and self.reassign_outliers:
            hdb_labels = cluster_util.knn_reassign_outliers(hdb_labels, features)

        new_labels = None
        if is_split:
            new_labels = np.full(n_spikes, -1)
            if not subsampling:
                new_labels[kept] = hdb_labels
            else:
                new_labels[idx_subsample[kept]] = hdb_labels

        if self.use_localization_features:
            return SplitResult(
                is_split=is_split,
                in_unit=in_unit_all,
                new_labels=new_labels,
                x=loc_features[:, 0],
                z_reg=loc_features[:, 1],
            )
        else:
            return SplitResult(
                is_split=is_split, in_unit=in_unit_all, new_labels=new_labels
            )

    def get_registered_channels(self, in_unit):
        n_pitches_shift = drift_util.get_spike_pitch_shifts(
            self.z[in_unit],
            geom=self.geom,
            registered_depths_um=self.z_reg[in_unit],
        )
        amp_vecs = batched_h5_read(self.amplitude_vectors, in_unit)
        amplitude_template = drift_util.registered_average(
            amp_vecs,
            n_pitches_shift,
            self.geom,
            self.registered_geom,
            main_channels=self.channels[in_unit],
            channel_index=self.channel_index,
        )
        max_registered_channel = amplitude_template.argmax()

        if self.relocated:
            targ_chans = self.registered_channel_index[max_registered_channel]
            targ_chans = targ_chans[targ_chans < len(self.registered_geom)]
            reloc_amp_vecs = relocate.relocated_waveforms_on_static_channels(
                amp_vecs,
                main_channels=self.channels[in_unit],
                channel_index=self.channel_index,
                xyza_from=self.xyza[in_unit],
                target_channels=targ_chans,
                z_to=self.z_reg[in_unit],
                geom=self.geom,
                registered_geom=self.registered_geom,
            )
            kept = np.flatnonzero(~np.isnan(reloc_amp_vecs).any(axis=1))
            reloc_amplitudes = np.nanmax(reloc_amp_vecs[kept], axis=1)
            reloc_amplitudes = np.log(self.log_c + reloc_amplitudes)
        else:
            reloc_amplitudes = None
            kept = np.arange(in_unit.size)

        return max_registered_channel, n_pitches_shift, reloc_amplitudes, kept

<<<<<<< HEAD
    def pca_features(self, in_unit, max_registered_channel, n_pitches_shift, batch_size=1_000, max_samples_pca=50_000, amplitude_normalized=False, a=None):
=======
    def pca_features(
        self,
        in_unit,
        max_registered_channel,
        n_pitches_shift,
        batch_size=1_000,
        max_samples_pca=50_000,
    ):
>>>>>>> 8dc01b68
        """Compute relocated PCA features on a drift-invariant channel set"""
        # figure out which set of channels to use
        # we use the stored amplitudes to do this rather than computing a
        # template, which can be expensive
        # max_batch_size set to avoid memory errors
        pca_channels = self.registered_channel_index[max_registered_channel]
        pca_channels = pca_channels[pca_channels < len(self.registered_geom)]

        # load waveform embeddings and invert TPCA if we are relocating
        waveforms = None  # will allocate output array when we know it's size
        for bs in range(0, in_unit.size, batch_size):
            be = min(in_unit.size, bs + batch_size)

            batch = batched_h5_read(self.tpca_features, in_unit[bs:be])
            n_batch, rank, c = batch.shape

            # invert TPCA for relocation
            if self.relocated:
                batch = batch.transpose(0, 2, 1).reshape(n_batch * c, rank)
                batch = self.tpca.inverse_transform(batch)
                t = batch.shape[1]
                batch = batch.reshape(n_batch, c, t).transpose(0, 2, 1)

            # relocate or just restrict to channel subset
            if self.relocated:
                batch = relocate.relocated_waveforms_on_static_channels(
                    batch,
                    main_channels=self.channels[in_unit][bs:be],
                    channel_index=self.channel_index,
                    target_channels=pca_channels,
                    xyza_from=self.xyza[in_unit][bs:be],
                    z_to=self.z_reg[in_unit][bs:be],
                    geom=self.geom,
                    registered_geom=self.registered_geom,
                    match_distance=self.match_distance,
                )
            else:
                batch = drift_util.get_waveforms_on_static_channels(
                    batch,
                    self.geom,
                    main_channels=self.channels[in_unit][bs:be],
                    channel_index=self.channel_index,
                    target_channels=pca_channels,
                    n_pitches_shift=n_pitches_shift,
                    registered_geom=self.registered_geom,
                    match_distance=self.match_distance,
                )

            if waveforms is None:
                waveforms = np.empty(
                    (in_unit.size, t * pca_channels.size), dtype=batch.dtype
                )  # POTENTIALLY WAY TOO BIG
            waveforms[bs:be] = batch.reshape(n_batch, -1)

        # figure out which waveforms actually overlap with the requested channels
        no_nan = np.flatnonzero(~np.isnan(waveforms).any(axis=1))
        if no_nan.size < max(self.min_cluster_size, self.n_pca_features):
            return False, no_nan, None

        # fit the per-cluster small rank PCA
        pca = PCA(
            self.n_pca_features,
            random_state=np.random.RandomState(seed=self.rg.bit_generator),
            whiten=True,
        )
        fit_indices = no_nan
        if fit_indices.size > max_samples_pca:
<<<<<<< HEAD
            fit_indices = self.rg.choice(fit_indices, size=max_samples_pca, replace=False)
        if amplitude_normalized:
            pca.fit(waveforms[fit_indices]/a[fit_indices, None])
        else:
            pca.fit(waveforms[fit_indices])

        # embed into the cluster's PCA space
        pca_projs = np.full((waveforms.shape[0], self.n_pca_features), np.nan, dtype=waveforms.dtype)
        if amplitude_normalized:
            for bs in range(0, no_nan.size, batch_size):
                be = min(no_nan.size, bs + batch_size)
                pca_projs[no_nan[bs:be]] = pca.transform(waveforms[no_nan[bs:be]]/a[no_nan[bs:be], None])
        else:
            for bs in range(0, no_nan.size, batch_size):
                be = min(no_nan.size, bs + batch_size)
                pca_projs[no_nan[bs:be]] = pca.transform(waveforms[no_nan[bs:be]])
=======
            fit_indices = self.rg.choice(
                fit_indices, size=max_samples_pca, replace=False
            )
        pca.fit(waveforms[fit_indices])

        # embed into the cluster's PCA space
        pca_projs = np.full(
            (waveforms.shape[0], self.n_pca_features), np.nan, dtype=waveforms.dtype
        )
        for bs in range(0, no_nan.size, batch_size):
            be = min(no_nan.size, bs + batch_size)
            pca_projs[no_nan[bs:be]] = pca.transform(waveforms[no_nan[bs:be]])
>>>>>>> 8dc01b68

        return True, no_nan, pca_projs

    def initialize_from_h5(
        self,
        peeling_hdf5_filename,
        peeling_featurization_pt,
        tpca_features_dataset_name="collisioncleaned_tpca_features",
        localizations_dataset_name="point_source_localizations",
        amplitudes_dataset_name="denoised_amplitudes",
        amplitude_vectors_dataset_name="denoised_amplitude_vectors",
    ):
        h5 = h5py.File(peeling_hdf5_filename, "r")
        self.geom = h5["geom"][:]
        self.channel_index = h5["channel_index"][:]
        self.channels = h5["channels"][:]

        if self.use_localization_features or self.relocated:
            self.xyza = h5[localizations_dataset_name][:]
            self.t_s = h5["times_seconds"][:]
            # registered spike positions (=originals if not relocated)
            self.z_reg = self.z = self.xyza[:, 2]

            self.amplitudes = h5[amplitudes_dataset_name][:]
            self.registered_geom = self.geom
            self.registered_channel_index = self.channel_index
            if self.relocated:
                self.z_reg = self.motion_est.correct_s(self.t_s, self.z)
                self.registered_geom = drift_util.registered_geometry(
                    self.geom, self.motion_est
                )
                self.registered_channel_index = waveform_util.make_channel_index(
                    self.registered_geom, self.channel_selection_radius
                )

        if (self.use_localization_features and self.relocated) or self.n_pca_features:
            self.amplitude_vectors = h5[amplitude_vectors_dataset_name]

        if self.use_localization_features:
            self.localization_features = np.c_[
                self.xyza[:, 0], self.z_reg, np.log(self.log_c + self.amplitudes)
            ]
            self.localization_features *= self.localization_feature_scales

        if self.n_pca_features:
            # don't load these one into memory, since it's a bit heavier
            self.tpca_features = h5[tpca_features_dataset_name]
            self.match_distance = pdist(self.geom).min() / 2

        if self.n_pca_features and self.relocated:
            # load up featurization pipeline for tpca inversion
            assert peeling_featurization_pt is not None
            feature_pipeline = torch.load(peeling_featurization_pt)
            tpca_feature = [
                f
                for f in feature_pipeline.transformers
                if f.name == tpca_features_dataset_name
            ]
            assert len(tpca_feature) == 1
            self.tpca = tpca_feature[0].to_sklearn()


# this is to help split_clusters take a string argument
all_split_strategies = [FeatureSplit]
split_strategies_by_class_name = {cls.__name__: cls for cls in all_split_strategies}

# -- parallelism widgets


class SplitJobContext:
    def __init__(self, split_strategy):
        self.split_strategy = split_strategy


_split_job_context = None


def _split_job_init(split_strategy_class_name, split_strategy_kwargs):
    global _split_job_context
    split_strategy = split_strategies_by_class_name[split_strategy_class_name]
    _split_job_context = SplitJobContext(split_strategy(**split_strategy_kwargs))


def _split_job(in_unit, max_size_wfs):
    return _split_job_context.split_strategy.split_cluster(in_unit, max_size_wfs)


# -- h5 helper... slow reading...


def batched_h5_read(dataset, indices, batch_size=1000):
    if indices.size < batch_size:
        return dataset[indices]
    else:
        out = np.empty((indices.size, *dataset.shape[1:]), dtype=dataset.dtype)
        for bs in range(0, indices.size, batch_size):
            be = min(indices.size, bs + batch_size)
            out[bs:be] = dataset[indices[bs:be]]
        return out<|MERGE_RESOLUTION|>--- conflicted
+++ resolved
@@ -241,10 +241,6 @@
         )
 
     def split_cluster(self, in_unit_all, max_size_wfs):
-<<<<<<< HEAD
-
-=======
->>>>>>> 8dc01b68
         n_spikes = in_unit_all.size
         if max_size_wfs is not None and n_spikes > max_size_wfs:
             # TODO: max_size_wfs could be chosen automatically based on available memory and number of spikes
@@ -375,18 +371,16 @@
 
         return max_registered_channel, n_pitches_shift, reloc_amplitudes, kept
 
-<<<<<<< HEAD
-    def pca_features(self, in_unit, max_registered_channel, n_pitches_shift, batch_size=1_000, max_samples_pca=50_000, amplitude_normalized=False, a=None):
-=======
     def pca_features(
         self,
         in_unit,
         max_registered_channel,
         n_pitches_shift,
         batch_size=1_000,
-        max_samples_pca=50_000,
+        max_samples_pca=50_000, 
+        amplitude_normalized=False, 
+        a=None,
     ):
->>>>>>> 8dc01b68
         """Compute relocated PCA features on a drift-invariant channel set"""
         # figure out which set of channels to use
         # we use the stored amplitudes to do this rather than computing a
@@ -454,7 +448,6 @@
         )
         fit_indices = no_nan
         if fit_indices.size > max_samples_pca:
-<<<<<<< HEAD
             fit_indices = self.rg.choice(fit_indices, size=max_samples_pca, replace=False)
         if amplitude_normalized:
             pca.fit(waveforms[fit_indices]/a[fit_indices, None])
@@ -471,20 +464,6 @@
             for bs in range(0, no_nan.size, batch_size):
                 be = min(no_nan.size, bs + batch_size)
                 pca_projs[no_nan[bs:be]] = pca.transform(waveforms[no_nan[bs:be]])
-=======
-            fit_indices = self.rg.choice(
-                fit_indices, size=max_samples_pca, replace=False
-            )
-        pca.fit(waveforms[fit_indices])
-
-        # embed into the cluster's PCA space
-        pca_projs = np.full(
-            (waveforms.shape[0], self.n_pca_features), np.nan, dtype=waveforms.dtype
-        )
-        for bs in range(0, no_nan.size, batch_size):
-            be = min(no_nan.size, bs + batch_size)
-            pca_projs[no_nan[bs:be]] = pca.transform(waveforms[no_nan[bs:be]])
->>>>>>> 8dc01b68
 
         return True, no_nan, pca_projs
 
