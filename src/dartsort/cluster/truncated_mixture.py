from typing import Optional
import numpy as np
import torch
<<<<<<< HEAD
import logging
=======
from torch import nn
import threading
import time
>>>>>>> c674a46b
import joblib
from linear_operator import operators
from linear_operator.utils.cholesky import psd_safe_cholesky
import torch.nn.functional as F
from tqdm.auto import trange


from ..util.noise_util import EmbeddedNoise
from .stable_features import SpikeNeighborhoods, StableSpikeDataset
from ._truncated_em_helpers import (
    neighb_lut,
    TEBatchResult,
    TEStepResult,
    _te_batch_e,
    _te_batch_m_counts,
    _te_batch_m_rank0,
    _te_batch_m_ppca,
    units_overlapping_neighborhoods,
    _grad_counts,
    _grad_mean,
    _grad_basis,
)
from ..util import spiketorch

logger = logging.getLogger(__name__)


class SpikeTruncatedMixtureModel(nn.Module):
    def __init__(
        self,
        data: StableSpikeDataset,
        noise: EmbeddedNoise,
        M: int = 0,
        n_candidates: int = 3,
        n_search: int = 5,
        n_explore: int = None,
        covariance_radius: Optional[float] = 250.0,
        random_seed=0,
        n_threads: int = 0,
        batch_size=2**14,
        exact_kl=True,
        fixed_noise_proportion=0.5,
        sgd_batch_size=None,
        Cinv_in_grad=True,
    ):
        super().__init__()
        if n_search is None:
            n_search = n_candidates
        if n_explore is None:
            n_explore = n_search
<<<<<<< HEAD
        logger.dartsortdebug(f"Making a TMM with {data.n_spikes=} {data.n_spikes_kept=} {M=}")
=======
        self.n_candidates = n_candidates
>>>>>>> c674a46b
        self.data = data
        self.noise = noise
        self.M = M
        self.covariance_radius = covariance_radius
        self.fixed_noise_proportion = fixed_noise_proportion
        self.exact_kl = exact_kl
        self.sgd_batch_size = sgd_batch_size
        train_indices, self.train_neighborhoods = self.data.neighborhoods("extract")
        self.n_spikes = train_indices.numel()
        logger.dartsortdebug(f"TMM will fit to {train_indices.shape=}")
        self.processor = TruncatedExpectationProcessor(
            noise=noise,
            neighborhoods=self.train_neighborhoods,
            features=self.data._train_extract_features,
            n_candidates=n_candidates,
            random_seed=random_seed,
            n_threads=n_threads,
            batch_size=batch_size,
            covariance_radius=covariance_radius,
            pgeom=data.prgeom,
            Cinv_in_grad=Cinv_in_grad,
        )
        self.candidates = CandidateSet(
            neighborhoods=self.train_neighborhoods,
            n_candidates=n_candidates,
            n_search=n_search,
            n_explore=n_explore,
            random_seed=random_seed,
            device=self.data.device,
        )
        self.to(self.data.device)

    def set_parameters(
        self, labels, means, log_proportions, noise_log_prop, kl_divergences, bases=None
    ):
        """Parameters are stored padded with an extra channel."""
        self.n_units = nu = means.shape[0]
        assert means.shape == (nu, self.noise.rank, self.noise.n_channels)
<<<<<<< HEAD
        self.register_buffer("means", F.pad(means, (0, 1)))
        logger.dartsortdebug(f"Setting TMM parameters {labels.shape=} {means.shape=}")
=======
        self.means = nn.Parameter(F.pad(means, (0, 1)), requires_grad=False)
>>>>>>> c674a46b

        assert log_proportions.shape == (nu,)
        self.register_buffer("_N", torch.zeros(nu + 1))
        if self.fixed_noise_proportion:
            noise_log_prop = torch.log(torch.tensor(self.fixed_noise_proportion))
            inv_noise_log_prop = torch.log(
                torch.tensor(1.0 - self.fixed_noise_proportion)
            )
            self.register_buffer("noise_log_prop", noise_log_prop)
            self.log_proportions = nn.Parameter(
                torch.log_softmax(log_proportions, dim=0) + inv_noise_log_prop,
                requires_grad=False,
            )
        else:
            self.log_proportions = nn.Parameter(
                log_proportions.clone(), requires_grad=False
            )
            self.noise_log_prop = nn.Parameter(
                noise_log_prop.clone(), requires_grad=False
            )

        assert kl_divergences.shape == (nu, nu)
        self.register_buffer(
            "kl_divergences",
            torch.asarray(kl_divergences, dtype=self.means.dtype, copy=True),
        )

        self.candidates.initialize_candidates(
            labels, self.search_sets(n_search=self.candidates.n_candidates)
        )

        self.M = 0 if bases is None else bases.shape[1]
        if self.M:
            assert bases is not None
            assert bases.shape == (nu, self.M, self.data.rank, self.data.n_channels)
            self.bases = nn.Parameter(F.pad(bases, (0, 1)), requires_grad=False)
        else:
            self.bases = None
        self.to(means.device)

    def initialize_parameters(self, train_labels):
        # run ppcas, or svds?
        # compute noise log liks? or does TEP want to do that? or, perhaps we do
        # that by setting noise to the explore unit in the first iteration, and
        # then storing?
        raise NotImplementedError

    def step(self, show_progress=False, hard_label=False, tic=None):
        search_neighbors = self.search_sets()
        candidates, unit_neighborhood_counts = self.candidates.propose_candidates(
            search_neighbors
        )
        self.processor.update(
            log_proportions=self.log_proportions,
            noise_log_prop=self.noise_log_prop,
            means=self.means,
            bases=self.bases,
            unit_neighborhood_counts=unit_neighborhood_counts,
        )
        result = self.processor.truncated_e_step(
            candidates,
            show_progress=show_progress,
            with_kl=not self.exact_kl,
            with_hard_labels=hard_label,
        )
        self.means[..., :-1] = result.m
        if self.bases is not None:
            assert result.R is not None
            assert result.U is not None
            blank = torch.all(result.U.diagonal(dim1=-2, dim2=-1) == 0, dim=1)
            if blank.any():
                # just to avoid numerical issues when a unit dies
                result.U[blank] += torch.eye(self.M, device=result.U.device)
            Uc = psd_safe_cholesky(result.U)
            W = torch.cholesky_solve(result.R.view(*result.U.shape[:-1], -1), Uc)
            self.bases[..., :-1] = W.view(self.bases[..., :-1].shape)

        if self.fixed_noise_proportion:
            noise_log_prop = torch.log(torch.tensor(self.fixed_noise_proportion))
            inv_noise_log_prop = torch.log(
                torch.tensor(1.0 - self.fixed_noise_proportion)
            )

            # self._N[0] = noise_log_prop
            # self._N[1:] = torch.log_softmax(result.N.log(), dim=0) + inv_noise_log_prop
            # lp = torch.log_softmax(self._N, dim=0)
            self.noise_log_prop.fill_(noise_log_prop)
            self.log_proportions[:] = (
                torch.log_softmax(result.N.log(), dim=0) + inv_noise_log_prop
            )
        else:
            self._N[0] = result.noise_N
            self._N[1:] = result.N
            lp = torch.log_softmax(self._N.log(), dim=0)
            self.noise_log_prop.fill_(lp[0])
            self.log_proportions[:] = lp[1:]

        if self.exact_kl:
            self.update_dkl()
        else:
            self.kl_divergences[:] = result.kl

        result = dict(
            obs_elbo=result.obs_elbo.numpy(force=True).item(),
            noise_lp=self.noise_log_prop.numpy(force=True).copy(),
            labels=result.hard_labels,
        )
        if tic is not None:
            result["wall"] = time.perf_counter() - tic
        return result

    def sgd_epoch(
        self,
        opt,
        show_progress=False,
        tic=None,
    ):
        """"""

        # things that don't change...
        search_neighbors = self.search_sets()

        # metrics
        count = 0
        records = []
        dev = self.means.device
        obs_elbo = torch.tensor(0.0, device=dev, dtype=torch.double)

        for batch in self.processor.batches(shuffle=True, show_progress=show_progress):
            opt.zero_grad()
            batch_result = self.sgd_batch(batch, search_neighbors)
            self.set_grads(
                ddlogpi=batch_result.ddlogpi,
                ddlognoisep=batch_result.ddlognoisep,
                ddm=batch_result.ddm,
                ddW=batch_result.ddW,
            )
            opt.step()
            self.project_noise_prop()

            # update candidate set for batch spikes
            self.candidates.candidates[batch, : self.candidates.n_candidates] = (
                batch_result.candidates
            )

            # metrics
            boelbo = batch_result.obs_elbo
            bn = len(batch_result.candidates)
            record = dict(obs_elbo=boelbo.numpy(force=True).item())
            if tic is not None:
                record["wall"] = time.perf_counter() - tic
            records.append(record)
            count += bn
            obs_elbo += (boelbo - obs_elbo) * (bn / count)

        # per-epoch updates
        self.update_dkl()

        result = dict(
            obs_elbo=obs_elbo.numpy(force=True).item(),
            noise_lp=self.noise_log_prop.numpy(force=True).copy(),
            train_records=records,
        )
        if tic is not None:
            result["wall"] = time.perf_counter() - tic
        return result

    def sgd_batch(self, batch_indices, search_neighbors):
        # mini-update of search sets and local parameters
        batch_candidates, unit_neighborhood_counts = self.candidates.propose_candidates(
            search_neighbors, indices=batch_indices
        )
        self.processor.update(
            log_proportions=self.log_proportions.clone().detach(),
            noise_log_prop=self.noise_log_prop.clone().detach(),
            means=self.means.clone().detach(),
            bases=self.bases.clone().detach() if self.bases is not None else None,
            unit_neighborhood_counts=unit_neighborhood_counts,
        )

        # get the batch elbo and gradients
        result = self.processor.process_batch(
            batch_indices=batch_indices,
            candidates=batch_candidates,
            with_obs_elbo=True,
            with_grads=True,
        )

        return result

    def set_grads(self, ddlogpi, ddlognoisep, ddm, ddW):
        self.log_proportions.grad = ddlogpi
        if not self.fixed_noise_proportion:
            self.noise_log_prop.grad = ddlognoisep
        ddm = ddm.view(*self.means.shape[:2], -1)
        self.means.grad = F.pad(ddm, (0, 1))
        if self.M:
            assert self.bases is not None
            self.bases.grad = F.pad(ddW, (0, 1))

    def project_noise_prop(self):
        if self.fixed_noise_proportion:
            noise_log_prop = torch.log(torch.tensor(self.fixed_noise_proportion))
            inv_noise_log_prop = torch.log(
                torch.tensor(1.0 - self.fixed_noise_proportion)
            )
            self.noise_log_prop.fill_(noise_log_prop)
            self.log_proportions[:] = (
                torch.log_softmax(self.log_proportions, dim=0) + inv_noise_log_prop
            )
        else:
            self._N[0] = self.noise_log_prop
            self._N[1:] = self.log_proportions
            lp = torch.log_softmax(self._N, dim=0)
            self.noise_log_prop.fill_(lp[0])
            self.log_proportions[:] = lp[1:]

    def update_dkl(self):
        W = self.bases
        if W is not None:
            W = W[..., :-1].reshape(len(W), self.M, -1).mT
        spiketorch.woodbury_kl_divergence(
            C=self.noise._full_cov,
            mu=self.means[..., :-1].reshape(len(self.means), -1),
            W=W,
            out=self.kl_divergences,
        )

    def search_sets(self, n_search=None):
        """Search space for evolutionary candidate updates.

        The choice of dim in topk sets the direction of KL.
        We want, for each unit p, to propose others with small
        D(p||q)=E_p[log(p/q)]. Since self.kl_divergences[i,j]=d(i||j),
        that means we use dim=1 in the topk.
        """
        if n_search is None:
            n_search = self.candidates.n_search
        self.kl_divergences.diagonal().fill_(torch.inf)
        _, topkinds = torch.topk(self.kl_divergences, k=n_search, dim=1, largest=False)
        return topkinds

    def channel_occupancy(self, labels):
        shp = self.n_units, self.train_neighborhoods.n_neighborhoods
        unit_neighborhood_counts = np.zeros(shp, dtype=int)
        valid = np.flatnonzero(labels >= 0)
        vneighbs = self.candidates.neighborhood_ids[valid]
        np.add.at(unit_neighborhood_counts, (labels[valid], vneighbs), 1)
        # nu x nneighb
        neighb_occupancy = unit_neighborhood_counts.astype(float)
        # nneighb x nchans
        neighb_to_chans = self.train_neighborhoods.indicators.T.numpy(force=True)
        counts = neighb_occupancy @ neighb_to_chans

        channels = [np.flatnonzero(row) for row in counts]
        return channels, counts


class TruncatedExpectationProcessor(torch.nn.Module):
    def __init__(
        self,
        noise: EmbeddedNoise,
        neighborhoods: SpikeNeighborhoods,
        features: torch.Tensor,
        n_candidates: int,
        batch_size: int = 2**14,
        n_threads: int = 0,
        random_seed: int = 0,
        precompute_invx=True,
        covariance_radius=None,
        Cinv_in_grad=True,
        pgeom=None,
    ):
        super().__init__()

        # initialize fixed noise-related arrays
        self.noise = noise
        self.initialize_fixed(
            noise, neighborhoods, pgeom=pgeom, covariance_radius=covariance_radius
        )
        self.neighborhoods = neighborhoods
        self.neighborhood_ids = neighborhoods.neighborhood_ids
        self.n_neighborhoods = neighborhoods.n_neighborhoods
        self.Cinv_in_grad = Cinv_in_grad
        if features.isnan().any():
            print("Yeah. nans. Guess not possible to do in place?")
            self.features = features.nan_to_num()
        else:
            self.features = features.clone()
        if precompute_invx:
            self.precompute_invx()
        self.batch_size = batch_size
        self.n_candidates = n_candidates

        # M is updated by self.update() when a basis is assigned here.
        self.M = 0

        # thread pool
        self._rg = np.random.default_rng(random_seed)
        self.pool = joblib.Parallel(
            n_jobs=n_threads or 1, backend="threading", return_as="generator_unordered"
        )

    @property
    def device(self):
        assert hasattr(self, "Coo_logdet")
        return self.Coo_logdet.device

    def truncated_e_step(
        self, candidates, with_kl=False, show_progress=False, with_hard_labels=False
    ) -> TEStepResult:
        """E step of truncated VEM

        Will update candidates[:, :self.n_candidates] in place.
        """
        # sufficient statistics
        dev = self.device
        m = torch.zeros(
            (self.n_units, self.rank, self.nc), device=dev, dtype=torch.double
        )
        N = torch.zeros((self.n_units,), device=dev, dtype=torch.double)
        dkl = None
        if with_kl:
            dkl = torch.zeros(
                (self.n_units, self.n_units), device=dev, dtype=torch.double
            )
        ncc = torch.zeros((self.n_units, self.n_units), device=dev, dtype=torch.double)
        noise_N = torch.tensor(0.0, device=dev, dtype=torch.double)
        obs_elbo = torch.tensor(0.0, device=dev, dtype=torch.double)
        R = U = None
        if self.M:
            R = torch.zeros((self.n_units, self.M, self.rank, self.nc), device=dev)
            U = torch.zeros((self.n_units, self.M, self.M), device=dev)

        # will be updated...
        top_candidates = candidates[:, : self.n_candidates]
        hard_labels = None
        if with_hard_labels:
            hard_labels = torch.empty_like(top_candidates[:, 0])

        # do we need to initialize the noise log likelihoods?
        first_run = not hasattr(self, "noise_logliks")
        noise_logliks = None
        if first_run:
            noise_logliks = torch.empty((len(self.features),), device=dev)

        # run loop
        jobs = (
            self._te_step_job(candidates, batchix, with_kl, with_hard_labels)
            for batchix in self.batches(show_progress=show_progress)
        )
        count = 0
        for result in self.pool(jobs):
            assert result is not None  # why, pyright??

            noise_N += result.noise_N
            N += result.N

            # weight for the welford summations below
            n1_n01 = result.N.div(N.clamp(min=1.0))[:, None, None]

            # welford for the mean
            m += (result.m[:, :, :-1] - m).mul_(n1_n01)

            # running avg for elbo/n
            count += len(result.candidates)
            obs_elbo += (result.obs_elbo - obs_elbo) * (len(result.candidates) / count)

            if with_kl:
                ncc += result.ncc
                dkl += (result.dkl - dkl).div_(ncc.clamp(min=1.0))

            if self.M:
                assert R is not None
                assert U is not None
                R += (result.R[..., :-1] - R).mul_(n1_n01[..., None])
                U += (result.U - U).mul_(n1_n01)

            # could do these in the threads? unless shuffled.
            top_candidates[result.indices] = result.candidates
            if noise_logliks is not None:
                noise_logliks[result.indices] = result.noise_lls

            if with_hard_labels:
                assert result.hard_labels is not None
                hard_labels[result.indices] = result.hard_labels

        if first_run:
            self.register_buffer("noise_logliks", noise_logliks)

        if with_kl:
            assert dkl is not None  # pyright
            dkl[ncc < 1] = torch.inf

        return TEStepResult(
            elbo=None,
            obs_elbo=obs_elbo,
            noise_N=noise_N,
            N=N,
            R=R,
            U=U,
            m=m,
            kl=dkl,
            hard_labels=hard_labels,
        )

    @joblib.delayed
    def _te_step_job(self, candidates, batch_indices, with_kl, with_hard_labels):
        return self.process_batch(
            candidates=candidates,
            batch_indices=batch_indices,
            with_stats=True,
            with_obs_elbo=True,
            with_kl=with_kl,
            with_hard_labels=with_hard_labels,
        )

    def batches(self, shuffle=False, show_progress=False, batch_size=None):
        n = len(self.features)
        if batch_size is None:
            batch_size = self.batch_size
        if shuffle:
            shuf = torch.from_numpy(self._rg.permutation(n))
            for sl in self.batches(show_progress=show_progress, batch_size=batch_size):
                ix = shuf[sl]
                ix.sort()
                yield ix
        else:
            if show_progress:
                starts = trange(
                    0, n, batch_size, desc="Batches", smoothing=0, mininterval=0.2
                )
            else:
                starts = range(0, n, batch_size)

            for batch_start in starts:
                batch_end = min(n, batch_start + batch_size)
                yield slice(batch_start, batch_end)

    def process_batch(
        self,
        batch_indices,
        candidates,
        with_grads=False,
        with_stats=False,
        with_kl=False,
        with_elbo=False,
        with_obs_elbo=False,
        with_hard_labels=False,
    ) -> TEBatchResult:
        assert not with_elbo  # not implemented yet
        if torch.is_tensor(batch_indices):
            n = batch_indices.numel()
        elif isinstance(batch_indices, slice):
            n = batch_indices.stop - batch_indices.start
        else:
            assert False
        if candidates.shape[0] > n:
            candidates = candidates[batch_indices]
        else:
            assert candidates.shape[0] == n
        candidates = candidates.to(self.device)

        # "E step" within the E step.
        neighb_ids, edata = self.load_batch_e(
            candidates=candidates, batch_indices=batch_indices
        )
        eres = _te_batch_e(  # pyright: ignore [reportCallIssue]
            n_units=self.n_units,
            n_candidates=self.n_candidates,
            noise_log_prop=self.noise_log_prop,
            n=n,
            candidates=candidates,
            with_kl=with_kl,
            **edata,
        )
        candidates = eres["candidates"]
        assert candidates is not None
        assert candidates.shape == (n, self.n_candidates)
        Q = eres["Q"]
        assert Q is not None
        assert Q.shape == (n, self.n_candidates + 1)

        oelbo = None
        if with_obs_elbo:
            oelbo = spiketorch.elbo(Q, eres["log_liks"], dim=1)

        hard_labels = None
        if with_hard_labels:
            hard_labels = candidates[:, 0].clone()
            is_noise = (Q[:, -1:] > Q[:, :-1]).all(dim=1)
            hard_labels[is_noise] = -1

        noise_N = N = None
        mres = {}
        if with_grads or with_stats:
            mdata = self.load_batch_m(batch_indices, candidates, neighb_ids)
            noise_N, N = _te_batch_m_counts(self.n_units, candidates, Q)
            shapekw = dict(
                rank=self.rank,
                n_units=self.n_units,
                nc=self.nc,
                nc_obs=self.nc_obs,
                nc_miss=self.nc_miss,
            )
            ekw = dict(candidates=candidates, Q=Q, N=N)
            if self.M:
                mres = _te_batch_m_ppca(**shapekw, **ekw, **mdata)
            else:
                mres = _te_batch_m_rank0(**shapekw, **ekw, **mdata)

        ddlogpi = ddlognoisep = ddm = ddW = None
        if with_grads:
            Ntot, ddlogpi, ddlognoisep = _grad_counts(
                noise_N, N, self.log_proportions, self.noise_log_prop
            )
            active = slice(None)
            Cinv = None
            if self.Cinv_in_grad:
                # (active,) = N.nonzero(as_tuple=True)
                Cinv = self.noise.full_inverse(device=self.device)
            ddm = _grad_mean(
                Ntot, N, mres["m"][..., :-1], self.means, Cinv=Cinv, active=active
            )
            if self.M:
                ddW = _grad_basis(
                    Ntot,
                    N,
                    mres["R"][..., :-1],
                    self.bases,
                    mres["U"],
                    Cinv=Cinv,
                    active=active,
                )

        return TEBatchResult(
            indices=batch_indices,
            candidates=candidates,
            obs_elbo=oelbo,
            noise_N=noise_N,
            N=N,
            m=mres.get("m"),
            R=mres.get("R"),
            U=mres.get("U"),
            ddlogpi=ddlogpi,
            ddlognoisep=ddlognoisep,
            ddm=ddm,
            ddW=ddW,
            ncc=eres["ncc"],
            dkl=eres["dkl"],
            noise_lls=eres["noise_lls"],
            hard_labels=hard_labels,
        )

    def initialize_fixed(
        self, noise, neighborhoods, pgeom=None, covariance_radius=None
    ):
        """Neighborhood-dependent precomputed matrices.

        These are:
         - Coo_logdet
            Log determinant of marginal noise covariances
         - Coo_inv
            Inverse of '''
         - Cooinv_Com
            Above, product with observed-missing cov block
         - obs_ix
            Observed channel indices
         - miss_ix
            Missing channel indices
         - nobs
            Number of observed channels
        """
        self.rank = R = noise.rank
        self.nc = nc = noise.n_channels

        # determine missing channels
        missing_chans = []
        truncate = covariance_radius and np.isfinite(covariance_radius)
        for ni in range(neighborhoods.n_neighborhoods):
            mix = neighborhoods.missing_channels(ni)
            if truncate:
                assert pgeom is not None
                oix = neighborhoods.neighborhood_channels(ni)
                d = torch.cdist(pgeom[:nc], pgeom[oix]).min(dim=1).values
                assert d[oix].max() < covariance_radius
                mix = mix[d[mix] <= covariance_radius]
            missing_chans.append(mix)

        # Get Coos
        # Have to do everything as a list. That's what the
        # noise object supports, but also, we don't want to
        # pad with 0s since that would make logdets 0, Chols
        # confusing etc.
        # We will use the neighborhood valid ixs to pad later.
        # Since we cache everything we need, update can avoid
        # having to do lists stuff.
        Coo = [
            noise.marginal_covariance(
                channels=neighborhoods.neighborhood_channels(ni),
                cache_prefix=neighborhoods.name,
                cache_key=ni,
            )
            for ni in range(neighborhoods.n_neighborhoods)
        ]
        device = Coo[0].device
        Com = []
        for ni in range(neighborhoods.n_neighborhoods):
            Comi = noise.offdiag_covariance(
                channels_left=neighborhoods.neighborhood_channels(ni),
                channels_right=missing_chans[ni],
            ).to_dense()
            if truncate:
                assert pgeom is not None
                oix = neighborhoods.neighborhood_channels(ni)
                d = torch.cdist(pgeom[oix], pgeom[missing_chans[ni]])
                mask = (d > 0).to(torch.float)[None, :, None, :]
                mask = mask.broadcast_to((R, d.shape[0], R, d.shape[1]))
                Comi.view(mask.shape).mul_(mask)
            Com.append(Comi)

        # Get choleskys. linear_operator will jitter to help
        # with numerics for us if we do everything via chol.
        Coo_chol = [C.cholesky() for C in Coo]
        Coo_invsqrt = [L.inverse().to_dense() for L in Coo_chol]
        Coo_inv = [Li.T @ Li for Li in Coo_invsqrt]
        Coo_logdet = [2 * L.to_dense().diagonal().log().sum() for L in Coo_chol]
        Coo_logdet = torch.tensor(Coo_logdet, device=device)
        Cooinv_Com = [Coi @ Cm for Coi, Cm in zip(Coo_inv, Com)]

        # figure out dimensions
        nc_obs = neighborhoods.channel_counts
        self.nc_obs = nco = nc_obs.max().to(int)
        self.nc_miss = ncm = max(map(len, missing_chans))

        # understand channel subsets
        # these arrays are used to scatter into D-shaped dims.
        # actually... maybe into D+1-shaped dims, so that we can use
        # D as the invalid indicator
        self.register_buffer("obs_ix", neighborhoods.neighborhoods.to(device))
        miss_ix = torch.full(
            (neighborhoods.n_neighborhoods, ncm), fill_value=nc, device=device
        )
        self.register_buffer("miss_ix", miss_ix)
        for ni in range(neighborhoods.n_neighborhoods):
            self.miss_ix[ni, : missing_chans[ni].numel()] = missing_chans[ni]

        # allocate buffers
        self.register_buffer("Coo_logdet", Coo_logdet)
        self.register_buffer("nobs", R * nc_obs)
        z = [("Coo_inv", nco), ("Cooinv_Com", ncm), ("Coo_invsqrt", nco)]
        for k, d2 in z:
            shp = neighborhoods.n_neighborhoods, R * nco, R * d2
            buf = torch.zeros(shp, device=device)
            self.register_buffer(k, buf)

        # loop to fill relevant channels of zero padded buffers
        # for observed channels, the valid subset for each neighborhood
        # (neighborhoods.valid_mask) is exactly where we need to put
        # the matrices so that they hit the right parts of the features
        # for missing channels, we're free to do it in any consistent
        # way. things just need to align betweein miss_ix and Cooinv_Com.
        for ni in range(neighborhoods.n_neighborhoods):
            oi = neighborhoods.valid_mask(ni)
            (mi,) = (self.miss_ix[ni] < nc).nonzero(as_tuple=True)
            ncoi = oi.numel()
            ncmi = mi.numel()
            # remember, adv ix brings the indexed axes to the front
            self.Coo_inv[ni].view(R, nco, R, nco)[:, oi[:, None], :, oi[None, :]] = (
                Coo_inv[ni].view(R, ncoi, R, ncoi).permute(1, 3, 0, 2).to(device)
            )
            self.Cooinv_Com[ni].view(R, nco, R, ncm)[:, oi[:, None], :, mi[None, :]] = (
                Cooinv_Com[ni].view(R, ncoi, R, ncmi).permute(1, 3, 0, 2).to(device)
            )
            self.Coo_invsqrt[ni].view(R, nco, R, nco)[
                :, oi[:, None], :, oi[None, :]
            ] = (Coo_invsqrt[ni].view(R, ncoi, R, ncoi).permute(1, 3, 0, 2).to(device))

    def precompute_invx(self):
        # precomputed Cooinv_x and whitenedx
        n = len(self.features)
        X = self.features.view(n, -1)
        self.whitenedx = X.clone()
        self.Cmo_Cooinv_x = self.whitenedx.new_empty(n, self.rank * self.nc_miss)
        for ni in trange(self.n_neighborhoods, desc="invx"):
            mask = self.neighborhoods.neighborhood_members(ni)
            # !note the transpose! x @=y is x = x@y, not y@x
            self.whitenedx[mask] @= self.Coo_invsqrt[ni].T.to(X)
            self.Cmo_Cooinv_x[mask] = X[mask] @ self.Cooinv_Com[ni].to(X)

    def update(
        self,
        log_proportions,
        means,
        noise_log_prop,
        bases=None,
        unit_neighborhood_counts=None,
        batch_size=1024,
    ):
        Nu, r, Nc = means.shape
        assert Nc in (self.nc, self.nc + 1)
        assert r == self.rank
        already_padded = Nc == self.nc + 1
        assert log_proportions.shape == (Nu,)
        self.M = 0
        self.n_units = Nu
        if bases is not None:
            Nu_, self.M, r_, nc_ = bases.shape
            assert Nu_ == Nu
            assert r == r_
            assert nc_ == Nc

        if unit_neighborhood_counts is not None:
            # update lookup table and re-initialize storage
            res = neighb_lut(unit_neighborhood_counts)
            lut, self.lut_units, self.lut_neighbs = res
            self.lut = torch.asarray(lut, device=self.device)
        nlut = len(self.lut_units)

        # observed parts of W...
        mu = means
        W = bases
        if not already_padded:
            mu = F.pad(mu, (0, 1))
            if self.M:
                assert W is not None
                W = F.pad(W, (0, 1))

        obs_ix = self.obs_ix[self.lut_neighbs]
        miss_ix = self.miss_ix[self.lut_neighbs]

        # proportions stuff
        self.register_buffer("noise_log_prop", noise_log_prop)
        self.register_buffer("log_proportions", log_proportions)
        self.register_buffer("means", mu[..., :-1].reshape(Nu, -1))
        if self.M:
            self.register_buffer("bases", W[..., :-1].reshape(Nu, self.M, -1))

        # mean obs/hid parts
        nu = mu[self.lut_units[:, None], :, obs_ix].permute(0, 2, 1)
        tnu = mu[self.lut_units[:, None], :, miss_ix].permute(0, 2, 1)

        # whitened means
        self.register_buffer("nu", nu)
        self.register_buffer("tnu", tnu)
        shp = (nlut, self.rank * self.nc_obs, 1)
        Cmo_Cooinv_nu = nu.new_empty((nlut, self.rank * self.nc_miss))
        whitenednu = nu.new_empty(shp)
        for bs in range(0, nlut, batch_size):
            be = min(nlut, bs + batch_size)
            nbatch = self.lut_neighbs[bs:be]
            Cooinvsqrtbatch = self.Coo_invsqrt[nbatch]
            Cooinv_Combatch = self.Cooinv_Com[nbatch]
            nubatch = nu[bs:be].reshape(be - bs, -1, 1)
            torch.bmm(Cooinvsqrtbatch, nubatch, out=whitenednu[bs:be])
            Cmo_Cooinv_nu[bs:be] = Cooinv_Combatch.mT.bmm(nubatch).squeeze()
        self.register_buffer("whitenednu", whitenednu[..., 0])
        self.register_buffer("Cmo_Cooinv_nu", Cmo_Cooinv_nu)

        # basis stuff
        if not self.M:
            return
        assert W is not None

        # load basis
        Wobs = W[self.lut_units[:, None], :, :, obs_ix].permute(0, 2, 3, 1)
        assert Wobs.shape == (nlut, self.M, r, self.nc_obs)
        Wobs = Wobs.reshape(nlut, self.M, -1)
        Wmiss = W[self.lut_units[:, None], :, :, miss_ix].permute(0, 2, 3, 1)
        assert Wmiss.shape == (nlut, self.M, r, self.nc_miss)
        Wmiss = Wmiss.reshape(nlut, self.M, -1)
        self.register_buffer("Wobs", Wobs)

        Cooinv_WobsT = torch.empty(
            (nlut, self.rank * self.nc_obs, self.M), device=Wobs.device
        )
        Cmo_Cooinv_WobsT = torch.empty(
            (nlut, self.rank * self.nc_miss, self.M), device=Wobs.device
        )
        for bs in range(0, nlut, batch_size):
            be = min(nlut, bs + batch_size)
            Cooinvbatch = self.Coo_inv[self.lut_neighbs[bs:be]]
            torch.bmm(Cooinvbatch, Wobs[bs:be].mT, out=Cooinv_WobsT[bs:be])
            Cmo_Cooinv_batch = self.Cooinv_Com[self.lut_neighbs[bs:be]].mT
            torch.bmm(Cmo_Cooinv_batch, Wobs[bs:be].mT, out=Cmo_Cooinv_WobsT[bs:be])
        self.register_buffer("Cmo_Cooinv_WobsT", Cmo_Cooinv_WobsT)

        cap = torch.bmm(Wobs, Cooinv_WobsT)
        cap.diagonal(dim1=-2, dim2=-1).add_(1.0)
        assert cap.shape == (nlut, self.M, self.M)
        # LL' = cap
        cap_chol = operators.DenseLinearOperator(cap).cholesky()
        # cap^{-1} = L^-T L^-1, this is L-1.
        cap_invsqrt = cap_chol.inverse().to_dense()
        cap_logdets = cap_chol.diagonal(dim1=-2, dim2=-1).log().sum(dim=1).mul_(2.0)
        cap_inv = cap_invsqrt.mT.bmm(cap_invsqrt)
        self.register_buffer("inv_cap", cap_inv)

        # matrix determinant lemma
        noise_logdets = self.Coo_logdet[self.lut_neighbs]
        self.register_buffer("obs_logdets", noise_logdets + cap_logdets)

        # this is used in the log lik Woodbury, and it's also the posterior
        # covariance of the ppca embedding (usually I call that T).

        wburyroot = torch.empty_like(Cooinv_WobsT)
        inv_cap_Wobs_Cooinv = torch.empty_like(wburyroot.mT)
        W_WCC = Wmiss
        inv_cap_W_WCC = torch.empty_like(W_WCC)
        del Wmiss
        for bs in range(0, nlut, batch_size):
            be = min(nlut, bs + batch_size)
            Cooinv = self.Coo_inv[self.lut_neighbs[bs:be]]
            Cooinvsqrt = self.Coo_invsqrt[self.lut_neighbs[bs:be]]
            coeft = Wobs[bs:be].mT.bmm(cap_invsqrt[bs:be].mT)
            torch.bmm(Cooinvsqrt, coeft, out=wburyroot[bs:be])

            inv_cap_Wobs_Cooinv[bs:be] = cap_inv[bs:be].bmm(Wobs[bs:be]).bmm(Cooinv)

            W_WCC[bs:be].baddbmm_(
                Wobs[bs:be], self.Cooinv_Com[self.lut_neighbs[bs:be]], alpha=-1
            )
            inv_cap_W_WCC[bs:be] = cap_inv[bs:be].bmm(W_WCC[bs:be])
        self.register_buffer("wburyroot", wburyroot)
        self.register_buffer("inv_cap_Wobs_Cooinv", inv_cap_Wobs_Cooinv)
        self.register_buffer("W_WCC", W_WCC)
        self.register_buffer("inv_cap_W_WCC", inv_cap_W_WCC)

        # gizmo matrix used in a certain part of the "imputation"
        for bs in range(0, nlut, batch_size):
            be = min(len(W_WCC), bs + batch_size)

    def load_batch_e(
        self, batch_indices, candidates
    ) -> tuple[torch.Tensor, dict[str, torch.Tensor | None]]:
        """Load data for the E step within the E step."""
        n, C = candidates.shape
        neighborhood_ids = self.neighborhood_ids[batch_indices]
        lut_ixs = self.lut[candidates, neighborhood_ids[:, None]]

        # some things are only needed in the first pass when computing noise lls
        Coo_logdet = None
        if hasattr(self, "noise_logliks"):
            noise_lls = self.noise_logliks[batch_indices]
        else:
            noise_lls = None
        if not hasattr(self, "noise_logliks") or not self.M:
            Coo_logdet = self.Coo_logdet[neighborhood_ids]

        # and some only if ppca...
        if self.M:
            obs_logdets = self.obs_logdets[lut_ixs]
            wburyroot = self.wburyroot[lut_ixs]
        else:
            assert Coo_logdet is not None
            obs_logdets = Coo_logdet[:, None].broadcast_to(candidates.shape)
            wburyroot = None

        return neighborhood_ids, dict(
            whitenedx=self.whitenedx[batch_indices].to(self.device),
            whitenednu=self.whitenednu[lut_ixs].view(n, C, -1),
            nobs=self.nobs[neighborhood_ids],
            obs_logdets=obs_logdets,
            Coo_logdet=Coo_logdet,
            log_proportions=self.log_proportions[candidates],
            noise_lls=noise_lls,
            wburyroot=wburyroot,
        )

    def load_batch_m(self, batch_indices, candidates, neighborhood_ids):
        n, C = candidates.shape
        lut_ixs = self.lut[candidates, neighborhood_ids[:, None]]

        # common args
        data = dict(
            obs_ix=self.obs_ix[neighborhood_ids],
            miss_ix=self.miss_ix[neighborhood_ids],
            x=self.features[batch_indices].view(n, -1).to(self.device),
            nu=self.nu[lut_ixs].reshape(n, C, -1),
            tnu=self.tnu[lut_ixs].reshape(n, C, -1),
            Cmo_Cooinv_x=self.Cmo_Cooinv_x[batch_indices].to(self.device),
            Cmo_Cooinv_nu=self.Cmo_Cooinv_nu[lut_ixs],
        )
        if not self.M:
            return data

        # rank>0 args
        data.update(
            inv_cap=self.inv_cap[lut_ixs],
            inv_cap_Wobs_Cooinv=self.inv_cap_Wobs_Cooinv[lut_ixs],
            W_WCC=self.W_WCC[lut_ixs],
            Wobs=self.Wobs[lut_ixs],
            Cmo_Cooinv_WobsT=self.Cmo_Cooinv_WobsT[lut_ixs],
            inv_cap_W_WCC=self.inv_cap_W_WCC[lut_ixs],
        )
        return data


class CandidateSet:
    def __init__(
        self,
        neighborhoods,
        n_candidates=3,
        n_search=2,
        n_explore=1,
        random_seed=0,
        device=None,
    ):
        """
        Invariant 1: self.candidates[:, :self.n_candidates] are the best units for
        each spike.

        Arguments
        ---------
        n_candidates : int
            Size of K_n
        n_search : int
            Number of nearby units according to KL to consider for each unit
            The total size of self.candidates[n] is
                n_candidates + n_candidates*n_search + n_explore
        """
        self.neighborhood_ids = neighborhoods.neighborhood_ids
        self.n_neighborhoods = neighborhoods.n_neighborhoods
        self.n_spikes = self.neighborhood_ids.numel()
        self.n_candidates = n_candidates
        self.n_search = n_search
        self.n_explore = n_explore
        n_total = self.n_candidates * self.n_search + self.n_explore

        can_pin = device is not None and device.type == "cuda"
        self.candidates = torch.empty(
            (self.n_spikes, n_total), dtype=torch.long, pin_memory=can_pin
        )
        self.rg = np.random.default_rng(random_seed)

    def initialize_candidates(self, labels, closest_neighbors):
        """Imposes invariant 1, or at least tries to start off well."""
        assert labels.shape[0] == self.n_spikes
        assert closest_neighbors.shape[1] == self.n_candidates
<<<<<<< HEAD
        torch.index_select(
            closest_neighbors,
            dim=0,
            index=labels,
            out=self.candidates[:, : self.n_candidates],
        )

    def propose_candidates(self, unit_search_neighbors):
=======

        if labels.ndim == 1:
            torch.index_select(
                closest_neighbors,
                dim=0,
                index=labels,
                out=self.candidates[:, : self.n_candidates],
            )
        else:
            assert labels.shape == (self.n_spikes, self.n_candidates)
            self.candidates[:, : self.n_candidates] = labels
            invalid = labels < 0
            invalid_i, invalid_j = invalid.nonzero(as_tuple=True)
            self.candidates[invalid_i, invalid_j] = closest_neighbors[
                invalid_i, invalid_j
            ]

    def propose_candidates(self, unit_search_neighbors, indices=None):
>>>>>>> c674a46b
        """Assumes invariant 1 and does not mess it up.

        Arguments
        ---------
        unit_search_neighbors: LongTensor (n_units, n_search)
        """
        assert unit_search_neighbors.shape[1] == self.n_search

        full = indices is None
        if full:
            indices = slice(None)
        C = self.n_candidates
        n_search = C * self.n_search
        n_neighbs = self.n_neighborhoods
        n_units = len(unit_search_neighbors)

        # if `full`, then this is all done in place.
        # otherwise, caller must use the return value.
        candidates = self.candidates[indices]
        neighb_ids = self.neighborhood_ids[indices]
        del indices
        n_spikes = len(candidates)

        top = candidates[:, :C]

        # write the search units in place, if not batching
        target = candidates[:, C : C + n_search].view(n_spikes, C, self.n_search)
        assert (
            target.untyped_storage().data_ptr()
            == candidates.untyped_storage().data_ptr()
        )
        target[:] = unit_search_neighbors[top]

        # count to determine which units are relevant to each neighborhood
        # this is how "explore" candidates are suggested. the policy is strict:
        # just the top unit counts for each spike. this is to keep the lut smallish,
        # tho it is still huge, hopefully without making the search too bad...
        unit_neighborhood_counts = np.zeros((n_units, n_neighbs), dtype=int)
        np.add.at(unit_neighborhood_counts, (top[:, 0], neighb_ids), 1)

        # which to explore?
        neighborhood_explore_units = units_overlapping_neighborhoods(
            unit_neighborhood_counts
        )
        neighborhood_explore_units = torch.from_numpy(neighborhood_explore_units)

        # sample the explore units and then write. how many units per neighborhood?
        # explore units are chosen per neighborhood. we start by figuring out how many
        # such units there are in each neighborhood.
        n_units_ = torch.tensor(n_units)[None].broadcast_to(n_neighbs, 1).contiguous()
        n_explore = torch.searchsorted(neighborhood_explore_units, n_units_).view(
            n_neighbs
        )
        n_explore = n_explore[neighb_ids]
        targs = self.rg.integers(
            n_explore.numpy()[:, None], size=(n_spikes, self.n_explore)
        )
        targs = torch.from_numpy(targs)
        explore = neighborhood_explore_units[neighb_ids[:, None], targs]
        candidates[:, -self.n_explore :] = explore

        # update counts for the rest of units
        np.add.at(unit_neighborhood_counts, (candidates[:, 1:], neighb_ids[:, None]), 1)
        return candidates, unit_neighborhood_counts<|MERGE_RESOLUTION|>--- conflicted
+++ resolved
@@ -1,13 +1,10 @@
 from typing import Optional
 import numpy as np
 import torch
-<<<<<<< HEAD
 import logging
-=======
 from torch import nn
 import threading
 import time
->>>>>>> c674a46b
 import joblib
 from linear_operator import operators
 from linear_operator.utils.cholesky import psd_safe_cholesky
@@ -58,11 +55,8 @@
             n_search = n_candidates
         if n_explore is None:
             n_explore = n_search
-<<<<<<< HEAD
         logger.dartsortdebug(f"Making a TMM with {data.n_spikes=} {data.n_spikes_kept=} {M=}")
-=======
         self.n_candidates = n_candidates
->>>>>>> c674a46b
         self.data = data
         self.noise = noise
         self.M = M
@@ -101,12 +95,8 @@
         """Parameters are stored padded with an extra channel."""
         self.n_units = nu = means.shape[0]
         assert means.shape == (nu, self.noise.rank, self.noise.n_channels)
-<<<<<<< HEAD
-        self.register_buffer("means", F.pad(means, (0, 1)))
         logger.dartsortdebug(f"Setting TMM parameters {labels.shape=} {means.shape=}")
-=======
         self.means = nn.Parameter(F.pad(means, (0, 1)), requires_grad=False)
->>>>>>> c674a46b
 
         assert log_proportions.shape == (nu,)
         self.register_buffer("_N", torch.zeros(nu + 1))
@@ -1046,16 +1036,6 @@
         """Imposes invariant 1, or at least tries to start off well."""
         assert labels.shape[0] == self.n_spikes
         assert closest_neighbors.shape[1] == self.n_candidates
-<<<<<<< HEAD
-        torch.index_select(
-            closest_neighbors,
-            dim=0,
-            index=labels,
-            out=self.candidates[:, : self.n_candidates],
-        )
-
-    def propose_candidates(self, unit_search_neighbors):
-=======
 
         if labels.ndim == 1:
             torch.index_select(
@@ -1074,7 +1054,6 @@
             ]
 
     def propose_candidates(self, unit_search_neighbors, indices=None):
->>>>>>> c674a46b
         """Assumes invariant 1 and does not mess it up.
 
         Arguments
