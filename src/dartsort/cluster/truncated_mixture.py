--- conflicted
+++ resolved
@@ -68,13 +68,7 @@
         self.sgd_batch_size = sgd_batch_size
         train_indices, self.train_neighborhoods = self.data.neighborhoods("extract")
         self.n_spikes = train_indices.numel()
-<<<<<<< HEAD
         logger.dartsortdebug(f"TMM will fit to {train_indices.shape=} {self.n_spikes=}")
-=======
-        logger.dartsortdebug(
-            f"TMM will fit to {train_indices.shape=} {self.data._train_extract_features.shape=}"
-        )
->>>>>>> 96ff7491
         self.processor = TruncatedExpectationProcessor(
             noise=noise,
             neighborhoods=self.train_neighborhoods,
