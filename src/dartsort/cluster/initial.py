"""Initial clustering

Before template matching and before split/merge, we need to initialize
unit labels. Here, we implement methods for initializing the unit labels
inside shorter chunks (`cluster_chunk`) and across groups of shorter
chunks (`cluster_across_chunks`).

These functions expect inputs which are the HDF5 files that come from
running a BasePeeler on one or more chunks. So, they are expected to be
combined with calls to `main.subtract()`, as implemented in the
`main.initial_clustering` function (TODO!).
"""
from dataclasses import replace

import h5py
import numpy as np
from dartsort.util import job_util
from dartsort.util.data_util import DARTsortSorting, chunk_time_ranges
from dartsort.config import ClusteringConfig

from . import cluster_util, density, ensemble_utils, forward_backward, postprocess


def cluster_chunk(
    peeling_hdf5_filename,
    clustering_config,
    sorting=None,
    chunk_time_range_s=None,
    motion_est=None,
    recording=None,
    amplitudes_dataset_name="denoised_ptp_amplitudes",
    localizations_dataset_name="point_source_localizations",
    depth_order=True,
    ramp_num_spikes=[10, 60],
    ramp_ptp=[2, 6],
):
    """Cluster spikes from a single segment

    Arguments
    ---------
    peeling_hdf5_filename : str or Path
    chunk_time_range_s : start and end time of chunk (seconds) in an iterable
    motion_est : optional dredge.motion_util.MotionEstimate
    clustering_config: ClusteringConfig

    Returns
    -------
    sorting : DARTsortSorting
    """
    assert clustering_config.cluster_strategy in (
        "closest_registered_channels",
        "grid_snap",
        "hdbscan",
        "density_peaks",
    )

    if sorting is None:
        sorting = DARTsortSorting.from_peeling_hdf5(peeling_hdf5_filename)
    xyza = getattr(sorting, localizations_dataset_name)
    amps = getattr(sorting, amplitudes_dataset_name)

    if recording is None:
        with h5py.File(sorting.parent_h5_path, "r") as h5:
            geom = h5["geom"][:]
    else:
        geom = recording.get_channel_locations()

    to_cluster = ensemble_utils.get_indices_in_chunk(sorting.times_seconds, chunk_time_range_s)
    to_cluster = np.setdiff1d(to_cluster, np.flatnonzero(sorting.labels < -1))
    labels = np.full_like(sorting.labels, -1)
    extra_features = sorting.extra_features

    if clustering_config.cluster_strategy == "closest_registered_channels":
        labels[to_cluster] = cluster_util.closest_registered_channels(
            sorting.times_seconds[to_cluster],
            xyza[to_cluster, 0],
            xyza[to_cluster, 2],
            geom,
            motion_est,
        )
    elif clustering_config.cluster_strategy == "grid_snap":
        labels[to_cluster] = cluster_util.grid_snap(
            sorting.times_seconds[to_cluster],
            xyza[to_cluster, 0],
            xyza[to_cluster, 2],
            geom,
            grid_dx=clustering_config.grid_dx,
            grid_dz=clustering_config.grid_dz,
            motion_est=motion_est,
        )
    elif clustering_config.cluster_strategy == "hdbscan":
        labels[to_cluster] = cluster_util.hdbscan_clustering(
            recording,
            sorting.times_seconds[to_cluster],
            sorting.times_samples[to_cluster],
            xyza[to_cluster, 0],
            xyza[to_cluster, 2],
            amps[to_cluster],
            geom,
            motion_est,
            min_cluster_size=clustering_config.min_cluster_size,
            min_samples=clustering_config.min_samples,
            log_c=clustering_config.log_c,
            cluster_selection_epsilon=clustering_config.cluster_selection_epsilon,
            scales=clustering_config.feature_scales,
            adaptive_feature_scales=clustering_config.adaptive_feature_scales,
            recursive=clustering_config.recursive,
            remove_duplicates=clustering_config.remove_duplicates,
            remove_big_units=clustering_config.remove_big_units,
            zstd_big_units=clustering_config.zstd_big_units,
        )
    elif clustering_config.cluster_strategy == "density_peaks":
        z = xyza[to_cluster, 2]
        if motion_est is not None:
            z = motion_est.correct_s(sorting.times_seconds[to_cluster], z)
        z_not_reg = xyza[to_cluster, 2]
        scales = clustering_config.feature_scales
        ampfeat = scales[2] * np.log(clustering_config.log_c + amps[to_cluster])
        res = density.density_peaks_clustering(
            np.c_[scales[0] * xyza[to_cluster, 0], scales[1] * z, ampfeat],
            geom=geom,
            y=xyza[to_cluster, 1],
            z_not_reg=z_not_reg,
            use_y_triaging=clustering_config.use_y_triaging,
            sigma_local=clustering_config.sigma_local,
            sigma_local_low=clustering_config.sigma_local_low,
            sigma_regional=clustering_config.sigma_regional,
            sigma_regional_low=clustering_config.sigma_regional_low,
            n_neighbors_search=clustering_config.n_neighbors_search,
            radius_search=clustering_config.radius_search,
            remove_clusters_smaller_than=clustering_config.remove_clusters_smaller_than,
            noise_density=clustering_config.noise_density,
            triage_quantile_per_cluster=clustering_config.triage_quantile_per_cluster,
            ramp_triage_per_cluster=clustering_config.ramp_triage_per_cluster,
            revert=clustering_config.revert,
            triage_quantile_before_clustering=clustering_config.triage_quantile_before_clustering,
            amp_no_triaging_before_clustering=clustering_config.amp_no_triaging_before_clustering,
            amp_no_triaging_after_clustering=clustering_config.amp_no_triaging_after_clustering,
            distance_dependent_noise_density=clustering_config.distance_dependent_noise_density,
            outlier_radius=clustering_config.outlier_radius,
            outlier_neighbor_count=clustering_config.outlier_neighbor_count,
            scales=scales,
            log_c=clustering_config.log_c,
            workers=clustering_config.workers,
            return_extra=clustering_config.attach_density_feature,
        )

        if clustering_config.remove_small_far_clusters:
            # TODO: move this out into a new function, if it is used?
            # the arguments ramp_ptp and ramp_num_spikes should be put into a config object.
            if clustering_config.attach_density_feature:
                labels_sort = res["labels"]
            else:
                labels_sort = res
            z = xyza[to_cluster, 2]
            if motion_est is not None:
                z = motion_est.correct_s(times_s[to_cluster], z)
            all_med_ptp = []
            all_med_z_spread = []
            all_med_x_spread = []
            num_spikes = []
            for k in np.unique(labels_sort)[np.unique(labels_sort)>-1]:
                all_med_ptp.append(np.median(amps[to_cluster[labels_sort == k]]))
                all_med_x_spread.append(xyza[to_cluster[labels_sort == k], 0].std())
                all_med_z_spread.append(z[labels_sort == k].std())
                num_spikes.append((labels_sort == k).sum())

            all_med_ptp = np.array(all_med_ptp)
            all_med_x_spread = np.array(all_med_x_spread)
            all_med_z_spread = np.array(all_med_z_spread)
            num_spikes = np.array(num_spikes)

            # ramp from ptp 2 to 6 with n spikes from 60 to 10 per minute!
            idx_low = np.flatnonzero(np.logical_and(
                np.isin(labels_sort, np.flatnonzero(num_spikes<=(chunk_time_range_s[1]-chunk_time_range_s[0])/60*(ramp_num_spikes[1] - (all_med_ptp - ramp_ptp[0])/(ramp_ptp[1]-ramp_ptp[0])*(ramp_num_spikes[1]-ramp_num_spikes[0])))),
                np.isin(labels_sort, np.flatnonzero(all_med_ptp<=ramp_ptp[1]))
            ))
            if clustering_config.attach_density_feature:
                res["labels"][idx_low] = -1
            else:
                res[idx_low] = -1

        if clustering_config.attach_density_feature:
            labels[to_cluster] = res["labels"]
            extra_features["density_ratio"] = np.full(labels.size, np.nan)
            extra_features["density_ratio"][to_cluster] = res["density"]
        else:
            labels[to_cluster] = res
    else:
        assert False

    sorting = DARTsortSorting(
        times_samples=sorting.times_samples,
        channels=sorting.channels,
        labels=labels,
        sampling_frequency=sorting.sampling_frequency,
        parent_h5_path=peeling_hdf5_filename,
        extra_features=extra_features,
    )

    if depth_order:
        sorting = cluster_util.reorder_by_depth(sorting, motion_est=motion_est)

    return sorting


def cluster_chunks(
    peeling_hdf5_filename,
    recording,
    clustering_config,
    sorting=None,
    motion_est=None,
    slice_s=None,
):
    """Divide the recording into chunks, and cluster each chunk

    Returns a list of sortings. Each sorting labels all of the spikes in the
    recording with -1s outside the chunk, to allow for overlaps.
    """
    # determine number of chunks
    # if we're not ensembling, that's 1 chunk.
    if (
        not clustering_config.ensemble_strategy
        or clustering_config.ensemble_strategy.lower() == "none"
    ):
        chunk_length_samples = None
        chunk_time_ranges_s = [None]
    else:
        chunk_length_samples = (
            recording.sampling_frequency * clustering_config.chunk_size_s
        )
<<<<<<< HEAD
    chunk_time_ranges_s = chunk_time_ranges(recording, chunk_length_samples, slice_s)
=======
        chunk_time_ranges_s = chunk_time_ranges(recording, chunk_length_samples)
>>>>>>> 5df9206b

    # cluster each chunk. can be parallelized in the future.
    sortings = [
        cluster_chunk(
            peeling_hdf5_filename,
            clustering_config,
            sorting=sorting,
            chunk_time_range_s=chunk_range,
            motion_est=motion_est,
            recording=recording,
        )
        for chunk_range in chunk_time_ranges_s
    ]

    return chunk_time_ranges_s, sortings


def ensemble_chunks(
    peeling_hdf5_filename,
    recording,
    clustering_config,
    sorting=None,
    computation_config=None,
    motion_est=None,
    slice_s=None,
    tpca=None,
    wfs_name="collisioncleaned_tpca_features",
    trough_offset=42,
):
    """Initial clustering combined across chunks of time

    Arguments
    ---------
    peeling_hdf5_filename : str or Path
    recording: RecordingExtractor
    clustering_config: ClusteringConfig
    motion_est : optional dredge.motion_util.MotionEstimate

    Returns
    -------
    sorting  : DARTsortSorting
    """
    assert clustering_config.ensemble_strategy in (
        "forward_backward",
        "split_merge",
        "none",
        None,
    )
    if computation_config is None:
        computation_config = job_util.get_global_computation_config()

    # get chunk sortings
    chunk_time_ranges_s, chunk_sortings = cluster_chunks(
        peeling_hdf5_filename,
        recording,
        clustering_config,
        sorting=sorting,
        motion_est=motion_est,
        slice_s=slice_s,
    )
    if len(chunk_sortings) == 1:
        return chunk_sortings[0]

    if clustering_config.ensemble_strategy == "forward_backward":
        labels = forward_backward.forward_backward(
            recording,
            chunk_time_ranges_s,
            chunk_sortings,
            log_c=clustering_config.log_c,
            feature_scales=clustering_config.feature_scales,
            adaptive_feature_scales=clustering_config.adaptive_feature_scales,
            motion_est=motion_est,
        )
        sorting = replace(chunk_sortings[0], labels=labels)
    elif clustering_config.ensemble_strategy == "split_merge":
        sorting = ensemble_utils.split_merge_ensemble(
            recording,
            chunk_sortings,
            motion_est=motion_est,
            split_merge_config=clustering_config.split_merge_ensemble_config,
            n_jobs_split=computation_config.n_jobs_cpu,
            n_jobs_merge=computation_config.actual_n_jobs_gpu,
            device=computation_config.actual_device,
            show_progress=True,
        )
        
    print("Separate positive/negative wfs")   
    if clustering_config.separate_pos_neg:
        sorting, max_value = postprocess.separate_positive_negative_wfs(
            sorting,
            peeling_hdf5_filename,
            tpca=tpca,
            wfs_name=wfs_name,
            trough_offset=trough_offset,
            return_max_value=True,
        )
    print("Merge close in space")
    if clustering_config.merge_clusters_close_in_space:
        sorting = postprocess.merge_units_close_in_space(
            sorting, 
            motion_est=motion_est, 
            max_value = max_value, 
            merge_threshold = clustering_config.spatial_distance_threshold, 
            scales=clustering_config.feature_scales, 
            log_c=clustering_config.log_c, 
            link=clustering_config.space_merge_link
        )

    return sorting


def initial_clustering(
    recording,
    sorting=None,
    peeling_hdf5_filename=None,
    clustering_config=None,
    computation_config=None,
    motion_est=None,
):
    if sorting is None:
        sorting = DARTsortSorting.from_peeling_hdf5(peeling_hdf5_filename)
    if peeling_hdf5_filename is None:
        peeling_hdf5_filename = sorting.parent_h5_path

    return ensemble_chunks(
        peeling_hdf5_filename=peeling_hdf5_filename,
        recording=recording,
        clustering_config=clustering_config,
        sorting=sorting,
        computation_config=computation_config,
        motion_est=motion_est,
    )

    <|MERGE_RESOLUTION|>--- conflicted
+++ resolved
@@ -229,11 +229,7 @@
         chunk_length_samples = (
             recording.sampling_frequency * clustering_config.chunk_size_s
         )
-<<<<<<< HEAD
     chunk_time_ranges_s = chunk_time_ranges(recording, chunk_length_samples, slice_s)
-=======
-        chunk_time_ranges_s = chunk_time_ranges(recording, chunk_length_samples)
->>>>>>> 5df9206b
 
     # cluster each chunk. can be parallelized in the future.
     sortings = [
