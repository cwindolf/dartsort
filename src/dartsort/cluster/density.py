import numpy as np
<<<<<<< HEAD
from collections.abc import Sequence
from scipy.spatial import KDTree
from scipy.ndimage import gaussian_filter
=======
>>>>>>> 88138fab
from scipy.interpolate import RegularGridInterpolator
from scipy.ndimage import gaussian_filter
from scipy.sparse import coo_array
from scipy.sparse.csgraph import connected_components
from scipy.spatial import KDTree


def kdtree_inliers(
    X, kdtree=None, n_neighbors=10, distance_upper_bound=25.0, workers=1
):
    """Mark outlying points by a neighbors distance criterion

    Returns
    -------
    inliers : bool array
        inliers[i] = X[i] has at least n_neighbors neighbors within distance
        distance_upper_bound
    kdtree : KDTree
    """
    if kdtree is None:
        kdtree = KDTree(X)

    distances, indices = kdtree.query(
        X, k=1 + n_neighbors, distance_upper_bound=distance_upper_bound, workers=workers
    )
    inliers = (indices[:, 1:] < len(X)).sum(1) >= n_neighbors

    return inliers, kdtree


def get_smoothed_densities(X, inliers=slice(None), sigmas=None):
    """Get RBF density estimates for each X[i] and bandwidth in sigmas

    Outliers will be marked with NaN KDEs. Please pass inliers, or else your
    histogram is liable to be way too big.
    """
    infeats = X[inliers]
    extents = np.c_[np.floor(infeats.min(0)), np.ceil(infeats.max(0))]
    bin_edges = [np.arange(e[0], e[1] + 1) for e in extents]
    raw_histogram, bin_edges = np.histogramdd(infeats, bins=bin_edges)
    bin_centers = [0.5 * (be[1:] + be[:-1]) for be in bin_edges]

    seq = isinstance(sigmas, Sequence)
    if not seq:
        sigmas = (sigmas,)
    kdes = []
    for sigma in list(sigmas):
        hist = raw_histogram
        if sigma is not None:
            hist = gaussian_filter(raw_histogram, sigma)

        lerp = RegularGridInterpolator(bin_centers, hist, bounds_error=False)
        kdes.append(lerp(X))

    kdes = kdes if seq else kdes[0]
    return kdes


def nearest_higher_density_neighbor(
    kdtree, density, n_neighbors_search=10, distance_upper_bound=5.0, workers=1
):
    distances, indices = kdtree.query(
        kdtree.data,
        k=1 + n_neighbors_search,
        distance_upper_bound=distance_upper_bound,
        workers=workers,
    )
    # exclude self
    distances, indices = distances[:, 1:].copy(), indices[:, 1:].copy()

    # find lowest distance higher density neighbor
    density_padded = np.pad(density, (0, 1), constant_values=np.inf)
    is_lower_density = density_padded[indices] <= density[:, None]
    distances[is_lower_density] = np.inf
    indices[is_lower_density] = kdtree.n
    nhdn = indices[np.arange(kdtree.n), distances.argmin(1)]

    return nhdn, distances, indices


def remove_border_points(
    labels, density, kdtree, search_radius=1.0, n_neighbors_search=5, workers=1
):
    distances, indices = kdtree.query(
        kdtree.data,
        k=1 + n_neighbors_search,
        distance_upper_bound=search_radius,
        workers=workers,
    )

    labels_padded = np.pad(labels, (0, 1), constant_values=-2)
    in_border = np.any(
        labels_padded[indices] != labels_padded[indices[:, 0, None]], axis=1
    )
    in_border = np.flatnonzero(in_border)
    labels_in_border = labels[in_border]

    units = np.unique(labels)
    new_labels = labels.copy()
    for i, u in enumerate(units[units > 0]):
        in_unit = np.flatnonzero(labels == u)
        in_unit_border = in_border[labels_in_border == u]
        if not in_unit_border.size:
            continue

        to_remove = density[in_unit] < density[in_unit_border].max()
        new_labels[in_unit[to_remove]] = -1

    return new_labels


def decrumb(labels, min_size=5):
    units, counts = np.unique(labels, return_counts=True)
    big_enough = counts >= min_size
    units[~big_enough] = -1
    units[big_enough] = np.arange(big_enough.sum())
    return units[labels]


def density_peaks_clustering(
    X,
    kdtree=None,
    sigma_local=5.0,
    sigma_regional=None,
    outlier_neighbor_count=10,
    outlier_radius=25.0,
    n_neighbors_search=10,
    radius_search=5.0,
    noise_density=0.0,
    remove_clusters_smaller_than=10,
    remove_borders=False,
    border_search_radius=10.0,
    border_search_neighbors=3,
    workers=1,
    return_extra=False,
):
    n = len(X)

    inliers, kdtree = kdtree_inliers(
        X,
        kdtree=kdtree,
        n_neighbors=outlier_neighbor_count,
        distance_upper_bound=outlier_radius,
        workers=workers,
    )

    sigmas = [sigma_local] + ([sigma_regional] * int(sigma_regional is not None))
    density = get_smoothed_densities(X, inliers=inliers, sigmas=sigmas)
    if sigma_regional is not None:
        density = density[0] / density[1]

    nhdn, distances, indices = nearest_higher_density_neighbor(
        kdtree,
        density,
        n_neighbors_search=n_neighbors_search,
        distance_upper_bound=radius_search,
        workers=workers,
    )
    if noise_density:
        nhdn[density <= noise_density] = n
    nhdn = nhdn.astype(np.intc)
    has_nhdn = np.flatnonzero(nhdn < n).astype(np.intc)

    graph = coo_array(
        (np.ones(has_nhdn.size), (nhdn[has_nhdn], has_nhdn)), shape=(n, n)
    )
    ncc, labels = connected_components(graph)

    if remove_borders:
        labels = remove_border_points(
            labels,
            density,
            kdtree,
            search_radius=border_search_radius,
            n_neighbors_search=border_search_neighbors,
            workers=workers,
        )

    if remove_clusters_smaller_than:
        labels = decrumb(labels, min_size=remove_clusters_smaller_than)

    if not return_extra:
        return labels

    return dict(
        density=density,
        nhdn=nhdn,
        labels=labels,
    )<|MERGE_RESOLUTION|>--- conflicted
+++ resolved
@@ -1,10 +1,6 @@
+from collections.abc import Sequence
+
 import numpy as np
-<<<<<<< HEAD
-from collections.abc import Sequence
-from scipy.spatial import KDTree
-from scipy.ndimage import gaussian_filter
-=======
->>>>>>> 88138fab
 from scipy.interpolate import RegularGridInterpolator
 from scipy.ndimage import gaussian_filter
 from scipy.sparse import coo_array
