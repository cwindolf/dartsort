--- conflicted
+++ resolved
@@ -70,15 +70,6 @@
         # neighborhoods module, for querying spikes by channel group
         self.core_neighborhoods = core_neighborhoods
         self.extract_neighborhoods = extract_neighborhoods
-
-<<<<<<< HEAD
-        # channel neighborhoods and features
-        # if not self.features_on_device, .spike_data() will .to(self.device)
-=======
-        extract_amp_vecs = torch.linalg.vector_norm(extract_features, dim=1)
-        amps = extract_amp_vecs.nan_to_num().max(1).values
-
->>>>>>> d56b6d97
         self.core_channels = core_channels.cpu()
         self.extract_channels = extract_channels.cpu()
 
@@ -88,18 +79,10 @@
         if self.features_on_device:
             self.register_buffer("core_features", core_features)
             self.register_buffer("extract_features", extract_features)
-<<<<<<< HEAD
-=======
-            self.register_buffer("amps", amps)
->>>>>>> d56b6d97
             self.register_buffer("times_seconds", times_s)
         else:
             self.core_features = core_features
             self.extract_features = extract_features
-<<<<<<< HEAD
-=======
-            self.amps = amps
->>>>>>> d56b6d97
             self.times_seconds = times_s
 
         # always on device
