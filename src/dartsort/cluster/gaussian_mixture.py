--- conflicted
+++ resolved
@@ -378,11 +378,22 @@
 
         # try reassigning without noise unit...
         lls = self.log_likelihoods(with_noise_unit=True, show_progress=True)
-<<<<<<< HEAD
         self.update_proportions(lls)
         lls = lls[:, self.data.split_indices["train"]]
-        labels_full = loglik_reassign(lls[:-1])[1]
-        unmatched = labels_full < 0
+
+        if initialization == "topk":
+            init = sparse_topk(
+                lls[:-1],
+                log_proportions=self.log_proportions[:-1].numpy(force=True),
+                k=tmm.n_candidates,
+            )
+            labels = init[:, 0]
+        elif initialization == "nearest":
+            labels = init = loglik_reassign(lls[:-1])[1]
+        else:
+            assert False
+
+        unmatched = labels < 0
         if unmatched.any():
             g = self.data.prgeom[:-1]
             coms = np.array([self[j].com(g).numpy(force=True).item() for j in ids])
@@ -391,28 +402,13 @@
             coms = KDTree(coms)
             _, closest = coms.query(ux, workers=-1)
             assert (closest < coms.n).all()
-            labels_full[unmatched] = closest
-
-=======
-        # labels_full = loglik_reassign(lls[:-1])[1]
-        self.update_proportions(lls)
-
-        if initialization == "topk":
-            labels = sparse_topk(
-                lls[:-1],
-                log_proportions=self.log_proportions[:-1].numpy(force=True),
-                k=tmm.n_candidates,
-            )
-        elif initialization == "nearest":
-            labels = loglik_reassign(lls[:-1])[1]
-        else:
-            assert False
->>>>>>> c674a46b
+            labels[unmatched] = closest
+
         del lls
         logprops = self.log_proportions
         assert logprops is not None
         tmm.set_parameters(
-            labels=torch.from_numpy(labels),
+            labels=torch.from_numpy(init),
             means=means[ids],
             bases=covs[ids].permute(0, 3, 1, 2) if covs is not None else None,
             log_proportions=logprops[:-1],
@@ -474,12 +470,9 @@
             if show_progress:
                 its.set_description(msg)  # pyright: ignore
 
-<<<<<<< HEAD
         print("post its", flush=True)
         labels = res["labels"]  # pyright: ignore [reportPossiblyUnboundVariable]
         print(f"{np.unique(labels, return_counts=True)=}")
-=======
->>>>>>> c674a46b
         assert labels is not None
 
         # reupdate my GaussianUnits
@@ -512,13 +505,10 @@
 
         self.cleanup()
 
-<<<<<<< HEAD
         gc.collect()
         torch.cuda.empty_cache()
 
-=======
         result = dict(records=records, train_records=train_records)
->>>>>>> c674a46b
         if not final_e_step:
             return result
 
@@ -529,13 +519,9 @@
         )
         print(f"final E done", flush=True)
         log_liks, _ = self.cleanup(log_liks, relabel_split=final_split)
-<<<<<<< HEAD
         print(f"ret", flush=True)
-        return log_liks, records
-=======
         result["log_liks"] = log_liks
         return result
->>>>>>> c674a46b
 
     def em(
         self, n_iter=None, show_progress=True, final_e_step=True, final_split="kept"
