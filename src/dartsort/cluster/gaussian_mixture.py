--- conflicted
+++ resolved
@@ -2208,7 +2208,9 @@
                 hyp_fit_spikes.indices, current_log_liks
             )
             cur_resp = torch.sparse.softmax(cur_fit_liks, dim=0)
-            cur_resp = cur_resp.index_select(dim=0, index=current_unit_ids.to(cur_resp.device))
+            cur_resp = cur_resp.index_select(
+                dim=0, index=current_unit_ids.to(cur_resp.device)
+            )
             cur_resp = cur_resp.sum(dim=0).to_dense()
 
             # fit weights for hypothetical units
@@ -2253,7 +2255,6 @@
 
         # -- grab heldout spikes from within current units
         split_indices = []
-<<<<<<< HEAD
         heldout_cur_labels = []
         for uid in current_unit_ids:
             ixs_full, ixs, split_ixs = self.random_indices(uid, split_name="val")
@@ -2263,20 +2264,6 @@
         split_indices = torch.concatenate(split_indices)
         split_indices, order = split_indices.sort()
         heldout_cur_labels = torch.concatenate(heldout_cur_labels)[order]
-=======
-        curw = []
-        for uid in current_unit_ids:
-            ixs_full, ixs, split_ixs = self.random_indices(uid, split_name="val")
-            # heldout_cur_labels.append(ixs.new_full(ixs.shape, uid))
-            coeft = self.log_proportions[uid].exp().broadcast_to(ixs.shape)
-            coeft = coeft / ixs.numel()
-            curw.append(coeft)
-            split_indices.append(split_ixs)
-        split_indices = torch.concatenate(split_indices)
-        split_indices, order = split_indices.sort()
-        # heldout_cur_labels = torch.concatenate(heldout_cur_labels)[order]
-        curw = torch.concatenate(curw)[order]
->>>>>>> 585f35cc
         spikes = self.random_spike_data(
             split_indices=split_indices,
             split_name="val",
@@ -2347,7 +2334,6 @@
         # reweight by proportion
         # prop = cur_log_prop.exp() * len(self.log_proportions)
         nu = len(self.log_proportions)
-<<<<<<< HEAD
         l = heldout_cur_labels[vix]
         _, ix, ct = l.unique(return_inverse=True, return_counts=True)
         w = self.log_proportions[l].exp() / ct[ix]
@@ -2355,12 +2341,6 @@
         hyp_loglik = (w * hyp_loglik).sum() * nu
         cur_elbo = (w * cur_elbo).sum() * nu
         hyp_elbo = (w * hyp_elbo).sum() * nu
-=======
-        cur_loglik = (curw * cur_loglik).sum().numpy(force=True).item() * nu
-        hyp_loglik = (curw * hyp_loglik).sum().numpy(force=True).item() * nu
-        cur_elbo = (curw * cur_elbo).sum().numpy(force=True).item() * nu
-        hyp_elbo = (curw * hyp_elbo).sum().numpy(force=True).item() * nu
->>>>>>> 585f35cc
 
         # always hyp-cur
 
