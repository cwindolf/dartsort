--- conflicted
+++ resolved
@@ -247,10 +247,7 @@
             for j, unit in enumerate(zip(unit_ids, results)):
                 assert unit.annotations["unit_id"] == j
                 self.units.append(unit)
-<<<<<<< HEAD
-=======
         adif = None
->>>>>>> 9069dc2b
         if prev_means is not None:
             nu = len(unit_ids)
             new_means, *_ = self.stack_units(mean_only=True)
