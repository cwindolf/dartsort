--- conflicted
+++ resolved
@@ -1,30 +1,15 @@
 from pathlib import Path
 
-<<<<<<< HEAD
-from dartsort.config import (FeaturizationConfig, ClusteringConfig, MatchingConfig,
-                             SubtractionConfig, TemplateConfig)
-=======
 from dartsort.config import (default_featurization_config,
                              default_matching_config,
                              default_subtraction_config,
                              default_template_config)
->>>>>>> c65f46a2
 from dartsort.localize.localize_util import localize_hdf5
 from dartsort.cluster.initial import ensemble_chunks
 from dartsort.peel import (ObjectiveUpdateTemplateMatchingPeeler,
                            SubtractionPeeler)
 from dartsort.templates import TemplateData
 from dartsort.util.data_util import DARTsortSorting, check_recording
-
-<<<<<<< HEAD
-default_featurization_config = FeaturizationConfig()
-default_subtraction_config = SubtractionConfig()
-default_clustering_config = ClusteringConfig()
-default_template_config = TemplateConfig()
-default_matching_config = MatchingConfig()
-
-=======
->>>>>>> c65f46a2
 
 def dartsort(
     recording,
