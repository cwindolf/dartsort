--- conflicted
+++ resolved
@@ -3,14 +3,9 @@
 from dartsort.config import (FeaturizationConfig, ClusteringConfig, MatchingConfig,
                              SubtractionConfig, TemplateConfig)
 from dartsort.localize.localize_util import localize_hdf5
-<<<<<<< HEAD
-# from dartsort.peel import (ResidualUpdateTemplateMatchingPeeler,
-#                            SubtractionPeeler)
 from dartsort.cluster.initial import ensemble_chunks
-=======
 from dartsort.peel import (ObjectiveUpdateTemplateMatchingPeeler,
                            SubtractionPeeler)
->>>>>>> 1e9930f4
 from dartsort.templates import TemplateData
 from dartsort.util.data_util import DARTsortSorting, check_recording
 
