"""Configuration classes

Users should not edit this file!

Rather, make your own custom configs by instantiating new
config objects, for example, to turn off neural net denoising
in the featurization pipeline you can make:

```
featurization_config = FeaturizationConfig(do_nn_denoise=False)
```

This will use all the other parameters' default values. This
object can then be passed into the high level functions like
`subtract(...)`.

TODO: Add a CommonConfig for parameters which show up in multiple
      of the below classes, so that users don't forget to change
      them in multiple places. Then the rest of the configs eat
      a commonconfig.
"""
from dataclasses import dataclass
from pathlib import Path
from typing import List, Optional

__repo_root__ = Path(__file__).parent.parent.parent


# TODO: integrate this in the other configs
@dataclass(frozen=True)
class WaveformConfig:
    """Defaults yield 42 sample trough offset and 121 total at 30kHz."""
    ms_before: float = 1.4
    ms_after: float = 2.6

    def trough_offset_samples(self, sampling_frequency=30_000):
        return int(self.ms_before * (sampling_frequency / 1000))

    def spike_length_samples(self, sampling_frequency=30_000):
        spike_len_ms = self.ms_before + self.ms_after
        return int(spike_len_ms * (sampling_frequency / 1000))


@dataclass(frozen=True)
class FeaturizationConfig:
    """Featurization and denoising configuration

    Parameters for a featurization and denoising pipeline
    which has the flow:
    [input waveforms]
        -> [featurization of input waveforms]
        -> [denoising]
        -> [featurization of output waveforms]

    The flags below allow users to control which features
    are computed for the input waveforms, what denoising
    operations are applied, and what features are computed
    for the output (post-denoising) waveforms.
    """

    # -- denoising configuration
    do_nn_denoise: bool = True
    do_tpca_denoise: bool = True
    do_enforce_decrease: bool = True
    # turn off features below
    denoise_only: bool = False

    # -- featurization configuration
    save_input_waveforms: bool = False
    save_input_tpca_projs: bool = True
    save_output_waveforms: bool = False
    save_output_tpca_projs: bool = False
    save_amplitudes: bool = True
    # localization runs on output waveforms
    do_localization: bool = True
    localization_radius: float = 100.0
    # these are saved always if do_localization
    save_amplitude_vectors: bool = True
    localization_model = "dipole"

    # -- further info about denoising
    # in the future we may add multi-channel or other nns
    nn_denoiser_class_name: str = "SingleChannelWaveformDenoiser"
    nn_denoiser_pretrained_path: str = str(
        __repo_root__ / "pretrained" / "single_chan_denoiser.pt"
    )
    # optionally restrict how many channels TPCA are fit on
    tpca_fit_radius: Optional[float] = None
    tpca_rank: int = 8

    # used when naming datasets saved to h5 files
    input_waveforms_name: str = "collisioncleaned"
    output_waveforms_name: str = "denoised"


@dataclass(frozen=True)
class SubtractionConfig:
    trough_offset_samples: int = 42
    spike_length_samples: int = 121
    detection_thresholds: List[int] = (12, 10, 8, 6, 5, 4)
    chunk_length_samples: int = 30_000
    peak_sign: str = "neg"
    spatial_dedup_radius: float = 150.0
    extract_radius: float = 200.0
    n_chunks_fit: int = 40
    fit_subsampling_random_state: int = 0
    residnorm_decrease_threshold: float = 3.162  # sqrt(10)

    # how will waveforms be denoised before subtraction?
    # users can also save waveforms/features during subtraction
    subtraction_denoising_config: FeaturizationConfig = FeaturizationConfig(
        denoise_only=True,
        input_waveforms_name="raw",
        output_waveforms_name="subtracted",
    )


@dataclass(frozen=True)
class TemplateConfig:
    trough_offset_samples: int = 42
    spike_length_samples: int = 121
    spikes_per_unit = 500

    # -- template construction parameters
    # registered templates?
    registered_templates: bool = True
    registered_template_localization_radius_um: float = 100.0

    # superresolved templates
    superres_templates: bool = True
    superres_bin_size_um: float = 10.0
    superres_bin_min_spikes: int = 5
    superres_strategy: str = "drift_pitch_loc_bin"

    # low rank denoising?
    low_rank_denoising: bool = True
    denoising_rank: int = 5
    denoising_snr_threshold: float = 50.0
    denoising_fit_radius: float = 75.0

    # realignment
    # TODO: maybe this should be done in clustering?
    realign_peaks: bool = True
    realign_max_sample_shift: int = 20


@dataclass(frozen=True)
class MatchingConfig:
    trough_offset_samples: int = 42
    spike_length_samples: int = 121
    chunk_length_samples: int = 30_000
    extract_radius: float = 100.0
    n_chunks_fit: int = 40
    fit_subsampling_random_state: int = 0

    # template matching parameters
    threshold: float = 50.0
    template_svd_compression_rank: int = 10
    template_temporal_upsampling_factor: int = 8
    template_min_channel_amplitude: float = 1.0
    refractory_radius_frames: int = 10
    amplitude_scaling_variance: float = 0.0
    amplitude_scaling_boundary: float = 0.5
    max_iter: int = 1000
<<<<<<< HEAD

@dataclass(frozen=True)
class ClusteringConfig:
    # -- initial clustering
    # hdbscan parameters
    cluster_strategy: str = "hdbscan"
    min_cluster_size: int = 15
    min_samples: int = 15
    cluster_selection_epsilon: int = 5 

    # -- ensembling
    ensemble_strategy: Optional[str] = "forward_backward"
    chunk_size_s: int = 300
    # forward-backward
=======
    conv_ignore_threshold: float = 5.0
    coarse_approx_error_threshold: float = 5.0
>>>>>>> 17b2f924
<|MERGE_RESOLUTION|>--- conflicted
+++ resolved
@@ -97,7 +97,7 @@
 class SubtractionConfig:
     trough_offset_samples: int = 42
     spike_length_samples: int = 121
-    detection_thresholds: List[int] = (12, 10, 8, 6, 5, 4)
+    detection_thresholds: List[int] = (12, 9, 6)
     chunk_length_samples: int = 30_000
     peak_sign: str = "neg"
     spatial_dedup_radius: float = 150.0
@@ -162,7 +162,8 @@
     amplitude_scaling_variance: float = 0.0
     amplitude_scaling_boundary: float = 0.5
     max_iter: int = 1000
-<<<<<<< HEAD
+    conv_ignore_threshold: float = 5.0
+    coarse_approx_error_threshold: float = 5.0
 
 @dataclass(frozen=True)
 class ClusteringConfig:
@@ -176,8 +177,4 @@
     # -- ensembling
     ensemble_strategy: Optional[str] = "forward_backward"
     chunk_size_s: int = 300
-    # forward-backward
-=======
-    conv_ignore_threshold: float = 5.0
-    coarse_approx_error_threshold: float = 5.0
->>>>>>> 17b2f924
+    # forward-backward