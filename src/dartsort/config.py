--- conflicted
+++ resolved
@@ -242,11 +242,8 @@
     radius_search: float = 5.0
     remove_clusters_smaller_than: int = 10
     noise_density: float = 0.0
-<<<<<<< HEAD
     attach_density_feature: bool = False
-=======
     triage_quantile_per_cluster: float = 0.0
->>>>>>> d8cc0b4b
 
     # -- ensembling
     ensemble_strategy: Optional[str] = "forward_backward"
