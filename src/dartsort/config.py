--- conflicted
+++ resolved
@@ -166,7 +166,6 @@
     conv_ignore_threshold: float = 5.0
     coarse_approx_error_threshold: float = 5.0
 
-<<<<<<< HEAD
 @dataclass(frozen=True)
 class ClusteringConfig:
     # -- initial clustering
@@ -181,11 +180,9 @@
     ensemble_strategy: Optional[str] = "forward_backward"
     chunk_size_s: int = 150
     # forward-backward
-=======
 
 default_featurization_config = FeaturizationConfig()
 default_subtraction_config = SubtractionConfig()
 default_template_config = TemplateConfig()
 coarse_template_config = TemplateConfig(superres_templates=False)
 default_matching_config = MatchingConfig()
->>>>>>> c65f46a2
