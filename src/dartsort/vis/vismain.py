--- conflicted
+++ resolved
@@ -29,12 +29,7 @@
     make_sorting_summaries=True,
     make_unit_summaries=True,
     make_animations=True,
-<<<<<<< HEAD
-    gt_sorting=None,
     superres_templates=False,
-=======
-    superres_templates=True,
->>>>>>> bcd08e33
     sorting_analysis=None,
     amplitudes_dataset_name='denoised_ptp_amplitudes',
     channel_show_radius_um=50.0,
