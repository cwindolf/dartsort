"""Toolkit for extensible single unit summary plots

The goal is to make it easy to add and remove plots without the plotting
code turning into a web of if statements, for loops, and bizarre subplot
and subfigure mazes.

Relies on the DARTsortAnalysis object of utils/analysis.py to do most of
the data work so that this file can focus on plotting (sort of MVC).
"""

from dataclasses import replace
from pathlib import Path

from tqdm.auto import tqdm

import matplotlib.pyplot as plt
import numpy as np
from matplotlib.legend_handler import HandlerTuple

from ..cluster import split
from ..config import raw_template_config
from ..util.analysis import DARTsortAnalysis
from ..util.multiprocessing_util import CloudpicklePoolExecutor, get_pool
from . import layout
from .colors import glasbey1024
from .waveforms import geomplot, geomplot_max_chan_overtime

# -- main class. see fn make_unit_summary below to make lots of UnitPlots.

class UnitPlot(layout.BasePlot):
    can_sharey = True

    def draw(self, panel, sorting_analysis, unit_id):
        raise NotImplementedError


class UnitMultiPlot(layout.BaseMultiPlot):
    def plots(self, sorting_analysis, unit_id):
        # return [UnitPlot()]
        raise NotImplementedError


class UnitTextInfo(UnitPlot):
    kind = "text"
    height = 0.5
    width = 1

    def draw(self, panel, sorting_analysis, unit_id, sorting_previous_step):
        axis = panel.subplots()
        axis.axis("off")
        msg = f"unit {unit_id}\n"

        msg += f"feature source: {sorting_analysis.hdf5_path.name}\n"

        nspikes = sorting_analysis.spike_counts[
            sorting_analysis.unit_ids == unit_id
        ].sum()
        msg += f"n spikes: {nspikes}\n"

        temps = sorting_analysis.template_data.unit_templates(unit_id)
        if temps.size:
            ptp = temps.ptp(1).max(1).mean()
            msg += f"mean superres maxptp: {ptp:0.1f}su\n"
            in_unit = sorting_analysis.template_data.unit_mask(unit_id)
            counts = sorting_analysis.template_data.spike_counts[in_unit]
            snrs = temps.ptp(1).max(1) * np.sqrt(counts)
            msg += "template snrs:\n  " + ", ".join(f"{s:0.1f}" for s in snrs)
        else:
            msg += "no template (too few spikes)"

        axis.text(0, 0, msg, fontsize=6.5)


# -- small summary plots


class ACG(UnitPlot):
    kind = "histogram"
    height = 0.75
    width = 1

    def __init__(self, max_lag=50):
        super().__init__()
        self.max_lag = max_lag

    def draw(self, panel, sorting_analysis, unit_id, sorting_previous_step):
        axis = panel.subplots()
        times_samples = sorting_analysis.times_samples(
            which=sorting_analysis.in_unit(unit_id)
        )
        lags, acg = correlogram(times_samples, max_lag=self.max_lag)
        bar(axis, lags, acg, fill=True, color="k")
        axis.set_xlabel("lag (samples)", fontsize=5, labelpad=2)
        axis.set_ylabel("acg", fontsize=5, labelpad=2)
        axis.xaxis.set_tick_params(labelsize=5)
        axis.yaxis.set_tick_params(labelsize=5)


class ISIHistogram(UnitPlot):
    kind = "histogram"
    height = 0.75
    width = 1

    def __init__(self, bin_ms=0.1, max_ms=5):
        super().__init__()
        self.bin_ms = bin_ms
        self.max_ms = max_ms

<<<<<<< HEAD
    def draw(self, panel, sorting_analysis, unit_id, sorting_previous_step):
        axis = panel.subplots()
=======
    def draw(self, panel, sorting_analysis, unit_id, axis=None, color="k", label=None):
        if axis is None:
            axis = panel.subplots()
>>>>>>> e8c99e7e
        times_s = sorting_analysis.times_seconds(
            which=sorting_analysis.in_unit(unit_id)
        )
        dt_ms = np.diff(times_s) * 1000
        bin_edges = np.arange(
            0,
            self.max_ms + self.bin_ms,
            self.bin_ms,
        )
        # counts, _ = np.histogram(dt_ms, bin_edges)
        # bin_centers = 0.5 * (bin_edges[1:] + bin_edges[:-1])
        # axis.bar(bin_centers, counts)
<<<<<<< HEAD
        plt.hist(dt_ms, bin_edges, color="k")
        axis.set_xlabel("isi (ms)", fontsize=5, labelpad=2)
        axis.set_ylabel(f"count (out of {dt_ms.size} total isis)", fontsize=5, labelpad=2)
        axis.xaxis.set_tick_params(labelsize=5)
        axis.yaxis.set_tick_params(labelsize=5)
=======
        plt.hist(dt_ms, bin_edges, color=color, label=label)
        axis.set_xlabel("isi (ms)")
        axis.set_ylabel(f"count (out of {dt_ms.size} total isis)")
>>>>>>> e8c99e7e


class XZScatter(UnitPlot):
    kind = "scatter"
    width = 1

    def __init__(
        self,
        relocate_amplitudes=False,
        registered=True,
        amplitude_color_cutoff=15,
        probe_margin_um=100,
        colorbar=False,
    ):
        super().__init__()
        self.relocate_amplitudes = relocate_amplitudes
        self.registered = registered
        self.amplitude_color_cutoff = amplitude_color_cutoff
        self.probe_margin_um = probe_margin_um
        self.colorbar = colorbar

    def draw(self, panel, sorting_analysis, unit_id, axis=None):
        if axis is None:
            axis = panel.subplots()

        unit_id = np.atleast_1d(unit_id)
        multi_unit = unit_id.size > 1
        for uid in unit_id:
            in_unit = sorting_analysis.in_unit(uid)
            x = sorting_analysis.x(which=in_unit)
            z = sorting_analysis.z(which=in_unit, registered=self.registered)
            geomx, geomz = sorting_analysis.geom.T
            pad = self.probe_margin_um
            valid = x == np.clip(x, geomx.min() - pad, geomx.max() + pad)
            valid &= z == np.clip(z, geomz.min() - pad, geomz.max() + pad)
            if multi_unit:
                c = dict(color=glasbey1024[uid % len(glasbey1024)])
            else:
                amps = sorting_analysis.amplitudes(
                    which=in_unit[valid], relocated=self.relocate_amplitudes
                )
                c = dict(c=np.minimum(amps, self.amplitude_color_cutoff))
            s = axis.scatter(
                x[valid],
                z[valid],
                lw=0,
                s=3,
                **c,
                rasterized=True,
            )
        axis.set_xlabel("x (um)")
        reg_str = "reg " * self.registered
        axis.set_ylabel(reg_str + "z (um)")
        reloc_str = "reloc " * self.relocate_amplitudes
        if not multi_unit and self.colorbar:
            plt.colorbar(s, ax=axis, shrink=0.5, label=reloc_str + "amp (su)")


class PCAScatter(UnitPlot):
    kind = "scatter"
    width = 1

    def __init__(
        self,
        relocate_amplitudes=False,
        relocated=True,
        amplitude_color_cutoff=15,
        pca_radius_um=75.0,
        colorbar=False,
    ):
        super().__init__()
        self.relocated = relocated
        self.relocate_amplitudes = relocate_amplitudes
        self.amplitude_color_cutoff = amplitude_color_cutoff
        self.colorbar = colorbar
        self.pca_radius_um = pca_radius_um

    def draw(self, panel, sorting_analysis, unit_id, axis=None):
        if axis is None:
            axis = panel.subplots()
        unit_id = np.atleast_1d(unit_id)
        multi_unit = unit_id.size > 1
        which, loadings = sorting_analysis.unit_pca_features(
            unit_id=unit_id,
            relocated=self.relocated,
            pca_radius_um=self.pca_radius_um,
        )
        if which is not None:
            for uid in unit_id:
                if multi_unit:
                    c = dict(color=glasbey1024[uid % len(glasbey1024)])
                    thisu = np.flatnonzero(
                        sorting_analysis.sorting.labels[which] == uid
                    )
                else:
                    amps = sorting_analysis.amplitudes(
                        which=which, relocated=self.relocate_amplitudes
                    )
                    c = dict(c=np.minimum(amps, self.amplitude_color_cutoff))
                    thisu = slice(None)
                s = axis.scatter(
                    *loadings[thisu].T,
                    lw=0,
                    s=3,
                    **c,
                    rasterized=True,
                )

        reloc_str = "reloc " * self.relocated
        axis.set_xlabel(reloc_str + "PC1")
        axis.set_ylabel(reloc_str + "PC2")
        if not multi_unit:
            reloc_amp_str = "reloc " * self.relocate_amplitudes
            if which is not None and self.colorbar:
                plt.colorbar(s, ax=axis, shrink=0.5, label=reloc_amp_str + "amp (su)")

        return axis


# -- wide scatter plots


class TimeZScatter(UnitPlot):
    kind = "widescatter"
    width = 1.25
    height = 1.25


    def __init__(
        self,
        relocate_amplitudes=False,
        registered=True,
        amplitude_color_cutoff=15,
        probe_margin_um=100,
    ):
        super().__init__()
        self.relocate_amplitudes = relocate_amplitudes
        self.registered = registered
        self.amplitude_color_cutoff = amplitude_color_cutoff
        self.probe_margin_um = probe_margin_um

    def draw(self, panel, sorting_analysis, unit_id, sorting_previous_step):
        unit_id = np.atleast_1d(unit_id)
        multi_unit = unit_id.size > 1
        axis = panel.subplots()

        for uid in unit_id:
            in_unit = sorting_analysis.in_unit(uid)
            t = sorting_analysis.times_seconds(which=in_unit)
            z = sorting_analysis.z(which=in_unit, registered=self.registered)
            geomx, geomz = sorting_analysis.geom.T
            pad = self.probe_margin_um
            valid = z == np.clip(z, geomz.min() - pad, geomz.max() + pad)
            if multi_unit:
                c = dict(color=glasbey1024[uid % len(glasbey1024)])
            else:
                amps = sorting_analysis.amplitudes(
                    which=in_unit[valid], relocated=self.relocate_amplitudes
                )
                c = dict(c=np.minimum(amps, self.amplitude_color_cutoff))

            s = axis.scatter(
                t[valid],
                z[valid],
                lw=0,
                s=3,
                **c,
                rasterized=True,
            )
        axis.set_xlabel("time (s)")
        reg_str = "reg " * self.registered
        axis.set_ylabel(reg_str + "z (um)")
        reloc_str = "reloc " * self.relocate_amplitudes
        if not multi_unit:
            plt.colorbar(s, ax=axis, shrink=0.5, label=reloc_str + "amp (su)")


class TFeatScatter(UnitPlot):
    kind = "widescatter"
    width = 1.25
    height = 1.25
    

    def __init__(
        self,
        feat_name,
        color_by_amplitude=True,
        relocate_amplitudes=False,
        amplitude_color_cutoff=15,
        alpha=0.1,
    ):
        super().__init__()
        self.relocate_amplitudes = relocate_amplitudes
        self.feat_name = feat_name
        self.amplitude_color_cutoff = amplitude_color_cutoff
        self.color_by_amplitude = color_by_amplitude
        self.alpha = alpha

    def draw(self, panel, sorting_analysis, unit_id, sorting_previous_step):
        axis = panel.subplots()
        in_unit = sorting_analysis.in_unit(unit_id)
        t = sorting_analysis.times_seconds(which=in_unit)
        feat = sorting_analysis.named_feature(self.feat_name, which=in_unit)
        c = None
        if self.color_by_amplitude:
            amps = sorting_analysis.amplitudes(
                which=in_unit, relocated=self.relocate_amplitudes
            )
            c = np.minimum(amps, self.amplitude_color_cutoff)
        s = axis.scatter(t, feat, c=c, lw=0, s=3, alpha=self.alpha, rasterized=True)
        axis.set_xlabel("time (s)")
        axis.set_ylabel(self.feat_name)
        if self.color_by_amplitude:
            reloc_str = "reloc " * self.relocate_amplitudes
            plt.colorbar(s, ax=axis, shrink=0.5, label=reloc_str + "amp (su)")


class TimeAmpScatter(UnitPlot):
    kind = "widescatter"
    width = 1.25
    height = 1.25


    def __init__(
        self, relocate_amplitudes=False, amplitude_color_cutoff=15, alpha=0.05
    ):
        super().__init__()
        self.relocate_amplitudes = relocate_amplitudes
        self.amplitude_color_cutoff = amplitude_color_cutoff
        self.alpha = alpha

    def draw(self, panel, sorting_analysis, unit_id, axis=None):
        if axis is None:
            axis = panel.subplots()
        unit_id = np.atleast_1d(unit_id)
        multi_unit = unit_id.size > 1

        for uid in unit_id:
            in_unit = sorting_analysis.in_unit(uid)
            t = sorting_analysis.times_seconds(which=in_unit)
            amps = sorting_analysis.amplitudes(
                which=in_unit, relocated=self.relocate_amplitudes
            )
            c = dict(
                color=glasbey1024[uid % len(glasbey1024)] if multi_unit else "k",
                alpha=1 if multi_unit else self.alpha,
            )
            axis.scatter(t, amps, lw=0, s=3, rasterized=True, **c)
        axis.set_xlabel("time (s)")
        reloc_str = "reloc " * self.relocate_amplitudes
        axis.set_ylabel(reloc_str + "amp (su)")


# -- waveform plots


class WaveformPlot(UnitPlot):
    kind = "waveform"
    width = 3
    height = 2
    can_sharey = False

    def __init__(
        self,
        trough_offset_samples=42,
        spike_length_samples=121,
        count=100,
        channel_show_radius_um=50,
        max_n_chan=20,
        relocated=False,
        color="k",
        alpha=0.1,
        show_superres_templates=True,
        superres_template_cmap=plt.cm.jet,
        show_template=True,
        template_color="orange",
        max_abs_template_scale=1.5,
        legend=True,
        template_index=None,
        title=None,
        overtime=False,
    ):
        super().__init__()
        self.count = count
        self.channel_show_radius_um = channel_show_radius_um
        self.max_n_chan = max_n_chan
        self.relocated = relocated
        self.color = color
        self.trough_offset_samples = trough_offset_samples
        self.spike_length_samples = spike_length_samples
        self.alpha = alpha
        self.show_template = show_template
        self.template_color = template_color
        self.show_superres_templates = show_superres_templates
        self.superres_template_cmap = superres_template_cmap
        self.legend = legend
        self.max_abs_template_scale = max_abs_template_scale
        self.template_index = template_index
        self.title = title
        self.overtime = overtime
        if overtime:
            self.show_template=False
            self.show_superres_templates = False

    def get_waveforms(self, sorting_analysis, unit_id):
        raise NotImplementedError

    def draw(self, panel, sorting_analysis, unit_id, axis=None):
        if axis is None:
            axis = panel.subplots()
        which, waveforms, max_chan, geom, ci = self.get_waveforms(
            sorting_analysis, unit_id
        )

        max_abs_amp = None
        show_template = self.show_template
        
        template_color = self.template_color
        if self.template_index is None and show_template:
            templates = sorting_analysis.coarse_template_data.unit_templates(unit_id)
            show_template = bool(templates.size)
        if self.template_index is not None and show_template:
            templates = sorting_analysis.template_data.templates[self.template_index]
            templates = templates[None]
            show_template = bool(templates.size)
            sup_temp_ids = sorting_analysis.unit_template_indices(unit_id)
            template_color = self.superres_template_cmap(
                np.linspace(0, 1, num=sup_temp_ids.size)
            )
            template_color = template_color[sup_temp_ids == self.template_index]
        if show_template:
            templates = trim_waveforms(
                templates,
                old_offset=sorting_analysis.coarse_template_data.trough_offset_samples,
                new_offset=self.trough_offset_samples,
                new_length=self.spike_length_samples,
            )
            max_abs_amp = self.max_abs_template_scale * np.nanmax(np.abs(templates))

        show_superres_templates = (
            self.show_superres_templates and self.template_index is None
        )
        if show_superres_templates:
            suptemplates = sorting_analysis.template_data.unit_templates(unit_id)
            show_superres_templates = bool(suptemplates.size)
        if show_superres_templates:
            suptemplates = trim_waveforms(
                suptemplates,
                old_offset=sorting_analysis.template_data.trough_offset_samples,
                new_offset=self.trough_offset_samples,
                new_length=self.spike_length_samples,
            )
            show_superres_templates = suptemplates.shape[0] > 1
            max_abs_amp = self.max_abs_template_scale * np.nanmax(np.abs(suptemplates))

        handles = {}
        if waveforms is not None and not self.overtime:
            if np.isfinite(waveforms[:, 0, :]).any():
                max_abs_amp = self.max_abs_template_scale * np.nanpercentile(
                    np.abs(waveforms), 99
                )
            ls = geomplot(
                waveforms,
                colors=colors,
                # max_channels=np.full(len(waveforms), max_chan),
                # channel_index=ci,
                geom=geom[showchans],
                ax=axis,
                show_zero=False,
                subar=True,
                msbar=False,
                zlim="tight",
                color=self.color,
                alpha=self.alpha,
                max_abs_amp=max_abs_amp,
                lw=1,
            )
            handles["waveforms"] = ls[0]
        elif waveforms is not None:
            wfs_stacked = np.vstack(waveforms)
            if np.isfinite(wfs_stacked[:, 0, :]).any():
                max_abs_amp = self.max_abs_template_scale *  np.nanpercentile(np.abs(wfs_stacked), 99)

            colors = None
            if sorting_previous_step is not None:
                sorting_analysis, unit_id, sorting_previous_step
                labels_unit_previous = sorting_previous_step.labels[sorting_analysis.sorting.labels==unit_id]
                labels_unit_previous, labels_unit_ordered = np.unique(labels_unit_previous, return_inverse=True)
                if len(labels_unit_previous)>1:
                    colors = self.superres_template_cmap(
                                np.linspace(0, 1, num=labels_unit_ordered.max()+1)[labels_unit_ordered]
                            )

            ls = geomplot_max_chan_overtime(
                waveforms,
                wfs_stacked,
                colors=colors,
                geom=geom,
                ax=axis,
                show_zero=False,
                subar=True,
                msbar=False,
                zlim="tight",
                color=self.color,
                alpha=self.alpha,
                max_abs_amp=max_abs_amp,
                lw=1,
            )
            handles["waveforms"] = ls

        if show_superres_templates:
            showchans = ci[max_chan]
            showchans = showchans[showchans < len(geom)]
            colors = self.superres_template_cmap(
                np.linspace(0, 1, num=suptemplates.shape[0])
            )
            suphandles = []
            for i in range(suptemplates.shape[0]):
                ls = geomplot(
                    suptemplates[i][:, showchans],
                    geom=geom[showchans],
                    ax=axis,
                    show_zero=False,
                    zlim="tight",
                    color=colors[i],
                    alpha=1,
                    max_abs_amp=max_abs_amp,
                    lw=1,
                )
                suphandles.append(ls)
            handles["superres templates"] = tuple(suphandles)

        if show_template:
            showchans = ci[max_chan]
            showchans = showchans[showchans < len(geom)]
            ls = geomplot(
                templates[:, :, showchans],
                geom=geom[showchans],
                ax=axis,
                show_zero=False,
                zlim="tight",
                color=template_color,
                alpha=1,
                max_abs_amp=max_abs_amp,
                lw=1,
            )
            handles["mean"] = ls

        reloc_str = "reloc. " * (self.relocated * (not self.overtime))
        shift_str = "shifted " * (sorting_analysis.shifting * (not self.overtime))
        if self.title is None:
            axis.set_title(reloc_str + shift_str + self.wfs_kind)
        else:
            axis.set_title(self.title)
        axis.set_xticks([])
        axis.set_yticks([])

        if self.legend:
            axis.legend(
                handles.values(),
                handles.keys(),
                handler_map={tuple: HandlerTuple(ndivide=None)},
                fancybox=False,
                loc="upper left",
                fontsize=5
            )


class RawWaveformPlot(WaveformPlot):
    wfs_kind = "raw wfs"

    def get_waveforms(self, sorting_analysis, unit_id):
        return sorting_analysis.unit_raw_waveforms(
            unit_id,
            template_index=self.template_index,
            max_n_chan=self.max_n_chan,
            max_count=self.count,
            channel_show_radius_um=self.channel_show_radius_um,
            trough_offset_samples=self.trough_offset_samples,
            spike_length_samples=self.spike_length_samples,
            relocated=self.relocated,
        )


class TPCAWaveformPlot(WaveformPlot):
    wfs_kind = "coll.-cl. tpca wfs"

    def get_waveforms(self, sorting_analysis, unit_id):
        return sorting_analysis.unit_tpca_waveforms(
            unit_id,
            template_index=self.template_index,
            max_n_chan=self.max_n_chan,
            max_count=self.count,
            channel_show_radius_um=self.channel_show_radius_um,
            relocated=self.relocated,
        )

class MaxChanOverTime(WaveformPlot):
    wfs_kind = "Max channel over time"

    def get_waveforms(self, sorting_analysis, unit_id):
        return sorting_analysis.max_chan_waveforms_over_time(
            unit_id,
            template_index=self.template_index,
            max_count=self.count,
            trough_offset_samples=self.trough_offset_samples,
            spike_length_samples=self.spike_length_samples,
        )

# -- merge-focused plots


class NearbyCoarseTemplatesPlot(UnitPlot):
    title = "nearby coarse templates"
    kind = "neighbors"
    width = 3
    height = 2
    can_sharey = False

    def __init__(self, channel_show_radius_um=50, n_neighbors=5, legend=True, max_n_chan=384):
        super().__init__()
        self.channel_show_radius_um = channel_show_radius_um
        self.n_neighbors = n_neighbors
        self.legend = legend
        self.max_n_chan = max_n_chan

    def draw(self, panel, sorting_analysis, unit_id, axis=None):
        if axis is None:
            axis = panel.subplots()
        if np.asarray(unit_id).size > 1:
            unit_id = unit_id[0]
        (
            neighbor_ids,
            neighbor_dists,
            neighbor_coarse_templates,
        ) = sorting_analysis.nearby_coarse_templates(
            unit_id, n_neighbors=self.n_neighbors
        )
        colors = np.array(glasbey1024)[neighbor_ids % len(glasbey1024)]
        if not np.equal(neighbor_ids, unit_id).any():
            axis.axis("off")
            return
        assert neighbor_ids[0] == unit_id
        chan = neighbor_coarse_templates[0].ptp(0).argmax()
        
        ci = sorting_analysis.show_channel_index(self.channel_show_radius_um, max_n_chan=self.max_n_chan)
        channels = ci[chan]
        channels = channels[channels<len(sorting_analysis.show_geom)]
        neighbor_coarse_templates = np.pad(
            neighbor_coarse_templates,
            [(0, 0), (0, 0), (0, 1)],
            constant_values=np.nan,
        )
        
        neighbor_coarse_templates = neighbor_coarse_templates[:, :, channels]
        maxamp = np.nanmax(np.abs(neighbor_coarse_templates))

        labels = []
        handles = []
        for uid, color, template in reversed(
            list(zip(neighbor_ids, colors, neighbor_coarse_templates))
        ):
            lines = geomplot(
                template[None],
                # max_channels=[chan],
                # channel_index=ci,
                geom=sorting_analysis.show_geom[channels],
                ax=axis,
                show_zero=False,
                max_abs_amp=maxamp,
                subar=True,
                bar_color="k",
                bar_background="w",
                zlim="tight",
                color=color,
            )
            labels.append(str(uid))
            handles.append(lines)
        axis.legend(handles=handles, labels=labels, fancybox=False, loc="lower center")
        axis.set_xticks([])
        axis.set_yticks([])
        axis.set_title(self.title)


class CoarseTemplateDistancePlot(UnitPlot):
    title = "coarse template distance"
    kind = "neighbors"
    width = 3
    height = 1.25

    def __init__(
        self,
        channel_show_radius_um=50,
        n_neighbors=5,
        dist_vmax=1.0,
        show_values=True,
    ):
        super().__init__()
        self.channel_show_radius_um = channel_show_radius_um
        self.n_neighbors = n_neighbors
        self.dist_vmax = dist_vmax
        self.show_values = show_values


    def draw(self, panel, sorting_analysis, unit_id, axis=None):
        if np.asarray(unit_id).size > 1:
            unit_id = unit_id[0]
        if axis is None:
            axis = panel.subplots()
        (
            neighbor_ids,
            neighbor_dists,
            neighbor_coarse_templates,
        ) = sorting_analysis.nearby_coarse_templates(
            unit_id, n_neighbors=self.n_neighbors
        )
        colors = np.array(glasbey1024)[neighbor_ids % len(glasbey1024)]
        if not np.equal(neighbor_ids, unit_id).any():
            axis.axis("off")
            return
        assert neighbor_ids[0] == unit_id

        im = axis.imshow(
            neighbor_dists,
            vmin=0,
            vmax=self.dist_vmax,
            cmap=plt.cm.RdGy,
            origin="lower",
            interpolation="none",
        )
        if self.show_values:
            for (j, i), label in np.ndenumerate(neighbor_dists):
                axis.text(i, j, f"{label:.2f}", ha="center", va="center", fontsize=5)
        # plt.colorbar(im, ax=axis, shrink=0.3)
        axis.set_xticks(range(len(neighbor_ids)), neighbor_ids, fontsize=5)
        axis.set_yticks(range(len(neighbor_ids)), neighbor_ids, fontsize=5)
        for i, (tx, ty) in enumerate(
            zip(axis.xaxis.get_ticklabels(), axis.yaxis.get_ticklabels())
        ):
            tx.set_color(colors[i])
            ty.set_color(colors[i])
        axis.set_title(self.title, fontsize=8)        
        axis.xaxis.set_tick_params(labelsize=5)
        axis.yaxis.set_tick_params(labelsize=5)



class NeighborCCGPlot(UnitPlot):
    kind = "neighbors"
    width = 3
    height = 0.75

    def __init__(self, n_neighbors=3, max_lag=50):
        super().__init__()
        self.n_neighbors = n_neighbors
        self.max_lag = max_lag

    def draw(self, panel, sorting_analysis, unit_id, sorting_previous_step):
        (
            neighbor_ids,
            neighbor_dists,
            neighbor_coarse_templates,
        ) = sorting_analysis.nearby_coarse_templates(
            unit_id, n_neighbors=self.n_neighbors + 1
        )
        # assert neighbor_ids[0] == unit_id
        neighbor_ids = neighbor_ids[1:]
        colors = np.array(glasbey1024)[neighbor_ids % len(glasbey1024)]

        my_st = sorting_analysis.times_samples(which=sorting_analysis.in_unit(unit_id))
        neighb_sts = [
            sorting_analysis.times_samples(which=sorting_analysis.in_unit(nid))
            for nid in neighbor_ids
        ]

        axes = panel.subplots(nrows=2, sharey="row", sharex=True, squeeze=False, ncols=len(neighb_sts))
        for j in range(len(neighb_sts)):
            clags, ccg = correlogram(my_st, neighb_sts[j], max_lag=self.max_lag)
            merged_st = np.concatenate((my_st, neighb_sts[j]))
            merged_st.sort()
            alags, acg = correlogram(merged_st, max_lag=self.max_lag)

            bar(axes[0, j], clags, ccg, fill=True, fc=colors[j])  # , ec="k", lw=1)
            bar(axes[1, j], alags, acg, fill=True, fc=colors[j])  # , ec="k", lw=1)
            axes[0, j].set_title(f"unit {neighbor_ids[j]}")
        axes[0, 0].set_ylabel("ccg")
        axes[1, 0].set_ylabel("merged acg")
        axes[1, len(neighb_sts) // 2].set_xlabel("lag (samples)")


# -- evaluation plots


class SplitStrategyPlot(UnitPlot):
    kind = "spliteval"
    width = 5.5
    height = 4

    def __init__(
        self,
        split_name,
        split_strategy,
        peeling_hdf5_filename,
        recording,
        channel_show_radius_um=50.0,
        amplitude_color_cutoff=15.0,
        pca_radius_um=75.0,
        split_strategy_kwargs=None,
        motion_est=None,
    ):
        super().__init__()
        if split_strategy_kwargs is None:
            split_strategy_kwargs = {}
        if motion_est is not None:
            split_strategy_kwargs["motion_est"] = motion_est
        split_strategy_kwargs["peeling_hdf5_filename"] = peeling_hdf5_filename

        self.split_name = split_name
        print(split_name)
        self.split_strategy = split_strategy
        self.split_strategy_kwargs = split_strategy_kwargs
        self.motion_est = motion_est
        self.recording = recording
        self.channel_show_radius_um = channel_show_radius_um
        self.amplitude_color_cutoff = amplitude_color_cutoff
        self.pca_radius_um = pca_radius_um

        self.no_split_plots = [
            XZScatter(),
            TimeAmpScatter(),
            TimeAmpScatter(relocate_amplitudes=True),
            PCAScatter(),
            TimeZScatter(),
        ]

        self.plots = [
            XZScatter(),
            TimeAmpScatter(),
            TimeAmpScatter(relocate_amplitudes=True),
            PCAScatter(),
            TimeZScatter(),
            # may need to update n neighbors for these
            NearbyCoarseTemplatesPlot(),
            CoarseTemplateDistancePlot(),
        ]

    def draw(self, panel, sorting_analysis, unit_id, sorting_previous_step):
        """
        - x vs reg z
        - time vs amp
        - time vs reloc amp
        - reloc PC scatter
        - time vs z
        - time vs z reg?
        - templates
        - template dist
        """
        # run the split
        print("split", self.split_name, self.split_strategy_kwargs)
        split_strategy = split.split_strategies_by_class_name[self.split_strategy](
            **self.split_strategy_kwargs
        )
        in_unit = sorting_analysis.in_unit(unit_id)
        split_result = split_strategy.split_cluster(in_unit)
        print("draw", self.split_name)

        # re-make the sorting analysis
        split_labels = np.full_like(sorting_analysis.sorting.labels, -1)
        if split_result.is_split:
            split_labels[in_unit] = split_result.new_labels
            unit_ids, counts = np.unique(split_result.new_labels, return_counts=True)
            counts = counts[unit_ids >= 0]
            unit_ids = unit_ids[unit_ids >= 0]
            order = np.argsort(counts)[::-1]
            counts = counts[order]
            unit_ids = unit_ids[order]
            counts = list(map(str, counts))
            print(f"{unit_ids=}")
            print(f"{counts=}")
        else:
            split_labels[in_unit] = 0
            unit_ids = 0
            counts = [str(in_unit.size)]
        split_sorting = replace(sorting_analysis.sorting, labels=split_labels)
        split_sorting_analysis = DARTsortAnalysis.from_sorting(
            self.recording,
            split_sorting,
            motion_est=self.motion_est,
            name=f"{self.split_name} {unit_id}",
            template_config=raw_template_config,
            allow_template_reload=False,
            n_jobs_templates=0,
        )

        # make a new flow layout here
        make_unit_summary(
            split_sorting_analysis,
            unit_id=unit_ids,
            channel_show_radius_um=self.channel_show_radius_um,
            amplitude_color_cutoff=self.amplitude_color_cutoff,
            pca_radius_um=self.pca_radius_um,
            plots=self.plots if split_result.is_split else self.no_split_plots,
            max_height=self.height,
            figsize=(self.width, self.height),
            figure=panel,
            hspace=0.0,
        )
        desc = f"not split. {in_unit.size} total spikes."
        if split_result.is_split:
            cs = ", ".join(counts)
            desc = f"split into {unit_ids.size} units with counts:\n{cs}"
        panel.suptitle(f"{self.split_name}, unit {unit_id}. {desc}")


# -- multi plots
# these have multiple plots per unit, and we don't know in advance how many
# for instance, making separate plots of spikes belonging to each superres template


class SuperresWaveformMultiPlot(UnitMultiPlot):
    def __init__(
        self,
        kind="raw",
        trough_offset_samples=42,
        spike_length_samples=121,
        count=250,
        channel_show_radius_um=50,
        relocated=False,
        color="k",
        alpha=0.1,
        show_superres_templates=True,
        superres_template_cmap=plt.cm.jet,
        show_template=True,
        template_color="orange",
        max_abs_template_scale=1.35,
        legend=True,
    ):
        super().__init__()
        self.kind = kind
        self.count = count
        self.channel_show_radius_um = channel_show_radius_um
        self.relocated = relocated
        self.color = color
        self.trough_offset_samples = trough_offset_samples
        self.spike_length_samples = spike_length_samples
        self.alpha = alpha
        self.show_template = show_template
        self.template_color = template_color
        self.show_superres_templates = show_superres_templates
        self.superres_template_cmap = superres_template_cmap
        self.legend = legend
        self.max_abs_template_scale = max_abs_template_scale

    def plots(self, sorting_analysis, unit_id):
        if self.kind == "raw":
            plot_cls = RawWaveformPlot
        elif self.kind == "tpca":
            plot_cls = TPCAWaveformPlot
        else:
            assert False

        return [
            plot_cls(
                count=self.count,
                channel_show_radius_um=self.channel_show_radius_um,
                relocated=self.relocated,
                color=self.color,
                trough_offset_samples=self.trough_offset_samples,
                spike_length_samples=self.spike_length_samples,
                alpha=self.alpha,
                show_template=self.show_template,
                template_color=self.template_color,
                show_superres_templates=self.show_superres_templates,
                superres_template_cmap=self.superres_template_cmap,
                legend=self.legend,
                max_abs_template_scale=self.max_abs_template_scale,
                template_index=template_index,
                title=f"{sorting_analysis.template_data.spike_counts[template_index]} spikes assigned",
            )
            for template_index in sorting_analysis.unit_template_indices(unit_id)
        ]


# -- main routines

default_plots = (
    UnitTextInfo(),
    ACG(),
    ISIHistogram(),
    XZScatter(),
    PCAScatter(),
    TimeZScatter(),
    TimeZScatter(registered=False),
    TimeAmpScatter(),
    TimeAmpScatter(relocate_amplitudes=True),
    RawWaveformPlot(),
    TPCAWaveformPlot(relocated=True),
    NearbyCoarseTemplatesPlot(max_n_chan=20),
    CoarseTemplateDistancePlot(),
    NeighborCCGPlot(),
    MaxChanOverTime(overtime=True),
)


template_assignment_plots = (
    UnitTextInfo(),
    RawWaveformPlot(),
    SuperresWaveformMultiPlot(),
)


def make_unit_summary(
    sorting_analysis,
    unit_id,
    sorting_previous_step=None,
    channel_show_radius_um=50.0,
    amplitude_color_cutoff=15.0,
    pca_radius_um=75.0,
    plots=default_plots,
    max_height=4,
    figsize=(11, 8.5),
    hspace=0.1,
    figure=None,
    gizmo_name="sorting_analysis",
    **other_global_params,
):
    # notify plots of global params
    for p in plots:
        p.notify_global_params(
            channel_show_radius_um=channel_show_radius_um,
            amplitude_color_cutoff=amplitude_color_cutoff,
            pca_radius_um=pca_radius_um,
            **other_global_params,
        )

    figure = layout.flow_layout(
        plots,
        max_height=max_height,
        figsize=figsize,
        hspace=hspace,
        figure=figure,
        unit_id=unit_id,
<<<<<<< HEAD
        sorting_previous_step=sorting_previous_step,
=======
        **{gizmo_name: sorting_analysis},
>>>>>>> e8c99e7e
    )

    return figure


def make_all_summaries(
    sorting_analysis,
    save_folder,
    plots=default_plots,
    sorting_previous_step=None,
    channel_show_radius_um=50.0,
    amplitude_color_cutoff=15.0,
    pca_radius_um=75.0,
    max_height=4,
    figsize=(16, 8.5),
    hspace=0.1,
    dpi=200,
    image_ext="png",
    n_jobs=0,
    show_progress=True,
    overwrite=False,
    unit_ids=None,
    gizmo_name="sorting_analysis",
    **other_global_params,
):
    save_folder = Path(save_folder)
    if unit_ids is None:
        unit_ids = sorting_analysis.unit_ids
    if not overwrite and all_summaries_done(
        unit_ids, save_folder, ext=image_ext
    ):
        return

    save_folder.mkdir(exist_ok=True)

    global_params = dict(
        channel_show_radius_um=channel_show_radius_um,
        amplitude_color_cutoff=amplitude_color_cutoff,
        pca_radius_um=pca_radius_um,
        **other_global_params,
    )

    n_jobs, Executor, context = get_pool(n_jobs, cls=CloudpicklePoolExecutor)
    from cloudpickle import dumps

    initargs = (
        sorting_analysis,
        plots,
        max_height,
        figsize,
        hspace,
        dpi,
        save_folder,
        image_ext,
        overwrite,
        global_params,
        gizmo_name,
    )
    with Executor(
        max_workers=n_jobs,
        mp_context=context,
        initializer=_summary_init,
        initargs=(dumps(initargs),),
    ) as pool:
        results = pool.map(_summary_job, unit_ids)
        if show_progress:
            results = tqdm(
                results,
                desc="Unit summaries",
                smoothing=0,
                total=len(unit_ids),
            )
        for res in results:
            pass


# -- utilities


def correlogram(times_a, times_b=None, max_lag=50):
    lags = np.arange(-max_lag, max_lag + 1)
    ccg = np.zeros(len(lags), dtype=int)

    times_a = np.sort(times_a)
    auto = times_b is None
    if auto:
        times_b = times_a
    else:
        times_b = np.sort(times_b)

    for i, lag in enumerate(lags):
        lagged_b = times_b + lag
        insertion_inds = np.searchsorted(times_a, lagged_b)
        found = insertion_inds < len(times_a)
        ccg[i] = np.sum(times_a[insertion_inds[found]] == lagged_b[found])

    if auto:
        ccg[lags == 0] = 0

    return lags, ccg


def trim_waveforms(waveforms, old_offset=42, new_offset=42, new_length=121):
    if waveforms.shape[1] == new_length and old_offset == new_offset:
        return waveforms

    start = old_offset - new_offset
    end = start + new_length
    return waveforms[:, start:end]


def all_summaries_done(unit_ids, save_folder, ext="png"):
    return save_folder.exists() and all(
        (save_folder / f"unit{unit_id:04d}.{ext}").exists() for unit_id in unit_ids
    )


# -- parallelism helpers


class SummaryJobContext:
    def __init__(
        self,
        sorting_analysis,
        sorting_previous_step,
        plots,
        max_height,
        figsize,
        hspace,
        dpi,
        save_folder,
        image_ext,
        overwrite,
        global_params,
        gizmo_name,
    ):
        self.sorting_analysis = sorting_analysis
        self.plots = plots
        self.max_height = max_height
        self.figsize = figsize
        self.hspace = hspace
        self.dpi = dpi
        self.save_folder = save_folder
        self.image_ext = image_ext
        self.overwrite = overwrite
        self.global_params = global_params
        self.gizmo_name = gizmo_name


_summary_job_context = None


def _summary_init(args):
    global _summary_job_context
    from cloudpickle import loads

    args = loads(args)
    _summary_job_context = SummaryJobContext(*args)


def _summary_job(unit_id):
    # handle resuming/overwriting
    ext = _summary_job_context.image_ext
    tmp_out = _summary_job_context.save_folder / f"tmp_unit{unit_id:04d}.{ext}"
    final_out = _summary_job_context.save_folder / f"unit{unit_id:04d}.{ext}"
    if tmp_out.exists():
        tmp_out.unlink()
    if not _summary_job_context.overwrite and final_out.exists():
        return
    if _summary_job_context.overwrite and final_out.exists():
        final_out.unlink()

    fig = plt.figure(
        figsize=_summary_job_context.figsize,
        layout="constrained",
        # dpi=_summary_job_context.dpi,
    )
    make_unit_summary(
        _summary_job_context.sorting_analysis,
        unit_id,
        hspace=_summary_job_context.hspace,
        plots=_summary_job_context.plots,
        max_height=_summary_job_context.max_height,
        figsize=_summary_job_context.figsize,
        figure=fig,
        gizmo_name=_summary_job_context.gizmo_name,
        **_summary_job_context.global_params,
    )

    # the save is done sort of atomically to help with the resuming and avoid
    # half-baked image files
    fig.savefig(tmp_out, dpi=_summary_job_context.dpi)
    tmp_out.rename(final_out)
    plt.close(fig)


def bar(ax, x, y, **kwargs):
    dx = np.diff(x).min()
    x0 = np.concatenate((x - dx, x[-1:] + dx))
    ax.stairs(y, x0, **kwargs)<|MERGE_RESOLUTION|>--- conflicted
+++ resolved
@@ -106,14 +106,9 @@
         self.bin_ms = bin_ms
         self.max_ms = max_ms
 
-<<<<<<< HEAD
-    def draw(self, panel, sorting_analysis, unit_id, sorting_previous_step):
-        axis = panel.subplots()
-=======
     def draw(self, panel, sorting_analysis, unit_id, axis=None, color="k", label=None):
         if axis is None:
             axis = panel.subplots()
->>>>>>> e8c99e7e
         times_s = sorting_analysis.times_seconds(
             which=sorting_analysis.in_unit(unit_id)
         )
@@ -126,18 +121,9 @@
         # counts, _ = np.histogram(dt_ms, bin_edges)
         # bin_centers = 0.5 * (bin_edges[1:] + bin_edges[:-1])
         # axis.bar(bin_centers, counts)
-<<<<<<< HEAD
-        plt.hist(dt_ms, bin_edges, color="k")
-        axis.set_xlabel("isi (ms)", fontsize=5, labelpad=2)
-        axis.set_ylabel(f"count (out of {dt_ms.size} total isis)", fontsize=5, labelpad=2)
-        axis.xaxis.set_tick_params(labelsize=5)
-        axis.yaxis.set_tick_params(labelsize=5)
-=======
         plt.hist(dt_ms, bin_edges, color=color, label=label)
         axis.set_xlabel("isi (ms)")
         axis.set_ylabel(f"count (out of {dt_ms.size} total isis)")
->>>>>>> e8c99e7e
-
 
 class XZScatter(UnitPlot):
     kind = "scatter"
@@ -1079,11 +1065,8 @@
         hspace=hspace,
         figure=figure,
         unit_id=unit_id,
-<<<<<<< HEAD
         sorting_previous_step=sorting_previous_step,
-=======
         **{gizmo_name: sorting_analysis},
->>>>>>> e8c99e7e
     )
 
     return figure
