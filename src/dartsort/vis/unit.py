"""Toolkit for extensible single unit summary plots

The goal is to make it easy to add and remove plots without the plotting
code turning into a web of if statements, for loops, and bizarre subplot
and subfigure mazes.

Relies on the DARTsortAnalysis object of utils/analysis.py to do most of
the data work so that this file can focus on plotting (sort of MVC).
"""

from dataclasses import replace
from pathlib import Path

from tqdm.auto import tqdm

import matplotlib.pyplot as plt
import numpy as np
from matplotlib.legend_handler import HandlerTuple

from ..cluster import split
from ..config import raw_template_config
from ..util.analysis import DARTsortAnalysis
from ..util.multiprocessing_util import CloudpicklePoolExecutor, get_pool
from . import layout
from .colors import glasbey1024
from .waveforms import geomplot

# -- main class. see fn make_unit_summary below to make lots of UnitPlots.


class UnitPlot(layout.BasePlot):
    can_sharey = True

    def draw(self, panel, sorting_analysis, unit_id):
        raise NotImplementedError


class UnitMultiPlot(layout.BaseMultiPlot):
    def plots(self, sorting_analysis, unit_id):
        # return [UnitPlot()]
        raise NotImplementedError


class UnitTextInfo(UnitPlot):
    kind = "text"
    height = 0.5

    def draw(self, panel, sorting_analysis, unit_id):
        axis = panel.subplots()
        axis.axis("off")
        msg = f"unit {unit_id}\n"

        msg += f"feature source: {sorting_analysis.hdf5_path.name}\n"

        nspikes = sorting_analysis.spike_counts[
            sorting_analysis.unit_ids == unit_id
        ].sum()
        msg += f"n spikes: {nspikes}\n"

        temps = sorting_analysis.template_data.unit_templates(unit_id)
        if temps.size:
            ptp = temps.ptp(1).max(1).mean()
            msg += f"mean superres maxptp: {ptp:0.1f}su\n"
            in_unit = sorting_analysis.template_data.unit_mask(unit_id)
            counts = sorting_analysis.template_data.spike_counts[in_unit]
            snrs = temps.ptp(1).max(1) * np.sqrt(counts)
            msg += "template snrs:\n  " + ", ".join(f"{s:0.1f}" for s in snrs)
        else:
            msg += "no template (too few spikes)"

        axis.text(0, 0, msg, fontsize=6.5)


# -- small summary plots


class ACG(UnitPlot):
    kind = "histogram"
    height = 0.75

    def __init__(self, max_lag=50):
        super().__init__()
        self.max_lag = max_lag

    def draw(self, panel, sorting_analysis, unit_id):
        axis = panel.subplots()
        times_samples = sorting_analysis.times_samples(
            which=sorting_analysis.in_unit(unit_id)
        )
        lags, acg = correlogram(times_samples, max_lag=self.max_lag)
        bar(axis, lags, acg, fill=True, color="k")
        axis.set_xlabel("lag (samples)")
        axis.set_ylabel("acg")


class ISIHistogram(UnitPlot):
    kind = "histogram"
    height = 0.75

    def __init__(self, bin_ms=0.1, max_ms=5):
        super().__init__()
        self.bin_ms = bin_ms
        self.max_ms = max_ms

    def draw(self, panel, sorting_analysis, unit_id):
        axis = panel.subplots()
        times_s = sorting_analysis.times_seconds(
            which=sorting_analysis.in_unit(unit_id)
        )
        dt_ms = np.diff(times_s) * 1000
        bin_edges = np.arange(
            0,
            self.max_ms + self.bin_ms,
            self.bin_ms,
        )
        # counts, _ = np.histogram(dt_ms, bin_edges)
        # bin_centers = 0.5 * (bin_edges[1:] + bin_edges[:-1])
        # axis.bar(bin_centers, counts)
        plt.hist(dt_ms, bin_edges, color="k")
        axis.set_xlabel("isi (ms)")
        axis.set_ylabel(f"count (out of {dt_ms.size} total isis)")


class XZScatter(UnitPlot):
    kind = "scatter"

    def __init__(
        self,
        relocate_amplitudes=False,
        registered=True,
        amplitude_color_cutoff=15,
        probe_margin_um=100,
        colorbar=False,
    ):
        super().__init__()
        self.relocate_amplitudes = relocate_amplitudes
        self.registered = registered
        self.amplitude_color_cutoff = amplitude_color_cutoff
        self.probe_margin_um = probe_margin_um
        self.colorbar = colorbar

    def draw(self, panel, sorting_analysis, unit_id, axis=None):
        if axis is None:
            axis = panel.subplots()

        unit_id = np.atleast_1d(unit_id)
        multi_unit = unit_id.size > 1
        for uid in unit_id:
            in_unit = sorting_analysis.in_unit(uid)
            x = sorting_analysis.x(which=in_unit)
            z = sorting_analysis.z(which=in_unit, registered=self.registered)
            geomx, geomz = sorting_analysis.geom.T
            pad = self.probe_margin_um
            valid = x == np.clip(x, geomx.min() - pad, geomx.max() + pad)
            valid &= z == np.clip(z, geomz.min() - pad, geomz.max() + pad)
            if multi_unit:
                c = dict(color=glasbey1024[uid % len(glasbey1024)])
            else:
                amps = sorting_analysis.amplitudes(
                    which=in_unit[valid], relocated=self.relocate_amplitudes
                )
                c = dict(c=np.minimum(amps, self.amplitude_color_cutoff))
            s = axis.scatter(
                x[valid],
                z[valid],
                lw=0,
                s=3,
                **c,
                rasterized=True,
            )
        axis.set_xlabel("x (um)")
        reg_str = "reg " * self.registered
        axis.set_ylabel(reg_str + "z (um)")
        reloc_str = "reloc " * self.relocate_amplitudes
        if not multi_unit and self.colorbar:
            plt.colorbar(s, ax=axis, shrink=0.5, label=reloc_str + "amp (su)")


class PCAScatter(UnitPlot):
    kind = "scatter"

    def __init__(
        self,
        relocate_amplitudes=False,
        relocated=True,
        amplitude_color_cutoff=15,
        pca_radius_um=75.0,
        colorbar=False,
    ):
        super().__init__()
        self.relocated = relocated
        self.relocate_amplitudes = relocate_amplitudes
        self.amplitude_color_cutoff = amplitude_color_cutoff
        self.colorbar = colorbar
        self.pca_radius_um = pca_radius_um

    def draw(self, panel, sorting_analysis, unit_id, axis=None):
        if axis is None:
            axis = panel.subplots()

        unit_id = np.atleast_1d(unit_id)
        multi_unit = unit_id.size > 1
        which, loadings = sorting_analysis.unit_pca_features(
            unit_id=unit_id,
            relocated=self.relocated,
            pca_radius_um=self.pca_radius_um,
        )
        if which is not None:
            for uid in unit_id:
                if multi_unit:
                    c = dict(color=glasbey1024[uid % len(glasbey1024)])
                    thisu = np.flatnonzero(
                        sorting_analysis.sorting.labels[which] == uid
                    )
                else:
                    amps = sorting_analysis.amplitudes(
                        which=which, relocated=self.relocate_amplitudes
                    )
                    c = dict(c=np.minimum(amps, self.amplitude_color_cutoff))
                    thisu = slice(None)
                s = axis.scatter(
                    *loadings[thisu].T,
                    lw=0,
                    s=3,
                    **c,
                    rasterized=True,
                )
        reloc_str = "reloc " * self.relocated
        axis.set_xlabel(reloc_str + "PC1")
        axis.set_ylabel(reloc_str + "PC2")
        if not multi_unit:
            reloc_amp_str = "reloc " * self.relocate_amplitudes
            if which is not None and self.colorbar:
                plt.colorbar(s, ax=axis, shrink=0.5, label=reloc_amp_str + "amp (su)")

        return axis


# -- wide scatter plots


class TimeZScatter(UnitPlot):
    kind = "widescatter"
    width = 2

    def __init__(
        self,
        relocate_amplitudes=False,
        registered=True,
        amplitude_color_cutoff=15,
        probe_margin_um=100,
    ):
        super().__init__()
        self.relocate_amplitudes = relocate_amplitudes
        self.registered = registered
        self.amplitude_color_cutoff = amplitude_color_cutoff
        self.probe_margin_um = probe_margin_um

    def draw(self, panel, sorting_analysis, unit_id):
        unit_id = np.atleast_1d(unit_id)
        multi_unit = unit_id.size > 1
        axis = panel.subplots()

        for uid in unit_id:
            in_unit = sorting_analysis.in_unit(uid)
            t = sorting_analysis.times_seconds(which=in_unit)
            z = sorting_analysis.z(which=in_unit, registered=self.registered)
            geomx, geomz = sorting_analysis.geom.T
            pad = self.probe_margin_um
            valid = z == np.clip(z, geomz.min() - pad, geomz.max() + pad)
            if multi_unit:
                c = dict(color=glasbey1024[uid % len(glasbey1024)])
            else:
                amps = sorting_analysis.amplitudes(
                    which=in_unit[valid], relocated=self.relocate_amplitudes
                )
                c = dict(c=np.minimum(amps, self.amplitude_color_cutoff))

            s = axis.scatter(
                t[valid],
                z[valid],
                lw=0,
                s=3,
                **c,
                rasterized=True,
            )
        axis.set_xlabel("time (s)")
        reg_str = "reg " * self.registered
        axis.set_ylabel(reg_str + "z (um)")
        reloc_str = "reloc " * self.relocate_amplitudes
        if not multi_unit:
            plt.colorbar(s, ax=axis, shrink=0.5, label=reloc_str + "amp (su)")


class TFeatScatter(UnitPlot):
    kind = "widescatter"
    width = 2

    def __init__(
        self,
        feat_name,
        color_by_amplitude=True,
        relocate_amplitudes=False,
        amplitude_color_cutoff=15,
        alpha=0.1,
    ):
        super().__init__()
        self.relocate_amplitudes = relocate_amplitudes
        self.feat_name = feat_name
        self.amplitude_color_cutoff = amplitude_color_cutoff
        self.color_by_amplitude = color_by_amplitude
        self.alpha = alpha

    def draw(self, panel, sorting_analysis, unit_id):
        axis = panel.subplots()
        in_unit = sorting_analysis.in_unit(unit_id)
        t = sorting_analysis.times_seconds(which=in_unit)
        feat = sorting_analysis.named_feature(self.feat_name, which=in_unit)
        c = None
        if self.color_by_amplitude:
            amps = sorting_analysis.amplitudes(
                which=in_unit, relocated=self.relocate_amplitudes
            )
            c = np.minimum(amps, self.amplitude_color_cutoff)
        s = axis.scatter(t, feat, c=c, lw=0, s=3, alpha=self.alpha, rasterized=True)
        axis.set_xlabel("time (s)")
        axis.set_ylabel(self.feat_name)
        if self.color_by_amplitude:
            reloc_str = "reloc " * self.relocate_amplitudes
            plt.colorbar(s, ax=axis, shrink=0.5, label=reloc_str + "amp (su)")


class TimeAmpScatter(UnitPlot):
    kind = "widescatter"
    width = 2

    def __init__(
        self, relocate_amplitudes=False, amplitude_color_cutoff=15, alpha=0.05
    ):
        super().__init__()
        self.relocate_amplitudes = relocate_amplitudes
        self.amplitude_color_cutoff = amplitude_color_cutoff
        self.alpha = alpha

    def draw(self, panel, sorting_analysis, unit_id, axis=None):
        if axis is None:
            axis = panel.subplots()

        unit_id = np.atleast_1d(unit_id)
        multi_unit = unit_id.size > 1

        for uid in unit_id:
            in_unit = sorting_analysis.in_unit(uid)
            t = sorting_analysis.times_seconds(which=in_unit)
            amps = sorting_analysis.amplitudes(
                which=in_unit, relocated=self.relocate_amplitudes
            )
            c = dict(
                color=glasbey1024[uid % len(glasbey1024)] if multi_unit else "k",
                alpha=1 if multi_unit else self.alpha,
            )
            axis.scatter(t, amps, lw=0, s=3, rasterized=True, **c)
        axis.set_xlabel("time (s)")
        reloc_str = "reloc " * self.relocate_amplitudes
        axis.set_ylabel(reloc_str + "amp (su)")


# -- waveform plots


class WaveformPlot(UnitPlot):
    kind = "waveform"
    width = 3
    height = 2
    can_sharey = False

    def __init__(
        self,
        trough_offset_samples=42,
        spike_length_samples=121,
        count=100,
        channel_show_radius_um=50,
        relocated=False,
        color="k",
        alpha=0.1,
        show_superres_templates=True,
        superres_template_cmap=plt.cm.winter,
        show_template=True,
        template_color="orange",
        max_abs_template_scale=1.5,
        legend=True,
        template_index=None,
        title=None,
    ):
        super().__init__()
        self.count = count
        self.channel_show_radius_um = channel_show_radius_um
        self.relocated = relocated
        self.color = color
        self.trough_offset_samples = trough_offset_samples
        self.spike_length_samples = spike_length_samples
        self.alpha = alpha
        self.show_template = show_template
        self.template_color = template_color
        self.show_superres_templates = show_superres_templates
        self.superres_template_cmap = superres_template_cmap
        self.legend = legend
        self.max_abs_template_scale = max_abs_template_scale
        self.template_index = template_index
        self.title = title

    def get_waveforms(self, sorting_analysis, unit_id):
        raise NotImplementedError

    def draw(self, panel, sorting_analysis, unit_id, axis=None):
        if axis is None:
            axis = panel.subplots()
        which, waveforms, max_chan, geom, ci = self.get_waveforms(
            sorting_analysis, unit_id
        )

        max_abs_amp = None
        show_template = self.show_template
        template_color = self.template_color
        if self.template_index is None and show_template:
            templates = sorting_analysis.coarse_template_data.unit_templates(unit_id)
            show_template = bool(templates.size)
        if self.template_index is not None and show_template:
            templates = sorting_analysis.template_data.templates[self.template_index]
            templates = templates[None]
            show_template = bool(templates.size)
            sup_temp_ids = sorting_analysis.unit_template_indices(unit_id)
            template_color = self.superres_template_cmap(
                np.linspace(0, 1, num=sup_temp_ids.size)
            )
            template_color = template_color[sup_temp_ids == self.template_index]
        if show_template:
            templates = trim_waveforms(
                templates,
                old_offset=sorting_analysis.coarse_template_data.trough_offset_samples,
                new_offset=self.trough_offset_samples,
                new_length=self.spike_length_samples,
            )
            max_abs_amp = self.max_abs_template_scale * np.nanmax(np.abs(templates))

        show_superres_templates = (
            self.show_superres_templates and self.template_index is None
        )
        if show_superres_templates:
            suptemplates = sorting_analysis.template_data.unit_templates(unit_id)
            show_superres_templates = bool(suptemplates.size)
        if show_superres_templates:
            suptemplates = trim_waveforms(
                suptemplates,
                old_offset=sorting_analysis.template_data.trough_offset_samples,
                new_offset=self.trough_offset_samples,
                new_length=self.spike_length_samples,
            )
            show_superres_templates = suptemplates.shape[0] > 1
            max_abs_amp = self.max_abs_template_scale * np.nanmax(np.abs(suptemplates))

        handles = {}
        if waveforms is not None:
            if np.isfinite(waveforms[:, 0, :]).any():
                max_abs_amp = self.max_abs_template_scale * np.nanpercentile(
                    np.abs(waveforms), 99
                )
            ls = geomplot(
                waveforms,
                max_channels=np.full(len(waveforms), max_chan),
                channel_index=ci,
                geom=geom,
                ax=axis,
                show_zero=False,
                subar=True,
                msbar=False,
                zlim="tight",
                color=self.color,
                alpha=self.alpha,
                max_abs_amp=max_abs_amp,
                lw=1,
            )
            handles["waveforms"] = ls[0]

        if show_superres_templates:
            showchans = ci[max_chan]
            showchans = showchans[showchans < len(geom)]
            colors = self.superres_template_cmap(
                np.linspace(0, 1, num=suptemplates.shape[0])
            )
            suphandles = []
            for i in range(suptemplates.shape[0]):
                ls = geomplot(
                    suptemplates[i][:, showchans],
                    geom=geom[showchans],
                    ax=axis,
                    show_zero=False,
                    zlim="tight",
                    color=colors[i],
                    alpha=1,
                    max_abs_amp=max_abs_amp,
                    lw=1,
                )
                suphandles.append(ls[0])
            handles["superres templates"] = tuple(suphandles)

        if show_template:
            showchans = ci[max_chan]
            showchans = showchans[showchans < len(geom)]
            ls = geomplot(
                templates[:, :, showchans],
                geom=geom[showchans],
                ax=axis,
                show_zero=False,
                zlim="tight",
                color=template_color,
                alpha=1,
                max_abs_amp=max_abs_amp,
                lw=1,
            )
            handles["mean"] = ls[0]

        reloc_str = "reloc. " * self.relocated
        shift_str = "shifted " * sorting_analysis.shifting
        if self.title is None:
            axis.set_title(reloc_str + shift_str + self.wfs_kind)
        else:
            axis.set_title(self.title)
        axis.set_xticks([])
        axis.set_yticks([])

        if self.legend:
            axis.legend(
                handles.values(),
                handles.keys(),
                handler_map={tuple: HandlerTuple(ndivide=None)},
                fancybox=False,
                loc="upper left",
            )


class RawWaveformPlot(WaveformPlot):
    wfs_kind = "raw wfs"

    def get_waveforms(self, sorting_analysis, unit_id):
        return sorting_analysis.unit_raw_waveforms(
            unit_id,
            template_index=self.template_index,
            max_count=self.count,
            channel_show_radius_um=self.channel_show_radius_um,
            trough_offset_samples=self.trough_offset_samples,
            spike_length_samples=self.spike_length_samples,
            relocated=self.relocated,
        )


class TPCAWaveformPlot(WaveformPlot):
    wfs_kind = "coll.-cl. tpca wfs"

    def get_waveforms(self, sorting_analysis, unit_id):
        return sorting_analysis.unit_tpca_waveforms(
            unit_id,
            template_index=self.template_index,
            max_count=self.count,
            channel_show_radius_um=self.channel_show_radius_um,
            relocated=self.relocated,
        )


# -- merge-focused plots


class NearbyCoarseTemplatesPlot(UnitPlot):
    title = "nearby coarse templates"
    kind = "neighbors"
    width = 3
    height = 2
    can_sharey = False

    def __init__(self, channel_show_radius_um=50, n_neighbors=5, legend=True):
        super().__init__()
        self.channel_show_radius_um = channel_show_radius_um
        self.n_neighbors = n_neighbors
        self.legend = legend

    def draw(self, panel, sorting_analysis, unit_id, axis=None):
        if axis is None:
            axis = panel.subplots()
        if np.asarray(unit_id).size > 1:
            unit_id = unit_id[0]
        (
            neighbor_ids,
            neighbor_dists,
            neighbor_coarse_templates,
        ) = sorting_analysis.nearby_coarse_templates(
            unit_id, n_neighbors=self.n_neighbors
        )
        colors = np.array(glasbey1024)[neighbor_ids % len(glasbey1024)]
        if not np.equal(neighbor_ids, unit_id).any():
            axis.axis("off")
            return
        assert neighbor_ids[0] == unit_id
        chan = neighbor_coarse_templates[0].ptp(0).argmax()
        ci = sorting_analysis.show_channel_index(self.channel_show_radius_um)
        channels = ci[chan]
        neighbor_coarse_templates = np.pad(
            neighbor_coarse_templates,
            [(0, 0), (0, 0), (0, 1)],
            constant_values=np.nan,
        )
        neighbor_coarse_templates = neighbor_coarse_templates[:, :, channels]
        maxamp = np.nanmax(np.abs(neighbor_coarse_templates))

        labels = []
        handles = []
        for uid, color, template in reversed(
            list(zip(neighbor_ids, colors, neighbor_coarse_templates))
        ):
            lines = geomplot(
                template[None],
                max_channels=[chan],
                channel_index=ci,
                geom=sorting_analysis.show_geom,
                ax=axis,
                show_zero=False,
                max_abs_amp=maxamp,
                subar=True,
                bar_color="k",
                bar_background="w",
                zlim="tight",
                color=color,
            )
            labels.append(str(uid))
            handles.append(lines[0])
        axis.legend(handles=handles, labels=labels, fancybox=False, loc="lower center")
        axis.set_xticks([])
        axis.set_yticks([])
        axis.set_title(self.title)


class CoarseTemplateDistancePlot(UnitPlot):
    title = "coarse template distance"
    kind = "neighbors"
    width = 3
    height = 1.25

    def __init__(
        self,
        channel_show_radius_um=50,
        n_neighbors=5,
        dist_vmax=1.0,
        show_values=True,
    ):
        super().__init__()
        self.channel_show_radius_um = channel_show_radius_um
        self.n_neighbors = n_neighbors
        self.dist_vmax = dist_vmax
        self.show_values = show_values

    def draw(self, panel, sorting_analysis, unit_id, axis=None):
        if np.asarray(unit_id).size > 1:
            unit_id = unit_id[0]
        if axis is None:
            axis = panel.subplots()
        (
            neighbor_ids,
            neighbor_dists,
            neighbor_coarse_templates,
        ) = sorting_analysis.nearby_coarse_templates(
            unit_id, n_neighbors=self.n_neighbors
        )
        colors = np.array(glasbey1024)[neighbor_ids % len(glasbey1024)]
        if not np.equal(neighbor_ids, unit_id).any():
            axis.axis("off")
            return
        assert neighbor_ids[0] == unit_id

        im = axis.imshow(
            neighbor_dists,
            vmin=0,
            vmax=self.dist_vmax,
            cmap=plt.cm.RdGy,
            origin="lower",
            interpolation="none",
        )
        if self.show_values:
            for (j, i), label in np.ndenumerate(neighbor_dists):
                axis.text(i, j, f"{label:.2f}", ha="center", va="center")
        plt.colorbar(im, ax=axis, shrink=0.3)
        axis.set_xticks(range(len(neighbor_ids)), neighbor_ids)
        axis.set_yticks(range(len(neighbor_ids)), neighbor_ids)
        for i, (tx, ty) in enumerate(
            zip(axis.xaxis.get_ticklabels(), axis.yaxis.get_ticklabels())
        ):
            tx.set_color(colors[i])
            ty.set_color(colors[i])
        axis.set_title(self.title)


class NeighborCCGPlot(UnitPlot):
    kind = "neighbors"
    width = 3
    height = 0.75

    def __init__(self, n_neighbors=3, max_lag=50):
        super().__init__()
        self.n_neighbors = n_neighbors
        self.max_lag = max_lag

    def draw(self, panel, sorting_analysis, unit_id):
        (
            neighbor_ids,
            neighbor_dists,
            neighbor_coarse_templates,
        ) = sorting_analysis.nearby_coarse_templates(
            unit_id, n_neighbors=self.n_neighbors + 1
        )
        # assert neighbor_ids[0] == unit_id
        neighbor_ids = neighbor_ids[1:]
        colors = np.array(glasbey1024)[neighbor_ids % len(glasbey1024)]

        my_st = sorting_analysis.times_samples(which=sorting_analysis.in_unit(unit_id))
        neighb_sts = [
            sorting_analysis.times_samples(which=sorting_analysis.in_unit(nid))
            for nid in neighbor_ids
        ]

        axes = panel.subplots(nrows=2, sharey="row", sharex=True, squeeze=False, ncols=len(neighb_sts))
        for j in range(len(neighb_sts)):
            clags, ccg = correlogram(my_st, neighb_sts[j], max_lag=self.max_lag)
            merged_st = np.concatenate((my_st, neighb_sts[j]))
            merged_st.sort()
            alags, acg = correlogram(merged_st, max_lag=self.max_lag)

            bar(axes[0, j], clags, ccg, fill=True, fc=colors[j])  # , ec="k", lw=1)
            bar(axes[1, j], alags, acg, fill=True, fc=colors[j])  # , ec="k", lw=1)
            axes[0, j].set_title(f"unit {neighbor_ids[j]}")
        axes[0, 0].set_ylabel("ccg")
        axes[1, 0].set_ylabel("merged acg")
        axes[1, len(neighb_sts) // 2].set_xlabel("lag (samples)")


# -- evaluation plots


class SplitStrategyPlot(UnitPlot):
    kind = "spliteval"
    width = 5.5
    height = 4

    def __init__(
        self,
        split_name,
        split_strategy,
        peeling_hdf5_filename,
        recording,
        channel_show_radius_um=50.0,
        amplitude_color_cutoff=15.0,
        pca_radius_um=75.0,
        split_strategy_kwargs=None,
        motion_est=None,
    ):
        super().__init__()
        if split_strategy_kwargs is None:
            split_strategy_kwargs = {}
        if motion_est is not None:
            split_strategy_kwargs["motion_est"] = motion_est
        split_strategy_kwargs["peeling_hdf5_filename"] = peeling_hdf5_filename

        self.split_name = split_name
        print(split_name)
        self.split_strategy = split_strategy
        self.split_strategy_kwargs = split_strategy_kwargs
        self.motion_est = motion_est
        self.recording = recording
        self.channel_show_radius_um = channel_show_radius_um
        self.amplitude_color_cutoff = amplitude_color_cutoff
        self.pca_radius_um = pca_radius_um

        self.no_split_plots = [
            XZScatter(),
            TimeAmpScatter(),
            TimeAmpScatter(relocate_amplitudes=True),
            PCAScatter(),
            TimeZScatter(),
        ]

        self.plots = [
            XZScatter(),
            TimeAmpScatter(),
            TimeAmpScatter(relocate_amplitudes=True),
            PCAScatter(),
            TimeZScatter(),
            # may need to update n neighbors for these
            NearbyCoarseTemplatesPlot(),
            CoarseTemplateDistancePlot(),
        ]

    def draw(self, panel, sorting_analysis, unit_id):
        """
        - x vs reg z
        - time vs amp
        - time vs reloc amp
        - reloc PC scatter
        - time vs z
        - time vs z reg?
        - templates
        - template dist
        """
        # run the split
        print("split", self.split_name, self.split_strategy_kwargs)
        split_strategy = split.split_strategies_by_class_name[self.split_strategy](
            **self.split_strategy_kwargs
        )
        in_unit = sorting_analysis.in_unit(unit_id)
        split_result = split_strategy.split_cluster(in_unit)
        print("draw", self.split_name)

        # re-make the sorting analysis
        split_labels = np.full_like(sorting_analysis.sorting.labels, -1)
        if split_result.is_split:
            split_labels[in_unit] = split_result.new_labels
            unit_ids, counts = np.unique(split_result.new_labels, return_counts=True)
            counts = counts[unit_ids >= 0]
            unit_ids = unit_ids[unit_ids >= 0]
            order = np.argsort(counts)[::-1]
            counts = counts[order]
            unit_ids = unit_ids[order]
            counts = list(map(str, counts))
            print(f"{unit_ids=}")
            print(f"{counts=}")
        else:
            split_labels[in_unit] = 0
            unit_ids = 0
            counts = [str(in_unit.size)]
        split_sorting = replace(sorting_analysis.sorting, labels=split_labels)
        split_sorting_analysis = DARTsortAnalysis.from_sorting(
            self.recording,
            split_sorting,
            motion_est=self.motion_est,
            name=f"{self.split_name} {unit_id}",
            template_config=raw_template_config,
            allow_template_reload=False,
            n_jobs_templates=0,
        )

        # make a new flow layout here
        make_unit_summary(
            split_sorting_analysis,
            unit_id=unit_ids,
            channel_show_radius_um=self.channel_show_radius_um,
            amplitude_color_cutoff=self.amplitude_color_cutoff,
            pca_radius_um=self.pca_radius_um,
            plots=self.plots if split_result.is_split else self.no_split_plots,
            max_height=self.height,
            figsize=(self.width, self.height),
            figure=panel,
            hspace=0.0,
        )
        desc = f"not split. {in_unit.size} total spikes."
        if split_result.is_split:
            cs = ", ".join(counts)
            desc = f"split into {unit_ids.size} units with counts:\n{cs}"
        panel.suptitle(f"{self.split_name}, unit {unit_id}. {desc}")


# -- multi plots
# these have multiple plots per unit, and we don't know in advance how many
# for instance, making separate plots of spikes belonging to each superres template


class SuperresWaveformMultiPlot(UnitMultiPlot):
    def __init__(
        self,
        kind="raw",
        trough_offset_samples=42,
        spike_length_samples=121,
        count=250,
        channel_show_radius_um=50,
        relocated=False,
        color="k",
        alpha=0.1,
        show_superres_templates=True,
        superres_template_cmap=plt.cm.winter,
        show_template=True,
        template_color="orange",
        max_abs_template_scale=1.35,
        legend=True,
    ):
        super().__init__()
        self.kind = kind
        self.count = count
        self.channel_show_radius_um = channel_show_radius_um
        self.relocated = relocated
        self.color = color
        self.trough_offset_samples = trough_offset_samples
        self.spike_length_samples = spike_length_samples
        self.alpha = alpha
        self.show_template = show_template
        self.template_color = template_color
        self.show_superres_templates = show_superres_templates
        self.superres_template_cmap = superres_template_cmap
        self.legend = legend
        self.max_abs_template_scale = max_abs_template_scale

    def plots(self, sorting_analysis, unit_id):
        if self.kind == "raw":
            plot_cls = RawWaveformPlot
        elif self.kind == "tpca":
            plot_cls = TPCAWaveformPlot
        else:
            assert False

        return [
            plot_cls(
                count=self.count,
                channel_show_radius_um=self.channel_show_radius_um,
                relocated=self.relocated,
                color=self.color,
                trough_offset_samples=self.trough_offset_samples,
                spike_length_samples=self.spike_length_samples,
                alpha=self.alpha,
                show_template=self.show_template,
                template_color=self.template_color,
                show_superres_templates=self.show_superres_templates,
                superres_template_cmap=self.superres_template_cmap,
                legend=self.legend,
                max_abs_template_scale=self.max_abs_template_scale,
                template_index=template_index,
                title=f"{sorting_analysis.template_data.spike_counts[template_index]} spikes assigned",
            )
            for template_index in sorting_analysis.unit_template_indices(unit_id)
        ]


# -- main routines

default_plots = (
    UnitTextInfo(),
    ACG(),
    ISIHistogram(),
    XZScatter(),
    PCAScatter(),
    TimeZScatter(),
    TimeZScatter(registered=False),
    TimeAmpScatter(),
    TimeAmpScatter(relocate_amplitudes=True),
    RawWaveformPlot(),
    TPCAWaveformPlot(relocated=True),
    NearbyCoarseTemplatesPlot(),
    CoarseTemplateDistancePlot(),
    NeighborCCGPlot(),
)


template_assignment_plots = (
    UnitTextInfo(),
    RawWaveformPlot(),
    SuperresWaveformMultiPlot(),
)


def make_unit_summary(
    sorting_analysis,
    unit_id,
    channel_show_radius_um=50.0,
    amplitude_color_cutoff=15.0,
    pca_radius_um=75.0,
    plots=default_plots,
    max_height=4,
    figsize=(11, 8.5),
    hspace=0.1,
    figure=None,
    **other_global_params,
):
    # notify plots of global params
    for p in plots:
        p.notify_global_params(
            channel_show_radius_um=channel_show_radius_um,
            amplitude_color_cutoff=amplitude_color_cutoff,
            pca_radius_um=pca_radius_um,
            **other_global_params,
        )

    figure = layout.flow_layout(
        plots,
        max_height=max_height,
        figsize=figsize,
        hspace=hspace,
        figure=figure,
        sorting_analysis=sorting_analysis,
        unit_id=unit_id,
    )

    return figure


def make_all_summaries(
    sorting_analysis,
    save_folder,
    plots=default_plots,
    channel_show_radius_um=50.0,
    amplitude_color_cutoff=15.0,
    pca_radius_um=75.0,
    max_height=4,
    figsize=(16, 8.5),
    hspace=0.1,
    dpi=200,
    image_ext="png",
    n_jobs=0,
    show_progress=True,
    overwrite=False,
    unit_ids=None,
    **other_global_params,
):
    save_folder = Path(save_folder)
<<<<<<< HEAD

=======
    if unit_ids is None:
        unit_ids = sorting_analysis.unit_ids
    if not overwrite and all_summaries_done(
        unit_ids, save_folder, ext=image_ext
    ):
        return
    
>>>>>>> dea0eb18
    save_folder.mkdir(exist_ok=True)

    global_params = dict(
        channel_show_radius_um=channel_show_radius_um,
        amplitude_color_cutoff=amplitude_color_cutoff,
        pca_radius_um=pca_radius_um,
        **other_global_params,
    )

    n_jobs, Executor, context = get_pool(n_jobs, cls=CloudpicklePoolExecutor)
    from cloudpickle import dumps

    initargs = (
        sorting_analysis,
        plots,
        max_height,
        figsize,
        hspace,
        dpi,
        save_folder,
        image_ext,
        overwrite,
        global_params,
    )
    with Executor(
        max_workers=n_jobs,
        mp_context=context,
        initializer=_summary_init,
        initargs=(dumps(initargs),),
    ) as pool:
        results = pool.map(_summary_job, unit_ids)
        if show_progress:
            results = tqdm(
                results,
                desc="Unit summaries",
                smoothing=0,
                total=len(unit_ids),
            )
        for res in results:
            pass


# -- utilities


def correlogram(times_a, times_b=None, max_lag=50):
    lags = np.arange(-max_lag, max_lag + 1)
    ccg = np.zeros(len(lags), dtype=int)

    times_a = np.sort(times_a)
    auto = times_b is None
    if auto:
        times_b = times_a
    else:
        times_b = np.sort(times_b)

    for i, lag in enumerate(lags):
        lagged_b = times_b + lag
        insertion_inds = np.searchsorted(times_a, lagged_b)
        found = insertion_inds < len(times_a)
        ccg[i] = np.sum(times_a[insertion_inds[found]] == lagged_b[found])

    if auto:
        ccg[lags == 0] = 0

    return lags, ccg


def trim_waveforms(waveforms, old_offset=42, new_offset=42, new_length=121):
    if waveforms.shape[1] == new_length and old_offset == new_offset:
        return waveforms

    start = old_offset - new_offset
    end = start + new_length
    return waveforms[:, start:end]


def all_summaries_done(unit_ids, save_folder, ext="png"):
    return save_folder.exists() and all(
        (save_folder / f"unit{unit_id:04d}.{ext}").exists() for unit_id in unit_ids
    )


# -- parallelism helpers


class SummaryJobContext:
    def __init__(
        self,
        sorting_analysis,
        plots,
        max_height,
        figsize,
        hspace,
        dpi,
        save_folder,
        image_ext,
        overwrite,
        global_params,
    ):
        self.sorting_analysis = sorting_analysis
        self.plots = plots
        self.max_height = max_height
        self.figsize = figsize
        self.hspace = hspace
        self.dpi = dpi
        self.save_folder = save_folder
        self.image_ext = image_ext
        self.overwrite = overwrite
        self.global_params = global_params


_summary_job_context = None


def _summary_init(args):
    global _summary_job_context
    from cloudpickle import loads

    args = loads(args)
    _summary_job_context = SummaryJobContext(*args)


def _summary_job(unit_id):
    # handle resuming/overwriting
    ext = _summary_job_context.image_ext
    tmp_out = _summary_job_context.save_folder / f"tmp_unit{unit_id:04d}.{ext}"
    final_out = _summary_job_context.save_folder / f"unit{unit_id:04d}.{ext}"
    if tmp_out.exists():
        tmp_out.unlink()
    if not _summary_job_context.overwrite and final_out.exists():
        return
    if _summary_job_context.overwrite and final_out.exists():
        final_out.unlink()

    fig = plt.figure(
        figsize=_summary_job_context.figsize,
        layout="constrained",
        # dpi=_summary_job_context.dpi,
    )
    make_unit_summary(
        _summary_job_context.sorting_analysis,
        unit_id,
        hspace=_summary_job_context.hspace,
        plots=_summary_job_context.plots,
        max_height=_summary_job_context.max_height,
        figsize=_summary_job_context.figsize,
        figure=fig,
        **_summary_job_context.global_params,
    )

    # the save is done sort of atomically to help with the resuming and avoid
    # half-baked image files
    fig.savefig(tmp_out, dpi=_summary_job_context.dpi)
    tmp_out.rename(final_out)
    plt.close(fig)


def bar(ax, x, y, **kwargs):
    dx = np.diff(x).min()
    x0 = np.concatenate((x - dx, x[-1:] + dx))
    ax.stairs(y, x0, **kwargs)<|MERGE_RESOLUTION|>--- conflicted
+++ resolved
@@ -1014,17 +1014,13 @@
     **other_global_params,
 ):
     save_folder = Path(save_folder)
-<<<<<<< HEAD
-
-=======
     if unit_ids is None:
         unit_ids = sorting_analysis.unit_ids
     if not overwrite and all_summaries_done(
         unit_ids, save_folder, ext=image_ext
     ):
         return
-    
->>>>>>> dea0eb18
+
     save_folder.mkdir(exist_ok=True)
 
     global_params = dict(
