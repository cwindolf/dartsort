--- conflicted
+++ resolved
@@ -191,11 +191,8 @@
     print(
         f"iterate_compressed_pairwise_convolutions {conv_batch_size=} {units_batch_size=} {device=}"
     )
-<<<<<<< HEAD
     n_shifts = template_shift_index.all_pitch_shifts.size
     do_shifting = n_shifts > 1
-=======
->>>>>>> a665f63b
     geom_kdtree = reg_geom_kdtree = match_distance = None
     if do_shifting:
         geom_kdtree = KDTree(geom)
@@ -214,15 +211,10 @@
 
     # worker kwargs
     kwargs = dict(
-<<<<<<< HEAD
-        unit_ids=template_data.unit_ids,
-        low_rank_templates=low_rank_templates,
-=======
         template_data_a=template_data_a,
         template_data_b=template_data_b,
         low_rank_templates_a=low_rank_templates_a,
         low_rank_templates_b=low_rank_templates_b,
->>>>>>> a665f63b
         compressed_upsampled_temporal=compressed_upsampled_temporal,
         template_shift_index_a=template_shift_index_a,
         template_shift_index_b=template_shift_index_b,
@@ -288,15 +280,10 @@
 
 
 def compressed_convolve_pairs(
-<<<<<<< HEAD
-    unit_ids: np.ndarray,
-    low_rank_templates: template_util.LowRankTemplates,
-=======
     template_data_a: templates.TemplateData,
     template_data_b: templates.TemplateData,
     low_rank_templates_a: template_util.LowRankTemplates,
     low_rank_templates_b: template_util.LowRankTemplates,
->>>>>>> a665f63b
     compressed_upsampled_temporal: template_util.CompressedUpsampledTemplates,
     template_shift_index_a: drift_util.TemplateShiftIndex,
     template_shift_index_b: drift_util.TemplateShiftIndex,
@@ -333,17 +320,10 @@
 
     # what pairs, shifts, etc are we convolving?
     shifted_temp_ix_a, temp_ix_a, shift_a, unit_a = handle_shift_indices(
-<<<<<<< HEAD
-        units_a, unit_ids, template_shift_index
-    )
-    shifted_temp_ix_b, temp_ix_b, shift_b, unit_b = handle_shift_indices(
-        units_b, unit_ids, template_shift_index
-=======
         units_a, template_data_a.unit_ids, template_shift_index_a
     )
     shifted_temp_ix_b, temp_ix_b, shift_b, unit_b = handle_shift_indices(
         units_b, template_data_b.unit_ids, template_shift_index_b
->>>>>>> a665f63b
     )
     # print(f"0 {shifted_temp_ix_a.shape=} {(shifted_temp_ix_a.size / np.unique(unit_a).size)=}")
     # print(f"0 {shifted_temp_ix_b.shape=} {(shifted_temp_ix_b.size / np.unique(unit_b).size)=}")
@@ -1123,15 +1103,10 @@
 
 @dataclass
 class ConvWorkerContext:
-<<<<<<< HEAD
-    unit_ids: np.ndarray
-    low_rank_templates: template_util.LowRankTemplates
-=======
     template_data_a: templates.TemplateData
     template_data_b: templates.TemplateData
     low_rank_templates_a: template_util.LowRankTemplates
     low_rank_templates_b: template_util.LowRankTemplates
->>>>>>> a665f63b
     compressed_upsampled_temporal: template_util.CompressedUpsampledTemplates
     template_shift_index_a: drift_util.TemplateShiftIndex
     template_shift_index_b: drift_util.TemplateShiftIndex
