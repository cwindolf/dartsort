--- conflicted
+++ resolved
@@ -27,20 +27,12 @@
     max_dt_s: float = 1000.0,
     max_disp_um: Optional[float] = None,
     correlation_threshold: float = 0.1,
-<<<<<<< HEAD
-    min_amplitude: Optional[float] = 0,
-    rigid: bool=False,
-    localizations_dataset_name: str="point_source_localizations",
-    amplitudes_dataset_name: str="denoised_ptp_amplitudes",
-    device: Optional["torch.device"]=None,
-=======
     min_amplitude: Optional[float] = None,
     masked_correlation: bool = False,
-    rigid=False,
+    rigid: bool=False,
     localizations_dataset_name="point_source_localizations",
     amplitudes_dataset_name="denoised_ptp_amplitudes",
-    device=None,
->>>>>>> a9a6fddf
+    device: Optional["torch.device"]=None,
 ):
     if not do_motion_estimation:
         return None
