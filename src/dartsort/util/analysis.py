--- conflicted
+++ resolved
@@ -84,13 +84,8 @@
         motion_est=None,
         name=None,
         template_config=no_realign_template_config,
-<<<<<<< HEAD
-        allow_template_reload=False, #CHANGE THIS TO FALSE
-        n_jobs_templates=0,
-=======
         allow_template_reload=False,
         n_jobs=0,
->>>>>>> e8c99e7e
         denoising_tsvd=None,
         **kwargs,
     ):
@@ -585,20 +580,9 @@
             )
 
         # read waveforms from disk
-<<<<<<< HEAD
-        if self.shifting:
-            load_ci = self.channel_index
-        else:
-            load_ci = self.show_channel_index(
-                channel_show_radius_um=channel_show_radius_um,
-                channel_dist_p=channel_dist_p,
-                max_n_chan=max_n_chan,
-            )
-=======
         read_chans = self.sorting.channels[which]
         if max_chan is not None:
             read_chans = np.full_like(read_chans, max_chan)
->>>>>>> e8c99e7e
         waveforms = read_waveforms_channel_index(
             self.recording,
             self.times_samples(which=which),
