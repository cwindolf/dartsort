import dataclasses
from pathlib import Path
from typing import Generator
import warnings

import numpy as np
from probeinterface import Probe
from scipy.spatial import KDTree
from spikeinterface.generation.drift_tools import (
    InjectDriftingTemplatesRecording,
    DriftingTemplates,
    move_dense_templates,
)
import torch
from tqdm.auto import tqdm

from ..templates import TemplateData
from .data_util import DARTsortSorting
from .internal_config import unshifted_raw_template_config, ComputationConfig
from . import simkit


def get_drifty_hybrid_recording(
    recording,
    templates,
    motion_estimate,
    sorting=None,
    displacement_sampling_frequency=5.0,
    seed=0,
    firing_rates=None,
    peak_channels=None,
    amplitude_scale_std=0.1,
    amplitude_factor=None,
):
    """
    :param: recording
    :param: templates object
    :param: motion estimate object
    :param: firing_rates
    :param: peak_channels
    :param: amplitude_scale_std -- std of gamma distributed amplitude variation if
        amplitude_factor is None
    :param: amplitude_factor array of length n_spikes with amplitude factors
    """
    num_units = templates.num_units
    rg = np.random.default_rng(seed=seed)

    if peak_channels is None:
        (central_disp_index,) = np.flatnonzero(np.all(templates.displacements == 0, 1))
        central_templates = templates.templates_array_moved[central_disp_index]
        peak_channels = np.ptp(central_templates, 1).argmax(1)

    if sorting is None:
        sorting = simkit.simulate_sorting(
            num_units,
            recording.get_num_samples(),
            firing_rates=firing_rates,
            rg=rg,
            spike_length_samples=templates.num_samples,
            sampling_frequency=recording.sampling_frequency,
        )
    n_spikes = sorting.count_total_num_spikes()

    # Default amplitude scalings for spikes drawn from gamma
    if amplitude_factor is None:
        if amplitude_scale_std:
            shape = 1.0 / (amplitude_scale_std**1.5)
            amplitude_factor = rg.gamma(shape, scale=1.0 / (shape - 1), size=n_spikes)
        else:
            amplitude_factor = np.ones(n_spikes)

    depths = recording.get_probe().contact_positions[:, 1][peak_channels]
    t_start = recording.sample_index_to_time(0)
    t_end = recording.sample_index_to_time(recording.get_num_samples() - 1)
    motion_times_s = np.arange(
        t_start, t_end, step=1.0 / displacement_sampling_frequency
    )

    disp_y = motion_estimate.disp_at_s(motion_times_s, depths, grid=True)

    disp = np.zeros((motion_times_s.shape[0], 2, num_units))
    disp[:, 1, :] = disp_y.T
    # this tricks SI into using one displacement per unit
    displacement_unit_factor = np.eye(num_units)

    if not sorting.check_serializability(type="json"):
        warnings.warn(
            "Your sorting is not serializable, which could lead to problems later."
        )

    rec = InjectDriftingTemplatesRecording(
        sorting=sorting,
        drifting_templates=templates,
        parent_recording=recording,
        displacement_vectors=[disp],
        displacement_sampling_frequency=displacement_sampling_frequency,
        displacement_unit_factor=displacement_unit_factor,
        amplitude_factor=amplitude_factor,
    )
    rec.annotate(peak_channel=peak_channels.tolist())
    return rec


def precompute_displaced_registered_templates(
    template_data: TemplateData,
    geometry: np.array,
    displacements: np.array,
    sampling_frequency: float = 30000,
    template_subset=slice(None),
) -> DriftingTemplates:
    """Use spikeinterface tools to turn templates on registered geom into
    precomputed drifting templates on the regular geom.
    """
    source_probe = Probe(ndim=template_data.registered_geom.ndim)
    source_probe.set_contacts(positions=template_data.registered_geom)
    target_probe = Probe(ndim=geometry.ndim)
    target_probe.set_contacts(positions=geometry)

    shifted_templates = move_dense_templates(
        templates_array=template_data.templates[template_subset],
        displacements=displacements,
        source_probe=source_probe,
        dest_probe=target_probe,
    )

    ret = DriftingTemplates.from_precomputed_templates(
        templates_array_moved=shifted_templates,
        displacements=displacements,
        sampling_frequency=sampling_frequency,
        nbefore=template_data.trough_offset_samples,
        probe=target_probe,
    )
    return ret


def closest_clustering(
    gt_st, peel_st, geom=None, match_dt_ms=0.1, match_radius_um=0.0, p=2.0
):
    frames_per_ms = gt_st.sampling_frequency / 1000
    delta_frames = match_dt_ms * frames_per_ms
    rescale = [delta_frames]
    gt_pos = gt_st.times_samples[:, None]
    peel_pos = peel_st.times_samples[:, None]
    if match_radius_um:
        rescale = rescale + (geom.shape[1] * [match_radius_um])
        gt_pos = np.c_[gt_pos, geom[gt_st.channels]]
        peel_pos = np.c_[peel_pos, geom[peel_st.channels]]
    else:
        gt_pos = gt_pos.astype(float)
        peel_pos = peel_pos.astype(float)
    gt_pos /= rescale
    peel_pos /= rescale
    peelix2gtix = greedy_match(gt_pos, peel_pos, dx=1.0 / frames_per_ms)
    labels = peelix2gtix.copy()
    labels[labels >= 0] = gt_st.labels[labels[labels >= 0]]

    extra_features = peel_st.extra_features or {}
    extra_features = extra_features.copy()
    extra_features["match_ix"] = torch.from_numpy(peelix2gtix)
    return dataclasses.replace(peel_st, labels=labels, extra_features=extra_features)


def greedy_match(gt_coords, test_coords, max_val=1.0, dx=1.0 / 30, workers=-1, p=2.0):
    assignments = np.full(len(test_coords), -1)
    gt_unmatched = np.ones(len(gt_coords), dtype=bool)

    for j, thresh in enumerate(
        tqdm(np.arange(0.0, max_val + dx + 2e-5, dx), desc="match")
    ):
        test_unmatched = np.flatnonzero(assignments < 0)
        if not test_unmatched.size:
            break
        test_kdtree = KDTree(test_coords[test_unmatched])
        gt_ix = np.flatnonzero(gt_unmatched)
        d, i = test_kdtree.query(
            gt_coords[gt_ix],
            k=1,
            distance_upper_bound=min(thresh, max_val),
            workers=workers,
            p=p,
        )
        # handle multiple gt spikes getting matched to the same peel ix
        thresh_matched = i < test_kdtree.n
        _, ii = np.unique(i, return_index=True)
        i = i[ii]
        thresh_matched = thresh_matched[ii]

        gt_ix = gt_ix[ii]
        gt_ix = gt_ix[thresh_matched]
        i = i[thresh_matched]
        assignments[test_unmatched[i]] = gt_ix
        gt_unmatched[gt_ix] = False

        if not gt_unmatched.any():
            break
        if thresh > max_val:
            break

    return assignments


def sorting_from_times_labels(
    times_samples,
    labels,
    recording=None,
    motion_est=None,
    sampling_frequency=None,
    determine_channels=True,
    template_config=unshifted_raw_template_config,
    n_jobs=0,
    spikes_per_unit=50,
):
    channels = np.zeros_like(labels)
    if sampling_frequency is None:
        if recording is not None:
            sampling_frequency = recording.sampling_frequency
    sorting = DARTsortSorting(
        times_samples=times_samples,
        channels=channels,
        labels=labels,
        sampling_frequency=sampling_frequency,
    )

    if not determine_channels:
        return sorting

    assert recording is not None

    _, labels_flat = np.unique(labels, return_inverse=True)
    sorting = DARTsortSorting(
        times_samples=times_samples,
        channels=channels,
        labels=labels_flat,
        sampling_frequency=sorting.sampling_frequency,
    )
    template_config = dataclasses.replace(
        template_config, spikes_per_unit=spikes_per_unit
    )
    comp_cfg = ComputationConfig(n_jobs_cpu=n_jobs, n_jobs_gpu=n_jobs)
    td = TemplateData.from_config(
        recording,
        sorting,
        template_config,
        computation_config=comp_cfg,
    )

    channels = np.nan_to_num(np.ptp(td.coarsen().templates, 1)).argmax(1)[labels_flat]
    if motion_est is not None:
        from scipy.spatial import KDTree

        rgeom = td.registered_geom
        guess_pos = rgeom[channels]
        times_seconds = recording.sample_index_to_time(times_samples)
        # anti-correct these already stable positions so that they start movin
        guess_pos[:, 1] += motion_est.disp_at_s(times_seconds, depth_um=guess_pos[:, 1])

        gkdt = KDTree(recording.get_channel_locations())
        # closest original channels to shifted positions
        # these positions can drift off the probe if the main channel does! so in that case
        # we can't really upper bound the distance query. i guess it would be, like, the
        # largest distance that a unit would ever extend, or something, but let's not worry.
        d, channels = gkdt.query(guess_pos, workers=n_jobs)

    sorting = DARTsortSorting(
        times_samples=times_samples,
        channels=channels,
        labels=labels_flat,
        sampling_frequency=sorting.sampling_frequency,
    )
    return sorting, td


def sorting_from_spikeinterface(
    sorting,
    recording=None,
    determine_channels=True,
    template_config=unshifted_raw_template_config,
    n_jobs=0,
):
    sv = sorting.to_spike_vector()
    return sorting_from_times_labels(
        sv["sample_index"],
        sv["unit_index"],
        sampling_frequency=sorting.sampling_frequency,
        recording=recording,
        determine_channels=determine_channels,
        template_config=template_config,
        n_jobs=n_jobs,
    )


def load_dartsort_step_sortings(
    sorting_dir,
    load_simple_features=False,
    load_feature_names=("times_seconds",),
    detection_h5_name="subtraction.h5",
    detection_h5_path: Path | str | None = None,
    step_format="refined{step}",
) -> Generator[tuple[str, DARTsortSorting], None, None]:
    """Returns list of step names and sortings, ordered."""
    if detection_h5_path is None:
        detection_h5_path = sorting_dir / detection_h5_name
    h5s = [detection_h5_path]
    for j in range(1, 100):
        if (sorting_dir / f"matching{j}.h5").exists():
            h5s.append(sorting_dir / f"matching{j}.h5")
        else:
            break

    for step, h5 in enumerate(h5s):
        if not h5.exists():
            continue
        st0 = DARTsortSorting.from_peeling_hdf5(
            h5,
            load_simple_features=load_simple_features,
            load_feature_names=load_feature_names,
        )

        # initial clust or matching res
        if h5.stem == "subtraction":
            npy = sorting_dir / "initial_labels.npy"
            if npy.exists():
<<<<<<< HEAD
                yield ('initial', dataclasses.replace(st0, labels=np.load(npy)))
            else:
                warnings.warn(f"Initial {npy} does not exist.")
                yield None, None
=======
                yield ("initial", dataclasses.replace(st0, labels=np.load(npy)))
>>>>>>> 2232424e
        else:
            yield (h5.stem, st0)

        # refinement steps
        stepstr = step_format.format(step=step)
        for npy in sorted(sorting_dir.glob(f"{stepstr}refstep*.npy")):
            print(f"{npy=} {npy.stem=} {npy.stem.removesuffix('_labels')=}")
            yield (
                npy.stem.removesuffix("_labels"),
                dataclasses.replace(st0, labels=np.load(npy)),
            )

        # refinement final
        npy = sorting_dir / f"{stepstr}_labels.npy"
        if npy.exists():
            yield (stepstr, dataclasses.replace(st0, labels=np.load(npy)))<|MERGE_RESOLUTION|>--- conflicted
+++ resolved
@@ -320,14 +320,10 @@
         if h5.stem == "subtraction":
             npy = sorting_dir / "initial_labels.npy"
             if npy.exists():
-<<<<<<< HEAD
-                yield ('initial', dataclasses.replace(st0, labels=np.load(npy)))
+                yield ("initial", dataclasses.replace(st0, labels=np.load(npy)))
             else:
                 warnings.warn(f"Initial {npy} does not exist.")
                 yield None, None
-=======
-                yield ("initial", dataclasses.replace(st0, labels=np.load(npy)))
->>>>>>> 2232424e
         else:
             yield (h5.stem, st0)
 
