import tempfile
from concurrent.futures import CancelledError
from threading import local, Lock
from contextlib import contextmanager
from pathlib import Path
from itertools import repeat

from annotated_types import IsInfinite
import h5py
import numpy as np
import torch
from spikeinterface.core.recording_tools import get_chunk_with_margin
from tqdm.auto import tqdm

from dartsort.transform import WaveformPipeline
from dartsort.util import peel_util
from dartsort.util.data_util import SpikeDataset
from dartsort.util.multiprocessing_util import pool_from_cfg
from dartsort.util.py_util import delay_keyboard_interrupt
from dartsort.util import job_util


_lock = Lock()


class BasePeeler(torch.nn.Module):
    """Base class for peeling operations (subtraction, deconv, etc)

    Subtraction, deconv, and other things like just grabbing waveforms
    and featurizing a preexisting spike train (implemented with optional
    additional peeling of preexisting templates in grab.py) share a lot
    of logic for featurization and parallelization and data saving/loading.
    This class handles all of that stuff so that it can be shared.
    """

    peel_kind = ""

    def __init__(
        self,
        recording,
        channel_index,
        featurization_pipeline=None,
        chunk_length_samples=30_000,
        chunk_margin_samples=0,
        n_chunks_fit=40,
        max_waveforms_fit=50_000,
        n_waveforms_fit=20_000,
        fit_max_reweighting=20.0,
        fit_sampling="random",
        fit_subsampling_random_state=0,
        trough_offset_samples=42,
        spike_length_samples=121,
        dtype=torch.float,
    ):
        if recording.get_num_segments() > 1:
            raise ValueError("Peeling does not yet support multi-segment recordings.")
        super().__init__()
        self.recording = recording
        self.chunk_length_samples = chunk_length_samples
        self.chunk_margin_samples = chunk_margin_samples
        self.n_chunks_fit = n_chunks_fit
        self.max_waveforms_fit = max_waveforms_fit
        self.trough_offset_samples = trough_offset_samples
        self.spike_length_samples = spike_length_samples
        self.fit_subsampling_random_state = np.random.default_rng(
            fit_subsampling_random_state
        )
        self.dtype = dtype
        self.np_dtype = torch.empty((), dtype=dtype).numpy().dtype
        if channel_index is not None:
            self.register_buffer("channel_index", channel_index)
            assert recording.get_num_channels() == channel_index.shape[0]
        self.n_waveforms_fit = n_waveforms_fit
        self.fit_sampling = fit_sampling
        self.fit_max_reweighting = fit_max_reweighting
        if featurization_pipeline is not None:
            self.add_module("featurization_pipeline", featurization_pipeline)
        else:
            self.featurization_pipeline = None

        # subclasses can append to this if they want to store more fixed
        # arrays in the output h5 file
        self.fixed_output_data = [
            ("sampling_frequency", self.recording.get_sampling_frequency()),
            ("geom", self.recording.get_channel_locations()),
        ]
        if channel_index is not None:
            self.fixed_output_data.append(
                ("channel_index", self.channel_index.numpy(force=True).copy()),
            )

        self._rgs = local()

    # -- main functions for users to call
    # in practice users will interact with the functions `subtract(...)` in
    # subtract.py and similar functions in the other .py files here, but these
    # are the main API methods for this class

    def load_or_fit_and_save_models(
        self, save_folder, overwrite=False, computation_config=None
    ):
        """Load fitted models from save_folder if possible, or fit and save

        If the peeler has models that need to be trained, this function ensures
        that the models are fitted and that their fitted parameters are saved
        to `save_folder`
        """
        save_folder = Path(save_folder)
        if overwrite and save_folder.exists():
            for pt_file in save_folder.glob("*pipeline.pt"):
                pt_file.unlink()
        if self.needs_precompute() or self.needs_fit():
            self.load_models(save_folder)
        if self.needs_precompute() or self.needs_fit():
            if self.needs_precompute():
                self.precompute_models()
            if self.needs_fit():
                save_folder.mkdir(exist_ok=True)
                self.fit_models(
                    save_folder,
                    overwrite=overwrite,
                    computation_config=computation_config,
                )
            self.save_models(save_folder)
        assert not self.needs_precompute()
        assert not self.needs_fit()

    def peel(
        self,
        output_hdf5_filename,
        chunk_starts_samples=None,
        chunk_length_samples=None,
        residual_snips_per_chunk=None,
        stop_after_n_waveforms=None,
        overwrite=False,
        residual_filename=None,
        show_progress=True,
        skip_features=False,
        residual_to_h5=False,
        task_name=None,
        ignore_resuming=False,
        computation_config=None,
    ):
        """Run the full (already fitted) peeling and featurization pipeline

        This gathers all results into an hdf5 file, resuming from where
        it left off in that file if overwrite=False.
        """
        if self.needs_fit():
            raise ValueError("Peeler needs to be fitted before peeling.")

        if task_name is None:
            task_name = self.peel_kind

        # this is -1 if we haven't started yet
        if ignore_resuming:
            last_chunk_start = -1
        else:
            last_chunk_start = self.check_resuming(
                output_hdf5_filename,
                overwrite=overwrite,
            )

        # figure out which chunks to process, and exit early if already done
        chunk_starts_samples = self.get_chunk_starts(
            chunk_starts_samples=chunk_starts_samples,
        )
        n_chunks_orig = len(chunk_starts_samples)
        chunks_to_do = [
            start for start in chunk_starts_samples if start > last_chunk_start
        ]
        if residual_snips_per_chunk is None:
            residual_snips_per_chunk = repeat(None)
        elif isinstance(residual_snips_per_chunk, int):
            residual_snips_per_chunk = repeat(residual_snips_per_chunk)
        else:
            assert len(residual_snips_per_chunk) == len(chunk_starts_samples)

        jobs = list(zip(chunks_to_do, residual_snips_per_chunk))

        if not chunks_to_do:
            return output_hdf5_filename
        save_residual = residual_filename is not None
        compute_residual = save_residual or residual_to_h5
        if chunk_length_samples is None:
            chunk_length_samples = self.chunk_length_samples
        if computation_config is None:
            computation_config = job_util.get_global_computation_config()

        # main peeling loop
        # wrap in try/finally to ensure file handles get closed if there
        # is some unforseen error
        try:
            n_jobs, Executor, context, rank_queue, is_local = pool_from_cfg(
                computation_config, with_rank_queue=True, check_local=True
            )
            with Executor(
                max_workers=n_jobs,
                mp_context=context,
                initializer=_peeler_process_init,
                initargs=(
                    self,
                    computation_config.actual_device(),
                    rank_queue,
                    compute_residual,
                    skip_features,
                    chunk_length_samples,
                    is_local,
                ),
            ) as pool:
                if is_local:
                    self.to(computation_config.actual_device())

                # launch the jobs and wrap in a progress bar
                results = pool.map(_peeler_process_job, jobs)
                if show_progress:
                    n_sec_chunk = (
                        chunk_length_samples / self.recording.get_sampling_frequency()
                    )
                    results = tqdm(
                        results,
                        total=n_chunks_orig,
                        initial=n_chunks_orig - len(chunks_to_do),
                        smoothing=0,
                        desc=f"{task_name} {n_sec_chunk:.1f}s/it [spk/it=%%%]",
                        mininterval=0.25,
                    )

                # construct h5 after forking to avoid pickling it
                with self.initialize_files(
                    output_hdf5_filename,
                    residual_filename=residual_filename,
                    overwrite=overwrite,
                    skip_features=skip_features,
                    residual_to_h5=residual_to_h5,
                ) as (
                    output_h5,
                    h5_spike_datasets,
                    residual_file,
                    n_spikes,
                ):
                    batch_count = 0
                    try:
                        for result, chunk_start_samples in zip(results, chunks_to_do):
                            n_new_spikes = self.gather_chunk_result(
                                n_spikes,
                                chunk_start_samples,
                                result,
                                h5_spike_datasets,
                                output_h5,
                                residual_file,
                                residual_to_h5,
                                ignore_resuming,
                                skip_features,
                            )
                            batch_count += 1
                            n_spikes += n_new_spikes
                            if show_progress:
                                desc = f"{task_name}"
                                if not skip_features:
                                    desc += f" [spk/{n_sec_chunk:g}s={n_spikes / batch_count:0.1f}]"
                                results.set_description(desc, refresh=False)
                            if not skip_features and (
                                stop_after_n_waveforms
                                and n_spikes >= stop_after_n_waveforms
                            ):
                                pool.shutdown(cancel_futures=True)
                    except CancelledError:
                        if show_progress:
                            results.write(
                                f"Got {n_spikes} spikes, enough to stop early."
                            )
        finally:
            self.to("cpu")

        return output_hdf5_filename

    # -- methods for subclasses to override

    def peel_chunk(
        self,
        traces,
        chunk_start_samples=0,
        left_margin=0,
        right_margin=0,
        return_residual=False,
        return_waveforms=True,
    ):
        # subclasses should implement this method

        # they should return a dictionary with keys:
        #  - n_spikes
        #  - collisioncleaned_waveforms
        #  - times_samples (relative to start of traces)
        #  - channels
        #  - residual if requested
        #  - arbitrary subclass-specific stuff which should have keys in out_datasets()

        # data for spikes in the margin should not be returned
        # these spikes will have been processed by the neighboring chunk

        raise NotImplementedError

    def peeling_needs_fit(self) -> bool:
        return False

    def peeling_needs_precompute(self) -> bool:
        return False

    def precompute_peeling_data(
        self, save_folder, overwrite=False, computation_config=None
    ):
        # subclasses should override if they need to cache data for peeling
        # runs before fit_peeler_models()
        pass

    def fit_peeler_models(self, save_folder, tmp_dir=None, computation_config=None):
        # subclasses should override if they need to fit models for peeling
        assert not self.peeling_needs_fit()

    def precompute_peeler_models(self, save_folder, computation_config=None):
        # subclasses should override if they need to fit models for peeling
        assert not self.peeling_needs_precompute()

    # subclasses can add to this list
    # for each dataset in this list, an output dataset in the
    # hdf5 (of .peel()) will be created with this dtype and with
    # shape (N_spikes, *shape_per_spike)
    # datasets will also be created corresponding to features
    # in featurization_pipeline
    def out_datasets(self):
        datasets = [
            SpikeDataset(name="times_samples", shape_per_spike=(), dtype=int),
            SpikeDataset(name="times_seconds", shape_per_spike=(), dtype=float),
            SpikeDataset(name="channels", shape_per_spike=(), dtype=int),
        ]
        if self.featurization_pipeline is not None:
            for transformer in self.featurization_pipeline.transformers:
                if transformer.is_featurizer:
                    datasets.extend(transformer.spike_datasets)
        return datasets

    # -- utility methods which users likely won't touch

    def featurize_collisioncleaned_waveforms(
        self, collisioncleaned_waveforms, max_channels
    ):
        if not self.featurization_pipeline:
            return {}

        waveforms, features = self.featurization_pipeline(
            collisioncleaned_waveforms, max_channels
        )
        return features

    def process_chunk(
        self,
        chunk_start_samples,
        n_resid_snips=None,
        chunk_end_samples=None,
        return_residual=False,
        skip_features=False,
    ):
        """Grab, peel, and featurize a chunk, returning a dict of numpy arrays

        Main function called in peeling workers
        """
        if chunk_end_samples is None:
            chunk_end_samples = chunk_start_samples + self.chunk_length_samples
        chunk_end_samples = min(self.recording.get_num_samples(), chunk_end_samples)
        chunk, left_margin, right_margin = get_chunk_with_margin(
            self.recording._recording_segments[0],
            start_frame=chunk_start_samples,
            end_frame=chunk_end_samples,
            channel_indices=None,
            margin=self.chunk_margin_samples,
        )
        chunk = torch.tensor(
            chunk,
            device=self.channel_index.device,
            dtype=self.dtype,
        )
        peel_result = self.peel_chunk(
            chunk,
            chunk_start_samples=chunk_start_samples,
            left_margin=left_margin,
            right_margin=right_margin,
<<<<<<< HEAD
            return_residual=return_residual,
            return_waveforms=not skip_features and self.featurization_pipeline,
=======
            return_residual=return_residual or n_resid_snips,
>>>>>>> af63ffec
        )

        if peel_result["n_spikes"] > 0 and not skip_features:
            features = self.featurize_collisioncleaned_waveforms(
                peel_result["collisioncleaned_waveforms"],
                peel_result["channels"],
            )
        else:
            features = {}

        # a user who wants these must featurize with a waveform node
        # keeping them below adds overhead
        del peel_result["collisioncleaned_waveforms"]

        assert not any(k in features for k in peel_result)
        chunk_result = {**peel_result, **features}
        chunk_result = {
            k: v.numpy(force=True) if torch.is_tensor(v) else v
            for k, v in chunk_result.items()
        }

        # add times in seconds
        segment = self.recording._recording_segments[0]
        chunk_result["chunk_start_seconds"] = segment.sample_index_to_time(
            chunk_start_samples
        )
        if peel_result["n_spikes"]:
            chunk_result["times_seconds"] = segment.sample_index_to_time(
                chunk_result["times_samples"]
            )

        if n_resid_snips:
            # todo: implement after merging thread-local rg commit
            chunk_result["resid_snips"] = extract_random_snips(
                self.rg, peel_result["residual"], n_resid_snips
            )

        return chunk_result

    def gather_chunk_result(
        self,
        cur_n_spikes,
        chunk_start_samples,
        chunk_result,
        h5_spike_datasets,
        output_h5,
        residual_file,
        residual_to_h5,
        ignore_resuming,
        skip_features,
    ):
        # delay keyboard interrupts so we don't write half a batch
        # of data and leave files in an invalid state after ^C
        # not that something else couldn't happen...
        with delay_keyboard_interrupt:
            if not ignore_resuming:
                output_h5["last_chunk_start"][()] = chunk_start_samples

            if residual_file is not None:
                chunk_result["residual"].tofile(residual_file)

            if residual_to_h5 and "residual" in chunk_result:
                n_residuals = len(output_h5["residual"])
                output_h5["residual"].resize(n_residuals + 1, axis=0)
                output_h5["residual"][n_residuals:] = chunk_result["residual"]
                output_h5["residual_times_seconds"].resize(n_residuals + 1, axis=0)
                output_h5["residual_times_seconds"][n_residuals:] = chunk_result[
                    "chunk_start_seconds"
                ]

            if skip_features:
                return 0

            n_new_spikes = chunk_result["n_spikes"]
            if not n_new_spikes:
                return 0

            for ds in self.out_datasets():
                h5ds = h5_spike_datasets[ds.name]
                h5ds.resize(cur_n_spikes + n_new_spikes, axis=0)
                h5ds[cur_n_spikes:] = chunk_result[ds.name]

        return n_new_spikes

    def needs_fit(self):
        it_does = self.peeling_needs_fit()
        if self.featurization_pipeline is not None:
            it_does = it_does or self.featurization_pipeline.needs_fit()
        return it_does

    def needs_precompute(self):
        it_does = self.peeling_needs_precompute()
        if self.featurization_pipeline is not None:
            it_does = it_does or self.featurization_pipeline.needs_precompute()
        return it_does

    def fit_models(
        self, save_folder, tmp_dir=None, overwrite=False, computation_config=None
    ):
        with torch.no_grad():
            if self.peeling_needs_fit():
                self.precompute_peeling_data(
                    save_folder=save_folder,
                    overwrite=overwrite,
                    computation_config=computation_config,
                )
                self.fit_peeler_models(
                    save_folder=save_folder,
                    tmp_dir=tmp_dir,
                    computation_config=computation_config,
                )
            self.fit_featurization_pipeline(
                save_folder=save_folder,
                tmp_dir=tmp_dir,
                computation_config=computation_config,
            )
        assert not self.needs_fit()

    def precompute_models(self):
        if self.peeling_needs_precompute():
            self.precompute_peeler_models()
        if self.featurization_pipeline is None:
            return
        self.featurization_pipeline.precompute()

    def fit_featurization_pipeline(
        self, save_folder, tmp_dir=None, computation_config=None
    ):
        if self.featurization_pipeline is None:
            return

        if not self.featurization_pipeline.needs_fit():
            return

        if computation_config is None:
            computation_config = job_util.get_global_computation_config()
        device = computation_config.actual_device()

        # disable self's featurization pipeline, replacing it with a waveform
        # saving node. then, we'll use those waveforms to fit the original
        featurization_pipeline = self.featurization_pipeline
        self.featurization_pipeline = WaveformPipeline.from_class_names_and_kwargs(
            self.recording.get_channel_locations(),
            self.channel_index,
            [
                ("Voltage", {"name": "peeled_voltages_fit"}),
                ("Waveform", {"name": "peeled_waveforms_fit"}),
            ],
        )

        with tempfile.TemporaryDirectory(dir=tmp_dir) as temp_dir:
            temp_hdf5_filename = Path(temp_dir) / "peeler_fit.h5"
            try:
                self.run_subsampled_peeling(
                    temp_hdf5_filename,
                    computation_config=computation_config,
                    task_name="Load examples for feature fitting",
                )

                # fit featurization pipeline and reassign
                # work in a try finally so we can delete the temp file
                # in case of an issue or a keyboard interrupt
                channels, waveforms = peel_util.subsample_waveforms(
                    temp_hdf5_filename,
                    fit_sampling=self.fit_sampling,
                    random_state=self.fit_subsampling_random_state,
                    n_waveforms_fit=self.n_waveforms_fit,
                    fit_max_reweighting=self.fit_max_reweighting,
                    voltages_dataset_name="peeled_voltages_fit",
                    waveforms_dataset_name="peeled_waveforms_fit",
                )

                channels = torch.as_tensor(channels, device=device)
                waveforms = torch.as_tensor(waveforms, device=device)
                featurization_pipeline = featurization_pipeline.to(device)
                featurization_pipeline.fit(
                    waveforms, max_channels=channels, recording=self.recording
                )
                featurization_pipeline = featurization_pipeline.to("cpu")
                self.featurization_pipeline = featurization_pipeline
            finally:
                self.to("cpu")
                if temp_hdf5_filename.exists():
                    temp_hdf5_filename.unlink()

    def get_chunk_starts(
        self,
        chunk_starts_samples=None,
        chunk_length_samples=None,
        t_start=None,
        t_end=None,
        subsampled=False,
        n_chunks=None,
        ordered=False,
        skip_last=False,
    ):
        if chunk_starts_samples is not None:
            return chunk_starts_samples
        if chunk_length_samples is None:
            chunk_length_samples = self.chunk_length_samples

        T_samples = self.recording.get_num_samples()
        if t_end is None:
            t_end = T_samples
        if t_start is None:
            t_start = 0
        chunk_starts_samples = range(t_start, t_end, chunk_length_samples)
        if skip_last:
            chunk_starts_samples = list(chunk_starts_samples)
            if t_end - chunk_starts_samples[-1] < chunk_length_samples:
                chunk_starts_samples = chunk_starts_samples[:-1]

        if not subsampled:
            return chunk_starts_samples

        if n_chunks is None:
            n_chunks = self.n_chunks_fit

        # make a random subset of chunks to use for fitting
        rg = np.random.default_rng(self.fit_subsampling_random_state)
        self.fit_subsampling_random_state = rg
        chunk_starts_samples = rg.choice(
            chunk_starts_samples,
            size=min(len(chunk_starts_samples), n_chunks),
            replace=False,
        )
        if ordered:
            chunk_starts_samples.sort()
        return chunk_starts_samples

    def run_subsampled_peeling(
        self,
        hdf5_filename,
        chunk_length_samples=None,
        residual_to_h5=False,
        skip_features=False,
        ignore_resuming=False,
        n_chunks=None,
        t_start=None,
        t_end=None,
        computation_config=None,
        task_name=None,
        overwrite=True,
        ordered=False,
        skip_last=False,
        show_progress=True,
    ):
        # run peeling on these chunks to the temp folder
        chunk_starts = self.get_chunk_starts(
            subsampled=True,
            chunk_length_samples=chunk_length_samples,
            t_start=t_start,
            t_end=t_end,
            n_chunks=n_chunks,
            ordered=ordered,
            skip_last=skip_last,
        )
        self.peel(
            hdf5_filename,
            chunk_starts_samples=chunk_starts,
            chunk_length_samples=chunk_length_samples,
            stop_after_n_waveforms=self.max_waveforms_fit,
            ignore_resuming=ignore_resuming,
            residual_to_h5=residual_to_h5,
            skip_features=skip_features,
            computation_config=computation_config,
            overwrite=overwrite,
            task_name=task_name,
            show_progress=show_progress,
        )

    def save_models(self, save_folder):
        torch.save(
            self.featurization_pipeline,
            Path(save_folder) / "featurization_pipeline.pt",
        )

    def load_models(self, save_folder):
        if not save_folder.exists():
            return

        feats_pt = Path(save_folder) / "featurization_pipeline.pt"
        if feats_pt.exists():
            self.featurization_pipeline = torch.load(feats_pt, weights_only=True)

    def check_resuming(self, output_hdf5_filename, overwrite=False) -> int:
        output_hdf5_filename = Path(output_hdf5_filename)
        exists = output_hdf5_filename.exists()
        last_chunk_start = -1
        if exists and not overwrite:
            with h5py.File(output_hdf5_filename, "r", locking=False) as h5:
                last_chunk_start = h5["last_chunk_start"][()]
        return last_chunk_start

    @contextmanager
    def initialize_files(
        self,
        output_hdf5_filename,
        residual_filename=None,
        overwrite=False,
        chunk_size=1024,
        # could also do:
        # libver=("earliest", "v110"),
        libver="latest",
        residual_to_h5=False,
        skip_features=False,
    ):
        """Create, overwrite, or re-open output files"""
        output_hdf5_filename = Path(output_hdf5_filename)
        exists = output_hdf5_filename.exists()
        n_spikes = 0
        if exists and overwrite:
            output_hdf5_filename.unlink()
            output_h5 = h5py.File(output_hdf5_filename, "w", libver=libver)
            output_h5.create_dataset("last_chunk_start", data=-1, dtype=np.int64)
        elif exists:
            # exists and not overwrite
            output_h5 = h5py.File(output_hdf5_filename, "r+", libver=libver)
            n_spikes = len(output_h5["times_samples"])
        else:
            # didn't exist, so overwrite does not matter
            output_h5 = h5py.File(output_hdf5_filename, "w", libver=libver)
            output_h5.create_dataset("last_chunk_start", data=-1, dtype=np.int64)
        last_chunk_start = output_h5["last_chunk_start"][()]

        # write some fixed arrays that are useful to have around
        for name, value in self.fixed_output_data:
            if name not in output_h5:
                output_h5.create_dataset(name, data=value)

        # create per-spike datasets
        # use chunks to support growing the dataset as we find spikes
        h5_spike_datasets = None
        if not skip_features:
            h5_spike_datasets = {}
            for ds in self.out_datasets():
                if ds.name in output_h5:
                    h5_spike_datasets[ds.name] = output_h5[ds.name]
                else:
                    h5_spike_datasets[ds.name] = output_h5.create_dataset(
                        ds.name,
                        dtype=ds.dtype,
                        shape=(n_spikes, *ds.shape_per_spike),
                        maxshape=(None, *ds.shape_per_spike),
                        chunks=(chunk_size, *ds.shape_per_spike),
                    )

        if residual_to_h5:
            if "residual" not in output_h5:
                n_chans = self.recording.get_num_channels()
                output_h5.create_dataset(
                    "residual",
                    dtype=self.np_dtype,
                    shape=(0, self.spike_length_samples, n_chans),
                    maxshape=(None, self.spike_length_samples, n_chans),
                    chunks=(chunk_size, self.spike_length_samples, n_chans),
                )
            if "residual_times_seconds" not in output_h5:
                output_h5.create_dataset(
                    "residual_times_seconds",
                    dtype=float,
                    shape=(0,),
                    maxshape=(None,),
                    chunks=(chunk_size,),
                )

        # residual file ignore/open/overwrite logic
        save_residual = residual_filename is not None
        residual_file = None
        if save_residual:
            residual_mode = "wb"
            if last_chunk_start >= 0:
                residual_mode = "ab"
                assert Path(residual_filename).exists()
            residual_file = open(residual_filename, mode=residual_mode)

        try:
            yield (
                output_h5,
                h5_spike_datasets,
                residual_file,
                n_spikes,
            )
        finally:
            self.to("cpu")
            output_h5.close()
            if save_residual:
                residual_file.close()

    # -- thread-local rngs. they're not thread safe, and locals can't be pickled

    def __getstate__(self):
        state = self.__dict__.copy()
        del state['_rgs']
        return state

    def __setstate__(self, state):
        self.__dict__.update(state)
        self._rgs = local()

    @property
    def rg(self):
        if not hasattr(self._rgs, "rg"):
            with _lock:
                self._rgs.rg = self.fit_subsampling_random_state.spawn(1)[0]
        return self._rgs.rg


# -- helper functions and objects for parallelism


class PeelerProcessContext:
    def __init__(self, peeler, compute_residual, skip_features, chunk_length_samples):
        self.peeler = peeler
        self.compute_residual = compute_residual
        self.skip_features = skip_features
        self.chunk_length_samples = chunk_length_samples


# this state will be set on each process
# it means that BasePeeler.peel() itself is not thread-safe but that's ok
_peeler_process_context = local()


def _peeler_process_init(
    peeler,
    device,
    rank_queue,
    compute_residual,
    skip_features,
    chunk_length_samples,
    is_local,
):
    global _peeler_process_context

    # figure out what device to work on
    my_rank = rank_queue.get()
    if device is None:
        device = "cuda" if torch.cuda.is_available() else "cpu"
    device = torch.device(device)
    if device.type == "cuda" and device.index is None:
        if torch.cuda.device_count() > 1:
            index = my_rank % torch.cuda.device_count()
            device = torch.device("cuda", index=index)

    # move peeler to device and put everything in inference mode
    if not is_local:
        peeler.to(device)
    peeler.eval()

    # update process-local variables
    _peeler_process_context.ctx = PeelerProcessContext(
        peeler, compute_residual, skip_features, chunk_length_samples
    )


def _peeler_process_job(chunk_start_samples__n_resid_snips):
    chunk_start_samples, n_resid_snips = chunk_start_samples__n_resid_snips
    # by returning here, we are implicitly relying on pickle
    # TODO: replace with manual np.saves
    with torch.no_grad():
        chunk_end_samples = None
        chlen = _peeler_process_context.ctx.chunk_length_samples
        if chlen is not None:
            chunk_end_samples = chunk_start_samples + chlen
        return _peeler_process_context.ctx.peeler.process_chunk(
            chunk_start_samples,
            n_resid_snips=n_resid_snips,
            chunk_end_samples=chunk_end_samples,
            return_residual=_peeler_process_context.ctx.compute_residual,
            skip_features=_peeler_process_context.ctx.skip_features,
        )<|MERGE_RESOLUTION|>--- conflicted
+++ resolved
@@ -385,12 +385,8 @@
             chunk_start_samples=chunk_start_samples,
             left_margin=left_margin,
             right_margin=right_margin,
-<<<<<<< HEAD
-            return_residual=return_residual,
             return_waveforms=not skip_features and self.featurization_pipeline,
-=======
             return_residual=return_residual or n_resid_snips,
->>>>>>> af63ffec
         )
 
         if peel_result["n_spikes"] > 0 and not skip_features:
