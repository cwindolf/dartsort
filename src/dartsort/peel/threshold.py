import warnings

import numpy as np
import torch


from ..detect import detect_and_deduplicate
from ..transform import WaveformPipeline
from ..util import spiketorch
from ..util.data_util import SpikeDataset
from ..util.waveform_util import make_channel_index

from .peel_base import BasePeeler


class ThresholdAndFeaturize(BasePeeler):
    def __init__(
        self,
        recording,
        channel_index,
        featurization_pipeline=None,
        trough_offset_samples=42,
        spike_length_samples=121,
        detection_threshold=5.0,
        chunk_length_samples=30_000,
        max_spikes_per_chunk=None,
        peak_sign="both",
        fit_sampling="random",
        fit_max_reweighting=20.0,
        spatial_dedup_channel_index=None,
        relative_peak_radius_samples=5,
        dedup_temporal_radius_samples=7,
        n_chunks_fit=40,
        n_waveforms_fit=20_000,
        max_waveforms_fit=50_000,
        fit_subsampling_random_state=0,
        thinning=0,
        time_jitter=0,
        spatial_jitter_channel_index=None,
        dtype=torch.float,
    ):
        super().__init__(
            recording=recording,
            channel_index=channel_index,
            featurization_pipeline=featurization_pipeline,
            chunk_length_samples=chunk_length_samples,
            chunk_margin_samples=spike_length_samples,
            n_chunks_fit=n_chunks_fit,
            n_waveforms_fit=n_waveforms_fit,
            max_waveforms_fit=max_waveforms_fit,
            fit_sampling=fit_sampling,
            fit_subsampling_random_state=fit_subsampling_random_state,
            fit_max_reweighting=fit_max_reweighting,
            dtype=dtype,
            trough_offset_samples=trough_offset_samples,
            spike_length_samples=spike_length_samples,
        )

        self.relative_peak_radius_samples = relative_peak_radius_samples
        self.dedup_temporal_radius_samples = dedup_temporal_radius_samples
        self.peak_sign = peak_sign
        if spatial_dedup_channel_index is not None:
            self.register_buffer(
                "spatial_dedup_channel_index", spatial_dedup_channel_index
            )
        else:
            self.spatial_dedup_channel_index = None
        self.detection_threshold = detection_threshold
        self.max_spikes_per_chunk = max_spikes_per_chunk
        self.peel_kind = f"Threshold {detection_threshold}"

        # parameters for random perturbation of detections
        if thinning:
            assert thinning < min(
                trough_offset_samples,
                spike_length_samples - trough_offset_samples
            )
        self.thinning = thinning
        self.time_jitter = time_jitter
        if spatial_jitter_channel_index is not None:
            self.register_buffer(
                "spatial_jitter_channel_index", spatial_jitter_channel_index
            )
        else:
            self.spatial_jitter_channel_index = None
        self.is_random = (
            thinning
            or time_jitter
            or spatial_jitter_channel_index is not None
        )

    @classmethod
    def from_config(
        cls, recording, waveform_config, thresholding_config, featurization_config
    ):
        geom = torch.tensor(recording.get_channel_locations())
        channel_index = make_channel_index(
            geom, featurization_config.extract_radius, to_torch=True
        )

        featurization_pipeline = WaveformPipeline.from_config(
            geom,
            channel_index,
            featurization_config,
            waveform_config,
            sampling_frequency=recording.sampling_frequency,
        )

        spatial_dedup_channel_index = None
        if thresholding_config.spatial_dedup_radius:
            spatial_dedup_channel_index = make_channel_index(
                geom, thresholding_config.spatial_dedup_radius, to_torch=True
            )

        spatial_jitter_channel_index = None
        if thresholding_config.spatial_jitter_radius:
            spatial_jitter_channel_index = make_channel_index(
                geom, thresholding_config.spatial_jitter_radius, to_torch=True
            )

        # waveform logic
        trough_offset_samples = waveform_config.trough_offset_samples(
            recording.sampling_frequency
        )
        spike_length_samples = waveform_config.spike_length_samples(
            recording.sampling_frequency
        )

        return cls(
            recording,
            channel_index,
            featurization_pipeline=featurization_pipeline,
            trough_offset_samples=trough_offset_samples,
            spike_length_samples=spike_length_samples,
            detection_threshold=thresholding_config.detection_threshold,
            chunk_length_samples=thresholding_config.chunk_length_samples,
            max_spikes_per_chunk=thresholding_config.max_spikes_per_chunk,
            peak_sign=thresholding_config.peak_sign,
            fit_sampling=thresholding_config.fit_sampling,
            fit_max_reweighting=thresholding_config.fit_max_reweighting,
            spatial_dedup_channel_index=spatial_dedup_channel_index,
            relative_peak_radius_samples=thresholding_config.relative_peak_radius_samples,
            dedup_temporal_radius_samples=thresholding_config.dedup_temporal_radius_samples,
            n_chunks_fit=thresholding_config.n_chunks_fit,
            n_waveforms_fit=thresholding_config.n_waveforms_fit,
            max_waveforms_fit=thresholding_config.max_waveforms_fit,
            fit_subsampling_random_state=thresholding_config.fit_subsampling_random_state,
            thinning=thresholding_config.thinning,
            time_jitter=thresholding_config.time_jitter,
            spatial_jitter_channel_index=spatial_jitter_channel_index,
        )

    def out_datasets(self):
        datasets = super().out_datasets()
<<<<<<< HEAD
        if self.is_random:
            datasets.append(
                SpikeDataset(name="orig_times_samples", shape_per_spike=(), dtype=float)
            )
            datasets.append(
                SpikeDataset(name="orig_channels", shape_per_spike=(), dtype=float)
            )
        datasets.append(
            SpikeDataset(name="voltages", shape_per_spike=(), dtype=float)
        )
=======
        datasets.append(SpikeDataset(name="voltages", shape_per_spike=(), dtype=float))
>>>>>>> af63ffec
        return datasets

    def peel_chunk(
        self,
        traces,
        chunk_start_samples=0,
        left_margin=0,
        right_margin=0,
        return_residual=False,
        return_waveforms=True,
    ):
        threshold_res = threshold_chunk(
            traces,
            self.channel_index,
            detection_threshold=self.detection_threshold,
            peak_sign=self.peak_sign,
            spatial_dedup_channel_index=self.spatial_dedup_channel_index,
            trough_offset_samples=self.trough_offset_samples,
            spike_length_samples=self.spike_length_samples,
            left_margin=left_margin,
            right_margin=right_margin,
            dedup_temporal_radius=self.dedup_temporal_radius_samples,
            thinning=self.thinning,
            time_jitter=self.time_jitter,
            spatial_jitter_channel_index=self.spatial_jitter_channel_index,
            rg=self.rg if self.is_random else None,
            max_spikes_per_chunk=None,
            return_waveforms=return_waveforms,
            quiet=False,
        )

        # get absolute times
        times_samples = threshold_res["times_rel"] + chunk_start_samples

        peel_result = dict(
            n_spikes=threshold_res["n_spikes"],
            times_samples=times_samples,
            channels=threshold_res["channels"],
            voltages=threshold_res["voltages"],
            collisioncleaned_waveforms=threshold_res["waveforms"],
        )
        if self.is_random:
            peel_result['orig_times_samples'] = threshold_res['orig_times_rel'] + chunk_start_samples
            peel_result['orig_channels'] = threshold_res['orig_channels']
        return peel_result


def threshold_chunk(
    traces,
    channel_index,
    detection_threshold=4,
    peak_sign="both",
    spatial_dedup_channel_index=None,
    trough_offset_samples=42,
    spike_length_samples=121,
    left_margin=0,
    right_margin=0,
    relative_peak_radius=5,
    dedup_temporal_radius=7,
    max_spikes_per_chunk=None,
    thinning=0,
    time_jitter=0,
    spatial_jitter_channel_index=None,
    return_waveforms=True,
    rg=None,
    quiet=False,
):
    n_index = channel_index.shape[1]
    times_rel, channels, energies = detect_and_deduplicate(
        traces,
        detection_threshold,
        dedup_channel_index=spatial_dedup_channel_index,
        peak_sign=peak_sign,
        dedup_temporal_radius=dedup_temporal_radius,
        relative_peak_radius=relative_peak_radius,
        return_energies=True,
    )
    if not times_rel.numel():
        return dict(
            n_spikes=0,
            times_rel=times_rel,
            channels=channels,
            voltages=energies,
            waveforms=energies.view(-1, spike_length_samples, n_index),
        )

    orig_times_rel = times_rel
    orig_channels = channels
    keep, times_rel, channels = perturb_detections(
        times_rel,
        channels,
        thinning=thinning,
        time_jitter=time_jitter,
        spatial_jitter_channel_index=spatial_jitter_channel_index,
        rg=rg,
    )
    orig_times_rel = orig_times_rel[keep]
    orig_channels = orig_channels[keep]
    energies = energies[keep]

    # want only peaks in the chunk
    min_time = max(left_margin, spike_length_samples)
    max_time = traces.shape[0] - max(
        right_margin, spike_length_samples - trough_offset_samples
    )
    valid = (orig_times_rel >= min_time) & (orig_times_rel < max_time)
    orig_times_rel = orig_times_rel[valid]
    times_rel = times_rel[valid]
    channels = channels[valid]
    orig_channels = orig_channels[valid]
    voltages = traces[orig_times_rel, orig_channels]
    n_detect = times_rel.numel()
    if not n_detect:
        return dict(
            n_spikes=0,
            times_rel=times_rel,
            channels=channels,
            voltages=energies,
            orig_times_rel=orig_times_rel,
            orig_channels=orig_channels,
            waveforms=energies.view(-1, spike_length_samples, n_index),
        )

    if max_spikes_per_chunk is not None:
        if n_detect > max_spikes_per_chunk and not quiet:
            warnings.warn(
                f"{n_detect} spikes in chunk was larger than "
                f"{max_spikes_per_chunk=}. Keeping the top ones."
            )
            energies = energies[valid]
            best = torch.argsort(energies)[-max_spikes_per_chunk:]
            best = best.sort().values
            del energies

            times_rel = times_rel[best]
            channels = channels[best]
            voltages = voltages[best]
            orig_channels = orig_channels[best]
            orig_times_rel = orig_times_rel[best]

    # load up the waveforms for this chunk
    waveforms = None
    if return_waveforms:
        waveforms = spiketorch.grab_spikes(
            traces,
            times_rel,
            channels,
            channel_index,
            trough_offset=trough_offset_samples,
            spike_length_samples=spike_length_samples,
            already_padded=False,
            pad_value=torch.nan,
        )

    # offset times for caller
    orig_times_rel -= left_margin
    times_rel -= left_margin

    return dict(
        n_spikes=times_rel.numel(),
        orig_times_rel=orig_times_rel,
        orig_channels=orig_channels,
        times_rel=times_rel,
        channels=channels,
        voltages=voltages,
        waveforms=waveforms,
    )


def perturb_detections(
    times_rel,
    channels,
    thinning=0,
    time_jitter=0,
    spatial_jitter_channel_index=None,
    rg=None,
):
    keep = slice(None)
    if not (
        thinning
        or time_jitter
        or spatial_jitter_channel_index is not None
    ):
        return keep, times_rel, channels

    n = len(times_rel)
    if not n:
        return keep, times_rel, channels

    if thinning:
        assert 0 <= thinning <= 1
        keep = rg.binomial(n=1, p=1.0 - thinning, size=n)
        keep = torch.from_numpy(np.flatnonzero(keep))
        keep = keep.to(times_rel)

        times_rel = times_rel[keep]
        channels = channels[keep]

    n = len(times_rel)
    if time_jitter:
        jitter = rg.integers(low=-time_jitter, high=time_jitter + 1)
        times_rel = times_rel + torch.asarray(jitter, dtype=times_rel.dtype, device=times_rel.device)

    if spatial_jitter_channel_index is not None:
        n_channels = len(spatial_jitter_channel_index)
        n_valid = (spatial_jitter_channel_index < n_channels).sum(1)
        n_valid = n_valid[channels].cpu()
        rel_ix = rg.integers(0, high=n_valid)
        rel_ix = torch.from_numpy(rel_ix).to(channels)
        channels = spatial_jitter_channel_index[channels, rel_ix]

    return keep, times_rel, channels<|MERGE_RESOLUTION|>--- conflicted
+++ resolved
@@ -152,7 +152,6 @@
 
     def out_datasets(self):
         datasets = super().out_datasets()
-<<<<<<< HEAD
         if self.is_random:
             datasets.append(
                 SpikeDataset(name="orig_times_samples", shape_per_spike=(), dtype=float)
@@ -163,9 +162,6 @@
         datasets.append(
             SpikeDataset(name="voltages", shape_per_spike=(), dtype=float)
         )
-=======
-        datasets.append(SpikeDataset(name="voltages", shape_per_spike=(), dtype=float))
->>>>>>> af63ffec
         return datasets
 
     def peel_chunk(
