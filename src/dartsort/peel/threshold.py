--- conflicted
+++ resolved
@@ -72,8 +72,7 @@
         # parameters for random perturbation of detections
         if thinning:
             assert thinning < min(
-                trough_offset_samples,
-                spike_length_samples - trough_offset_samples
+                trough_offset_samples, spike_length_samples - trough_offset_samples
             )
         self.thinning = thinning
         self.time_jitter = time_jitter
@@ -84,9 +83,7 @@
         else:
             self.spatial_jitter_channel_index = None
         self.is_random = (
-            thinning
-            or time_jitter
-            or spatial_jitter_channel_index is not None
+            thinning or time_jitter or spatial_jitter_channel_index is not None
         )
 
     @classmethod
@@ -159,9 +156,7 @@
             datasets.append(
                 SpikeDataset(name="orig_channels", shape_per_spike=(), dtype=float)
             )
-        datasets.append(
-            SpikeDataset(name="voltages", shape_per_spike=(), dtype=float)
-        )
+        datasets.append(SpikeDataset(name="voltages", shape_per_spike=(), dtype=float))
         return datasets
 
     def peel_chunk(
@@ -203,17 +198,16 @@
             voltages=threshold_res["voltages"],
             collisioncleaned_waveforms=threshold_res["waveforms"],
         )
-<<<<<<< HEAD
+        if self.is_random:
+            peel_result["orig_times_samples"] = (
+                threshold_res["orig_times_rel"] + chunk_start_samples
+            )
+            peel_result["orig_channels"] = threshold_res["orig_channels"]
         if return_residual:
             # note, this is same as the input.
             peel_result["residual"] = traces[
                 left_margin : traces.shape[0] - right_margin
             ]
-=======
-        if self.is_random:
-            peel_result['orig_times_samples'] = threshold_res['orig_times_rel'] + chunk_start_samples
-            peel_result['orig_channels'] = threshold_res['orig_channels']
->>>>>>> df0240f3
         return peel_result
 
 
@@ -348,11 +342,7 @@
     rg=None,
 ):
     keep = slice(None)
-    if not (
-        thinning
-        or time_jitter
-        or spatial_jitter_channel_index is not None
-    ):
+    if not (thinning or time_jitter or spatial_jitter_channel_index is not None):
         return keep, times_rel, channels
 
     n = len(times_rel)
@@ -371,7 +361,9 @@
     n = len(times_rel)
     if time_jitter:
         jitter = rg.integers(low=-time_jitter, high=time_jitter + 1)
-        times_rel = times_rel + torch.asarray(jitter, dtype=times_rel.dtype, device=times_rel.device)
+        times_rel = times_rel + torch.asarray(
+            jitter, dtype=times_rel.dtype, device=times_rel.device
+        )
 
     if spatial_jitter_channel_index is not None:
         n_channels = len(spatial_jitter_channel_index)
