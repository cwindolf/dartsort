import torch
from dartsort.detect import detect_and_deduplicate
from dartsort.util import spiketorch
<<<<<<< HEAD
from dartsort.util.data_util import SpikeDataset
=======
import warnings
>>>>>>> b92f9bb2

from .peel_base import BasePeeler


class ThresholdAndFeaturize(BasePeeler):
    def __init__(
        self,
        recording,
        channel_index,
        featurization_pipeline=None,
        trough_offset_samples=42,
        spike_length_samples=121,
        detection_threshold=5.0,
        chunk_length_samples=30_000,
        max_spikes_per_chunk=None,
        peak_sign="both",
        spatial_dedup_channel_index=None,
        relative_peak_radius_samples=5,
        dedup_temporal_radius_samples=7,
        n_chunks_fit=40,
        max_waveforms_fit=50_000,
        fit_subsampling_random_state=0,
    ):
        super().__init__(
            recording=recording,
            channel_index=channel_index,
            featurization_pipeline=featurization_pipeline,
            chunk_length_samples=chunk_length_samples,
            chunk_margin_samples=spike_length_samples,
            n_chunks_fit=n_chunks_fit,
            max_waveforms_fit=max_waveforms_fit,
            fit_subsampling_random_state=fit_subsampling_random_state,
        )

        self.trough_offset_samples = trough_offset_samples
        self.spike_length_samples = spike_length_samples
        self.relative_peak_radius_samples = relative_peak_radius_samples
        self.dedup_temporal_radius_samples = dedup_temporal_radius_samples
        self.peak_sign = peak_sign
        if spatial_dedup_channel_index is not None:
            self.register_buffer(
                "spatial_dedup_channel_index",
                spatial_dedup_channel_index,
            )
        else:
            self.spatial_dedup_channel_index = None
        self.detection_threshold = detection_threshold
        self.max_spikes_per_chunk = max_spikes_per_chunk
        self.peel_kind = f"Threshold {detection_threshold}"

    def out_datasets(self):
        datasets = super().out_datasets()
        datasets.append(
            SpikeDataset(name="voltages", shape_per_spike=(), dtype=float)
        )
        return datasets

    def peel_chunk(
        self,
        traces,
        chunk_start_samples=0,
        left_margin=0,
        right_margin=0,
        return_residual=False,
    ):
        times_rel, channels, energies = detect_and_deduplicate(
            traces,
            self.detection_threshold,
            dedup_channel_index=self.spatial_dedup_channel_index,
            peak_sign=self.peak_sign,
<<<<<<< HEAD
            dedup_temporal_radius=self.dedup_temporal_radius_samples,
            relative_peak_radius=self.relative_peak_radius_samples,
=======
            return_energies=True,
>>>>>>> b92f9bb2
        )
        if not times_rel.numel():
            return dict(n_spikes=0)

        # want only peaks in the chunk
        min_time = max(left_margin, self.spike_length_samples)
        max_time = traces.shape[0] - max(
            right_margin, self.spike_length_samples - self.trough_offset_samples
        )
        valid = (times_rel >= min_time) & (times_rel < max_time)
        times_rel = times_rel[valid]
        n_detect = times_rel.numel()
        if not n_detect:
            return dict(n_spikes=0)
        channels = channels[valid]
        voltages = traces[times_rel, channels]

        if self.max_spikes_per_chunk is not None:
            if n_detect > self.max_spikes_per_chunk:
                warnings.warn(
                    f"{n_detect} spikes in chunk was larger than "
                    f"{self.max_spikes_per_chunk=}. Keeping the top ones."
                )
                energies = energies[valid]
                best = torch.argsort(energies)[-self.max_spikes_per_chunk:]
                best = best.sort().values
                del energies

                times_rel = times_rel[best]
                channels = channels[best]

        # load up the waveforms for this chunk
        waveforms = spiketorch.grab_spikes(
            traces,
            times_rel,
            channels,
            self.channel_index,
            trough_offset=self.trough_offset_samples,
            spike_length_samples=self.spike_length_samples,
            already_padded=False,
            pad_value=torch.nan,
        )

        # get absolute times
        times_samples = times_rel + chunk_start_samples - left_margin

        peel_result = dict(
            n_spikes=times_rel.numel(),
            times_samples=times_samples,
            channels=channels,
            voltages=voltages,
            collisioncleaned_waveforms=waveforms,
        )
        return peel_result<|MERGE_RESOLUTION|>--- conflicted
+++ resolved
@@ -1,11 +1,8 @@
 import torch
 from dartsort.detect import detect_and_deduplicate
 from dartsort.util import spiketorch
-<<<<<<< HEAD
 from dartsort.util.data_util import SpikeDataset
-=======
 import warnings
->>>>>>> b92f9bb2
 
 from .peel_base import BasePeeler
 
@@ -76,12 +73,9 @@
             self.detection_threshold,
             dedup_channel_index=self.spatial_dedup_channel_index,
             peak_sign=self.peak_sign,
-<<<<<<< HEAD
             dedup_temporal_radius=self.dedup_temporal_radius_samples,
             relative_peak_radius=self.relative_peak_radius_samples,
-=======
             return_energies=True,
->>>>>>> b92f9bb2
         )
         if not times_rel.numel():
             return dict(n_spikes=0)
