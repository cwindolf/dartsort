"""A simple residual updating template matcher

Interesting code details to revisit:
 - Peak criterion is peak>(conv width) neighbors. What if
   we used smaller number of neighbors and deduplicated?
 - Why did the old code have this refractory thing inside
   high_res_peak? I think that was how they handled dedup?
"""
from dataclasses import dataclass
from typing import Optional

import numpy as np
import torch
import torch.nn.functional as F
from dartsort.templates import template_util
from dartsort.templates.pairwise import CompressedPairwiseConv
from dartsort.transform import WaveformPipeline
from dartsort.util import drift_util, spiketorch
from dartsort.util.data_util import SpikeDataset
from dartsort.util.waveform_util import make_channel_index
from scipy.spatial import KDTree
from scipy.spatial.distance import pdist

from .peel_base import BasePeeler


class ObjectiveUpdateTemplateMatchingPeeler(BasePeeler):
    peel_kind = "TemplateMatching"

    def __init__(
        self,
        recording,
        template_data,
        channel_index,
        featurization_pipeline,
        motion_est=None,
        svd_compression_rank=10,
        coarse_objective=True,
        temporal_upsampling_factor=8,
        upsampling_peak_window_radius=8,
        min_channel_amplitude=1.0,
        refractory_radius_frames=10,
        amplitude_scaling_variance=0.0,
        amplitude_scaling_boundary=0.5,
        conv_ignore_threshold=5.0,
        coarse_approx_error_threshold=5.0,
        trough_offset_samples=42,
        threshold=50.0,
        chunk_length_samples=30_000,
        n_chunks_fit=40,
        fit_subsampling_random_state=0,
        max_iter=1000,
    ):
        super().__init__(
            recording=recording,
            channel_index=channel_index,
            featurization_pipeline=featurization_pipeline,
            chunk_length_samples=chunk_length_samples,
            chunk_margin_samples=2 * template_data.templates.shape[1],
            n_chunks_fit=n_chunks_fit,
            fit_subsampling_random_state=fit_subsampling_random_state,
        )

        # main properties
        self.template_data = template_data
        self.coarse_objective = coarse_objective
        self.temporal_upsampling_factor = temporal_upsampling_factor
        self.upsampling_peak_window_radius = upsampling_peak_window_radius
        self.svd_compression_rank = svd_compression_rank
        self.min_channel_amplitude = min_channel_amplitude
        self.threshold = threshold
        self.conv_ignore_threshold = conv_ignore_threshold
        self.coarse_approx_error_threshold = coarse_approx_error_threshold
        self.refractory_radius_frames = refractory_radius_frames
        self.max_iter = max_iter
        self.n_templates, self.spike_length_samples = template_data.templates.shape[:2]
        self.trough_offset_samples = trough_offset_samples
        self.geom = recording.get_channel_locations()
        self.n_channels = len(self.geom)
        self.obj_pad_len = max(
            refractory_radius_frames,
            upsampling_peak_window_radius,
            self.spike_length_samples - 1,
        )
        self.n_registered_channels = (
            len(template_data.registered_geom)
            if template_data.registered_geom is not None
            else self.n_channels
        )

        # waveform extraction
        self.channel_index = channel_index
        self.registered_template_ampvecs = template_data.templates.ptp(1)

        # amplitude scaling properties
        self.is_scaling = bool(amplitude_scaling_variance)
        self.amplitude_scaling_variance = amplitude_scaling_variance
        self.amp_scale_min = 1 / (1 + amplitude_scaling_boundary)
        self.amp_scale_max = 1 + amplitude_scaling_boundary

        # drift-related properties
        self.is_drifting = motion_est is not None
        self.motion_est = motion_est
        self.registered_geom = template_data.registered_geom
        self.registered_template_depths_um = template_data.registered_template_depths_um
        if self.is_drifting:
            self.fixed_output_data.append(
                ("registered_geom", template_data.registered_geom)
            )
            self.registered_geom_kdtree = KDTree(self.registered_geom)
            self.geom_kdtree = KDTree(self.geom)
            self.match_distance = pdist(self.geom).min() / 2.0

        # some parts of this constructor are deferred to precompute_peeling_data
        self._needs_precompute = True

    def peeling_needs_fit(self):
        return self._needs_precompute

    def precompute_peeling_data(self, save_folder, n_jobs=0, device=None):
        self.build_template_data(
            save_folder,
            self.template_data,
            temporal_upsampling_factor=self.temporal_upsampling_factor,
            upsampling_peak_window_radius=self.upsampling_peak_window_radius,
            svd_compression_rank=self.svd_compression_rank,
            min_channel_amplitude=self.min_channel_amplitude,
            dtype=self.recording.dtype,
            n_jobs=n_jobs,
            device=device,
        )
        # couple more torch buffers
        self.register_buffer(
            "_refrac_ix",
            torch.arange(
                -self.refractory_radius_frames, self.refractory_radius_frames + 1
            ),
        )
        self.register_buffer("_rank_ix", torch.arange(self.svd_compression_rank))
        self.check_shapes()
        self._needs_precompute = False

    def out_datasets(self):
        datasets = super().out_datasets()
        return datasets + [
            SpikeDataset(name="template_indices", shape_per_spike=(), dtype=int),
            SpikeDataset(name="labels", shape_per_spike=(), dtype=int),
            SpikeDataset(name="upsampling_indices", shape_per_spike=(), dtype=int),
            SpikeDataset(name="scalings", shape_per_spike=(), dtype=float),
            SpikeDataset(name="scores", shape_per_spike=(), dtype=float),
        ]

    def check_shapes(self):
        # this is more like documentation than a necessary check
        assert self.temporal_components.shape == (
            self.n_templates,
            self.spike_length_samples,
            self.svd_compression_rank,
        )
        assert self.singular_values.shape == (
            self.n_templates,
            self.svd_compression_rank,
        )
        assert self.spatial_components.shape == (
            self.n_templates,
            self.svd_compression_rank,
            self.n_registered_channels,
        )
        assert self.unit_ids.shape == (self.n_templates,)

    def handle_template_groups(self, obj_unit_ids, unit_ids):
        """Grouped templates in objective

        If not coarse_objective, then several rows of the objective may
        belong to the same unit. They must be handled together when imposing
        refractory conditions.
        """
        self.register_buffer("unit_ids", torch.from_numpy(unit_ids))
        self.register_buffer("obj_unit_ids", torch.from_numpy(obj_unit_ids))
        units, fine_to_coarse, counts = np.unique(
            unit_ids, return_counts=True, return_inverse=True
        )
        self.register_buffer("fine_to_coarse", torch.from_numpy(fine_to_coarse))
        self.grouped_temps = True
        unique_units = np.unique(unit_ids)
        if unique_units.size == unit_ids.size:
            self.grouped_temps = False

        if not self.grouped_temps:
            self.register_buffer("superres_index", torch.arange(len(unit_ids))[:, None])
            return
        assert unit_ids.shape == (self.n_templates,)

        superres_index = np.full((len(obj_unit_ids), counts.max()), self.n_templates)
        for j, u in enumerate(obj_unit_ids):
            my_sup = np.flatnonzero(unit_ids == u)
            superres_index[j, : len(my_sup)] = my_sup
        self.register_buffer("superres_index", torch.from_numpy(superres_index))

        if self.coarse_objective:
            return

        # like a channel index, sort of
        # this is a n_templates x group_size array that maps each
        # template index to the set of other template indices that
        # are part of its group. so that the array is not ragged,
        # we pad rows with -1s when their group is smaller than the
        # largest group.
        group_index = np.full((self.n_templates, counts.max()), -1)
        for j, u in enumerate(unit_ids):
            row = np.flatnonzero(unit_ids == u)
            group_index[j, : len(row)] = row
        self.register_buffer("group_index", torch.from_numpy(group_index))

    def build_template_data(
        self,
        save_folder,
        template_data,
        temporal_upsampling_factor=8,
        upsampling_peak_window_radius=8,
        svd_compression_rank=10,
        min_channel_amplitude=1.0,
        dtype=np.float32,
        n_jobs=0,
        device=None,
    ):
        low_rank_templates = template_util.svd_compress_templates(
            template_data.templates,
            min_channel_amplitude=min_channel_amplitude,
            rank=svd_compression_rank,
        )
        temporal_components = low_rank_templates.temporal_components.astype(dtype)
        singular_values = low_rank_templates.singular_values.astype(dtype)
        spatial_components = low_rank_templates.spatial_components.astype(dtype)
        self.register_buffer("temporal_components", torch.tensor(temporal_components))
        self.register_buffer("singular_values", torch.tensor(singular_values))
        self.register_buffer("spatial_components", torch.tensor(spatial_components))
        compressed_upsampled_temporal = self.handle_upsampling(
            temporal_components,
            ptps=template_data.templates.ptp(1).max(1),
            temporal_upsampling_factor=temporal_upsampling_factor,
            upsampling_peak_window_radius=upsampling_peak_window_radius,
        )

        # handle the case where objective is not superres
        if self.coarse_objective:
            coarse_template_data = template_data.coarsen()
            coarse_low_rank_templates = template_util.svd_compress_templates(
                coarse_template_data.templates,
                min_channel_amplitude=min_channel_amplitude,
                rank=svd_compression_rank,
            )
            temporal_components = coarse_low_rank_templates.temporal_components.astype(
                dtype
            )
            singular_values = coarse_low_rank_templates.singular_values.astype(dtype)
            spatial_components = coarse_low_rank_templates.spatial_components.astype(
                dtype
            )
            self.objective_template_depths_um = (
                coarse_template_data.registered_template_depths_um
            )
            self.register_buffer(
                "objective_temporal_components", torch.tensor(temporal_components)
            )
            self.register_buffer(
                "objective_singular_values", torch.tensor(singular_values)
            )
            self.register_buffer(
                "objective_spatial_components", torch.tensor(spatial_components)
            )
            self.obj_n_templates = spatial_components.shape[0]
        else:
            coarse_template_data = template_data
            coarse_low_rank_templates = low_rank_templates
            self.objective_template_depths_um = self.registered_template_depths_um
            self.register_buffer(
                "objective_temporal_components", self.temporal_components
            )
            self.register_buffer("objective_singular_values", self.singular_values)
            self.register_buffer(
                "objective_spatial_components", self.spatial_components
            )
            self.obj_n_templates = self.n_templates
        self.handle_template_groups(
            coarse_template_data.unit_ids, self.template_data.unit_ids
        )
        convlen = self.chunk_length_samples + self.chunk_margin_samples
        block_size, *_ = spiketorch._calc_oa_lens(convlen, self.spike_length_samples)
        self.register_buffer("objective_temporalf", torch.fft.rfft(self.objective_temporal_components, dim=1, n=block_size))

        half_chunk = self.chunk_length_samples // 2
        chunk_starts = np.arange(
            0, self.recording.get_num_samples(), self.chunk_length_samples
        )
        chunk_ends = np.minimum(chunk_starts + self.chunk_length_samples, self.recording.get_num_samples())
        chunk_centers_samples = (chunk_starts + chunk_ends) / 2
        chunk_centers_s = self.recording._recording_segments[0].sample_index_to_time(
            chunk_centers_samples
        )
        self.pairwise_conv_db = CompressedPairwiseConv.from_template_data(
            save_folder / "pconv.h5",
            template_data=coarse_template_data,
            low_rank_templates=coarse_low_rank_templates,
            template_data_b=template_data,
            low_rank_templates_b=low_rank_templates,
            compressed_upsampled_temporal=compressed_upsampled_temporal,
            chunk_time_centers_s=chunk_centers_s,
            motion_est=self.motion_est,
            geom=self.geom,
            conv_ignore_threshold=self.conv_ignore_threshold,
            coarse_approx_error_threshold=self.coarse_approx_error_threshold,
            device=device,
            n_jobs=n_jobs,
        )

        self.fixed_output_data += [
            ("temporal_components", temporal_components),
            ("singular_values", singular_values),
            ("spatial_components", spatial_components),
        ]

    def handle_upsampling(
        self,
        temporal_components,
        ptps,
        temporal_upsampling_factor=8,
        upsampling_peak_window_radius=8,
    ):
        compressed_upsampled_temporal = template_util.compressed_upsampled_templates(
            temporal_components,
            ptps=ptps,
            max_upsample=temporal_upsampling_factor,
        )
        self.register_buffer(
            "compressed_upsampling_map",
            torch.tensor(compressed_upsampled_temporal.compressed_upsampling_map),
        )
        self.register_buffer(
            "compressed_upsampling_index",
            torch.tensor(compressed_upsampled_temporal.compressed_upsampling_index),
        )
        self.register_buffer(
            "compressed_index_to_upsampling_index",
            torch.tensor(
                compressed_upsampled_temporal.compressed_index_to_upsampling_index
            ),
        )
        self.register_buffer(
            "compressed_upsampled_temporal",
            torch.tensor(compressed_upsampled_temporal.compressed_upsampled_templates),
        )
        return compressed_upsampled_temporal

    @classmethod
    def from_config(
        cls,
        recording,
        matching_config,
        featurization_config,
        template_data,
        motion_est=None,
    ):
        geom = torch.tensor(recording.get_channel_locations())
        channel_index = make_channel_index(
            geom, matching_config.extract_radius, to_torch=True
        )
        featurization_pipeline = WaveformPipeline.from_config(
            geom, channel_index, featurization_config
        )
        return cls(
            recording,
            template_data,
            channel_index,
            featurization_pipeline,
            motion_est=motion_est,
            svd_compression_rank=matching_config.template_svd_compression_rank,
            temporal_upsampling_factor=matching_config.template_temporal_upsampling_factor,
            min_channel_amplitude=matching_config.template_min_channel_amplitude,
            refractory_radius_frames=matching_config.refractory_radius_frames,
            amplitude_scaling_variance=matching_config.amplitude_scaling_variance,
            amplitude_scaling_boundary=matching_config.amplitude_scaling_boundary,
            conv_ignore_threshold=matching_config.conv_ignore_threshold,
            coarse_approx_error_threshold=matching_config.coarse_approx_error_threshold,
            trough_offset_samples=matching_config.trough_offset_samples,
            threshold=matching_config.threshold,
            chunk_length_samples=matching_config.chunk_length_samples,
            n_chunks_fit=matching_config.n_chunks_fit,
            fit_subsampling_random_state=matching_config.fit_subsampling_random_state,
            max_iter=matching_config.max_iter,
        )

    def peel_chunk(
        self,
        traces,
        chunk_start_samples=0,
        left_margin=0,
        right_margin=0,
        return_residual=False,
        return_conv=False,
    ):
        # get current template set
        chunk_center_samples = chunk_start_samples + self.chunk_length_samples // 2

        segment = self.recording._recording_segments[0]
        chunk_center_seconds = segment.sample_index_to_time(chunk_center_samples)
        compressed_template_data = self.templates_at_time(chunk_center_seconds)

        # deconvolve
        match_results = self.match_chunk(
            traces,
            compressed_template_data,
            trough_offset_samples=self.trough_offset_samples,
            left_margin=left_margin,
            right_margin=right_margin,
            threshold=self.threshold,
            return_residual=return_residual,
            return_conv=return_conv,
        )

        # process spike times and create return result
        match_results["times_samples"] += chunk_start_samples - left_margin

        return match_results

    def templates_at_time(self, t_s):
        """Handle drift -- grab the right spatial neighborhoods."""
        pconvdb = self.pairwise_conv_db
<<<<<<< HEAD
        pitch_shifts_a=pitch_shifts_b=None
=======
        pitch_shifts_a = pitch_shifts_b = None
        if self.objective_spatial_components.device.type == "cuda" and not pconvdb.device.type == "cuda":
            pconvdb.to(self.objective_spatial_components.device)
>>>>>>> 66ed74e4
        if self.is_drifting:
            pitch_shifts_b, cur_spatial = template_util.templates_at_time(
                t_s,
                self.spatial_components,
                self.geom,
                registered_template_depths_um=self.registered_template_depths_um,
                registered_geom=self.registered_geom,
                motion_est=self.motion_est,
                return_pitch_shifts=True,
                geom_kdtree=self.geom_kdtree,
                match_distance=self.match_distance,
            )
            if self.coarse_objective:
                pitch_shifts_a, cur_obj_spatial = template_util.templates_at_time(
                    t_s,
                    self.objective_spatial_components,
                    self.geom,
                    registered_template_depths_um=self.objective_template_depths_um,
                    registered_geom=self.registered_geom,
                    motion_est=self.motion_est,
                    return_pitch_shifts=True,
                    geom_kdtree=self.geom_kdtree,
                    match_distance=self.match_distance,
                )
            else:
                cur_obj_spatial = cur_spatial
                pitch_shifts_a = pitch_shifts_b
            cur_ampvecs = drift_util.get_waveforms_on_static_channels(
                self.registered_template_ampvecs[:, None, :],
                self.registered_geom,
                n_pitches_shift=pitch_shifts_b,
                registered_geom=self.geom,
                target_kdtree=self.geom_kdtree,
                match_distance=self.match_distance,
                fill_value=0.0,
            )
            max_channels = cur_ampvecs[:, 0, :].argmax(1)
<<<<<<< HEAD
            # pconvdb = pconvdb.at_shifts(pitch_shifts_a, pitch_shifts_b)
            pitch_shifts_a = torch.as_tensor(pitch_shifts_a, device=cur_obj_spatial.device)
            pitch_shifts_b = torch.as_tensor(pitch_shifts_b, device=cur_obj_spatial.device)
=======
            # pitch_shifts_a = torch.as_tensor(pitch_shifts_a)
            # pitch_shifts_b = torch.as_tensor(pitch_shifts_b)
            pitch_shifts_a = torch.as_tensor(pitch_shifts_a, device=cur_obj_spatial.device)
            pitch_shifts_b = torch.as_tensor(pitch_shifts_b, device=cur_obj_spatial.device)
            pconvdb = pconvdb.at_shifts(pitch_shifts_a, pitch_shifts_b)
            # pitch_shifts_a = torch.as_tensor(pitch_shifts_a, device=cur_obj_spatial.device)
            # pitch_shifts_b = torch.as_tensor(pitch_shifts_b, device=cur_obj_spatial.device)
>>>>>>> 66ed74e4
        else:
            cur_spatial = self.spatial_components
            cur_obj_spatial = self.objective_spatial_components
            max_channels = self.registered_template_ampvecs.argmax(1)

        # if not pconvdb._is_torch:
<<<<<<< HEAD
        #     # pconvdb.to("cpu")
        pconvdb.to(cur_obj_spatial.device)
=======
            # pconvdb.to("cpu")
        # if cur_obj_spatial.device.type == "cuda" and not pconvdb.device.type == "cuda":
        #     pconvdb.to(cur_obj_spatial.device, pin=True)
>>>>>>> 66ed74e4

        return MatchingTemplateData(
            objective_spatial_components=cur_obj_spatial,
            objective_singular_values=self.objective_singular_values,
            objective_temporal_components=self.objective_temporal_components,
            objective_temporalf=self.objective_temporalf,
            fine_to_coarse=self.fine_to_coarse,
            coarse_objective=self.coarse_objective,
            spatial_components=cur_spatial,
            singular_values=self.singular_values,
            temporal_components=self.temporal_components,
            compressed_upsampling_map=self.compressed_upsampling_map,
            compressed_upsampling_index=self.compressed_upsampling_index,
            compressed_index_to_upsampling_index=self.compressed_index_to_upsampling_index,
            compressed_upsampled_temporal=self.compressed_upsampled_temporal,
            max_channels=torch.as_tensor(max_channels, device=cur_obj_spatial.device),
            pairwise_conv_db=pconvdb,
<<<<<<< HEAD
            shifts_a=pitch_shifts_a,
            shifts_b=pitch_shifts_b,
=======
            shifts_a=None,
            shifts_b=None,
            # shifts_a=pitch_shifts_a,
            # shifts_b=pitch_shifts_b,
>>>>>>> 66ed74e4
        )

    def match_chunk(
        self,
        traces,
        compressed_template_data,
        trough_offset_samples=42,
        left_margin=0,
        right_margin=0,
        threshold=30,
        return_residual=False,
        return_conv=False,
    ):
        """Core peeling routine for subtraction"""
        # initialize residual, it needs to be padded to support our channel
        # indexing convention (used later to extract small channel
        # neighborhoods). this copies the input.
        residual_padded = F.pad(traces, (0, 1), value=torch.nan)
        residual = residual_padded[:, :-1]

        # name objective variables so that we can update them in-place later
        conv_len = traces.shape[0] - self.spike_length_samples + 1
        padded_obj_len = conv_len + 2 * self.obj_pad_len
        padded_conv = torch.zeros(
            self.obj_n_templates,
            padded_obj_len,
            dtype=traces.dtype,
            device=traces.device,
        )
        padded_objective = torch.zeros(
            self.obj_n_templates + 1,
            padded_obj_len,
            dtype=traces.dtype,
            device=traces.device,
        )
        refrac_mask = torch.zeros_like(padded_objective)
        # padded objective has an extra unit (for group_index) and refractory
        # padding (for easier implementation of enforce_refractory)

        # manages buffers for spike train data (peak times, labels, etc)
        peaks = MatchingPeaks(device=traces.device)

        # initialize convolution
        compressed_template_data.convolve(
            residual, padding=self.obj_pad_len, out=padded_conv
        )

        # main loop
        for it in range(self.max_iter):
            # find high-res peaks
            new_peaks = self.find_peaks(
                residual, padded_conv, padded_objective, refrac_mask, compressed_template_data
            )
            if new_peaks is None:
                break

            # enforce refractoriness
            self.enforce_refractory(
                refrac_mask,
                new_peaks.times + self.obj_pad_len,
                new_peaks.objective_template_indices,
                new_peaks.template_indices,
            )

            # subtract them
            # old_norm = torch.linalg.norm(residual) ** 2
<<<<<<< HEAD
            compressed_template_data.subtract_conv(
                padded_conv,
                new_peaks.times,
                new_peaks.template_indices,
                new_peaks.upsampling_indices,
                new_peaks.scalings,
                conv_pad_len=self.obj_pad_len,
            )
=======
>>>>>>> 66ed74e4
            compressed_template_data.subtract(
                residual_padded,
                new_peaks.times,
                new_peaks.template_indices,
                new_peaks.upsampling_indices,
                new_peaks.scalings,
            )
            compressed_template_data.subtract_conv(
                padded_conv,
                new_peaks.times,
                new_peaks.template_indices,
                new_peaks.upsampling_indices,
                new_peaks.scalings,
                conv_pad_len=self.obj_pad_len,
            )

            # new_norm = torch.linalg.norm(residual) ** 2
            # print(f"{it=} {new_norm=}")
            # print(f"{(new_norm-old_norm)=}")
            # print(f"{new_peaks.n_spikes=}")
            # print(f"{new_peaks.scores.mean().numpy(force=True)=}")
            # print("----------")

            # new_norm = torch.linalg.norm(residual) ** 2
            # print(f"{it=} {new_norm=}")
            # print(f"{(new_norm-old_norm)=}")
            # print(f"{new_peaks.n_spikes=}")
            # print(f"{new_peaks.scores.mean().numpy(force=True)=}")
            # print("----------")

            # update spike train
            peaks.extend(new_peaks)
        peaks.sort()

        # extract collision-cleaned waveforms on small neighborhoods
        channels, waveforms = compressed_template_data.get_collisioncleaned_waveforms(
            residual_padded,
            peaks,
            self.channel_index,
            spike_length_samples=self.spike_length_samples,
        )

        res = dict(
            n_spikes=peaks.n_spikes,
            times_samples=peaks.times + self.trough_offset_samples,
            channels=channels,
            labels=self.unit_ids[peaks.template_indices],
            template_indices=peaks.template_indices,
            upsampling_indices=peaks.upsampling_indices,
            scalings=peaks.scalings,
            scores=peaks.scores,
            collisioncleaned_waveforms=waveforms,
        )
        if return_residual:
            res["residual"] = residual
        if return_conv:
            res["conv"] = padded_conv
        return res

    def find_peaks(
        self,
        residual,
        padded_conv,
        padded_objective,
        refrac_mask,
        compressed_template_data,
    ):
        # update the coarse objective
        torch.add(
            compressed_template_data.objective_template_norms_squared.neg()[:, None],
            padded_conv,
            alpha=2.0,
            out=padded_objective[:-1],
        )
        
        # first step: coarse peaks. not temporally upsampled or amplitude-scaled.
        objective = (padded_objective + refrac_mask)[
            :-1, self.obj_pad_len : -self.obj_pad_len
        ]
        # formerly used detect_and_deduplicate, but that was slow.
        objective_max, max_obj_template = objective.max(dim=0)
        times = argrelmax(objective_max, self.spike_length_samples, self.threshold)
        obj_template_indices = max_obj_template[times]
        # remove peaks inside the padding
        if not times.numel():
            return None

        residual_snips = None
        if self.coarse_objective or self.temporal_upsampling_factor > 1:
            residual_snips = spiketorch.grab_spikes_full(
                residual,
                times - 1,
                trough_offset=0,
                spike_length_samples=self.spike_length_samples + 1,
            )

        # second step: high-res peaks (upsampled and/or amp-scaled)
        (
            time_shifts,
            upsampling_indices,
            scalings,
            template_indices,
            scores,
        ) = compressed_template_data.fine_match(
            padded_conv[obj_template_indices, times + self.obj_pad_len],
            objective_max[times],
            residual_snips,
            obj_template_indices,
            amp_scale_variance=self.amplitude_scaling_variance,
            amp_scale_min=self.amp_scale_min,
            amp_scale_max=self.amp_scale_max,
            superres_index=self.superres_index,
        )
        if time_shifts is not None:
            times += time_shifts
        
        return MatchingPeaks(
            n_spikes=times.numel(),
            times=times,
            objective_template_indices=obj_template_indices,
            template_indices=template_indices,
            upsampling_indices=upsampling_indices,
            scalings=scalings,
            scores=scores,
        )

    def enforce_refractory(self, objective, times, objective_template_indices, template_indices):
        if not times.numel():
            return
        # overwrite objective with -inf to enforce refractoriness
        time_ix = times[:, None] + self._refrac_ix[None, :]
        if not self.grouped_temps:
            row_ix = template_indices[:, None]
        elif self.coarse_objective:
            row_ix = objective_template_indices[:, None]
        elif self.grouped_temps:
            row_ix = self.group_index[template_indices]
        else:
            assert False
        objective[row_ix[:, :, None], time_ix[:, None, :]] = -torch.inf


@dataclass
class MatchingTemplateData:
    """All the data and math needed for computing convs etc in a single static chunk of data

    This is the 'model' for template matching in a MVC analogy. The class above is the controller.
    Objects of this class are returned by ObjectiveUpdateTemplateMatchingPeeler.templates_at_time(),
    which handles the drift logic and lets this class be simple.
    """

    objective_spatial_components: torch.Tensor
    objective_singular_values: torch.Tensor
    objective_temporal_components: torch.Tensor
    objective_temporalf: torch.Tensor
    fine_to_coarse: torch.LongTensor
    coarse_objective: bool
    spatial_components: torch.Tensor
    singular_values: torch.Tensor
    temporal_components: torch.Tensor
    compressed_upsampling_map: torch.LongTensor
    compressed_upsampling_index: torch.LongTensor
    compressed_index_to_upsampling_index: torch.LongTensor
    compressed_upsampled_temporal: torch.Tensor
    max_channels: torch.LongTensor
    pairwise_conv_db: CompressedPairwiseConv
    shifts_a: Optional[torch.Tensor]
    shifts_b: Optional[torch.Tensor]

    def __post_init__(self):
        (
            self.n_templates,
            self.spike_length_samples,
            self.rank,
        ) = self.temporal_components.shape
        assert self.spatial_components.shape[:2] == (self.n_templates, self.rank)
        assert self.compressed_upsampled_temporal.shape[1:] == (
            self.spike_length_samples,
            self.rank,
        )
        assert self.singular_values.shape == (self.n_templates, self.rank)
        device = self.spatial_components.device
        self.temporal_upsampling_factor = self.compressed_upsampling_index.shape[1]
        self.n_compressed_upsampled_templates = self.compressed_upsampling_map.max() + 1

        # squared l2 norms are usually the sums of squared singular values:
        # self.template_norms_squared = torch.square(self.singular_values).sum(1)
        # in this case, we have subset the spatial components, so use a diff formula
        self.objective_n_templates = self.objective_spatial_components.shape[0]
        self.objective_spatial_singular = (
            self.objective_spatial_components
            * self.objective_singular_values[:, :, None]
        )
        self.spatial_singular = (
            self.spatial_components * self.singular_values[:, :, None]
        )
        self.objective_template_norms_squared = torch.square(
            self.objective_spatial_singular
        ).sum((1, 2))
        self.template_norms_squared = torch.square(self.spatial_singular).sum((1, 2))
        self.chan_ix = torch.arange(self.spatial_components.shape[2], device=device)
        self.rank_ix = torch.arange(self.rank, device=device)
        self.time_ix = torch.arange(self.spike_length_samples, device=device)
        self.conv_lags = torch.arange(
            -self.spike_length_samples + 1, self.spike_length_samples, device=device
        )

    def convolve(self, traces, padding=0, out=None):
        """Convolve the objective templates with traces."""
        out_len = traces.shape[0] + 2 * padding - self.spike_length_samples + 1
        if out is None:
            out = torch.empty(
                (self.objective_n_templates, out_len),
                dtype=traces.dtype,
                device=traces.device,
            )
        else:
            assert out.shape == (self.objective_n_templates, out_len)

        for q in range(self.rank):
            # units x time
            rec_spatial = self.objective_spatial_singular[:, q, :] @ traces.T
            # convolve with temporal components -- units x time
            temporal = self.objective_temporal_components[:, :, q]
            temporalf = self.objective_temporalf[:, :, q]
            # conv1d with groups! only convolve each unit with its own temporal filter.
            conv = F.conv1d(
                rec_spatial[None],
                temporal[:, None, :],
                groups=self.objective_n_templates,
                padding=padding,
            )[0]
            # conv = spiketorch.depthwise_oaconv1d(
            #     rec_spatial, temporal, padding=padding, f2=temporalf
            # )
            if q:
                out += conv
            else:
                out.copy_(conv)

        # back to units x time (remove extra dim used for conv1d)
        return out

    def subtract_conv(
        self,
        conv,
        times,
        template_indices,
        upsampling_indices,
        scalings,
        conv_pad_len=0,
    ):
        template_indices_a, template_indices_b, times, pconvs = self.pairwise_conv_db.query(
            template_indices_a=None,
            template_indices_b=template_indices,
            upsampling_indices_b=upsampling_indices,
            scalings_b=scalings,
            times_b=times,
            grid=True,
            device=conv.device,
            shifts_a=self.shifts_a,
            shifts_b=self.shifts_b[template_indices] if self.shifts_b is not None else None,
        )
        ix_template = template_indices_a[:, None]
        ix_time = times[:, None] + (conv_pad_len + self.conv_lags)[None, :]
        spiketorch.add_at_(
            conv,
            (ix_template, ix_time),
            pconvs,
            sign=-1,
        )

    def fine_match(
        self,
        convs,
        objs,
        residual_snips,
        objective_template_indices,
        amp_scale_variance=0.0,
        amp_scale_min=None,
        amp_scale_max=None,
        superres_index=None,
    ):
        """Determine superres ids, temporal upsampling, and scaling

        Given coarse matches (unit ids at times) and the current residual,
        pick the best superres template, the best temporal offset, and the
        best amplitude scaling.

        We used to upsample the objective to figure out the temporal upsampling,
        but with superres in the picture we are now not computing the objective
        using the same templates that we temporally upsample. So, instead
        we use a greedy strategy: first pick the best (non-temporally upsampled)
        superres template, then pick the upsampling and scaling at the same time.
        These are all done by dotting everything and computing the objective,
        which is probably more expensive than what we had before.

        Returns
        -------
        time_shifts : Optional[array]
        upsampling_indices : Optional[array]
        scalings : Optional[array]
        template_indices : array
        objs : array
        """
        if (
            not self.coarse_objective
            and self.temporal_upsampling_factor == 1
            and not amp_scale_variance
        ):
            return None, None, None, objective_template_indices, objs

        if self.coarse_objective or self.temporal_upsampling_factor > 1:
            # snips is a window padded by one sample, so that we have the
            # traces snippets at the current times and one step back
            n_spikes, window_length_samples, n_chans = residual_snips.shape
            spike_length_samples = window_length_samples - 1
            # grab the current traces
            snips = residual_snips[:, 1:]
            # snips_dt = F.unfold(
            #     residual_snips[:, None, :, :], (spike_length_samples, snips.shape[2])
            # )
            # snips_dt = snips_dt.reshape(
            #     len(snips), spike_length_samples, snips.shape[2], 2
            # )

        if self.coarse_objective:
            # TODO best I came up with, but it still syncs
            superres_ix = superres_index[objective_template_indices]
            dup_ix, column_ix = (superres_ix < self.n_templates).nonzero(as_tuple=True)
            template_indices = superres_ix[dup_ix, column_ix]
<<<<<<< HEAD
            convs = torch.einsum(
                "jtc,jrc,jtr->j",
                snips[dup_ix],
                self.spatial_singular[template_indices],
                self.temporal_components[template_indices],
            )
=======
            convs = torch.baddbmm(
                self.temporal_components[template_indices],
                snips[dup_ix],
                self.spatial_singular[template_indices].mT,
            ).sum((1, 2))
            # convs = torch.einsum(
            #     "jtc,jrc,jtr->j",
            #     snips[dup_ix],
            #     self.spatial_singular[template_indices],
            #     self.temporal_components[template_indices],
            # )
>>>>>>> 66ed74e4
            norms = self.template_norms_squared[template_indices]
            objs = torch.full(superres_ix.shape, -torch.inf, device=convs.device)
            objs[dup_ix, column_ix] = 2 * convs - norms
            objs, best_column_ix = objs.max(dim=1)
            row_ix = torch.arange(best_column_ix.numel(), device=best_column_ix.device)
            template_indices = superres_ix[row_ix, best_column_ix]
        else:
            template_indices = objective_template_indices
            norms = self.template_norms_squared[template_indices]
            objs = objs

        if self.temporal_upsampling_factor == 1 and not amp_scale_variance:
            return None, None, None, template_indices, objs

        if self.temporal_upsampling_factor == 1:
            # just scaling
            inv_lambda = 1 / amp_scale_variance
            b = convs + inv_lambda
            a = norms + inv_lambda
            scalings = torch.clip(b / a, amp_scale_min, amp_scale_max)
            objs = 2 * scalings * b - torch.square(scalings) * a - inv_lambda
            return None, None, scalings, template_indices, objs

        # unpack the current traces and the traces one step back
        snips_prev = residual_snips[:, :-1]
        # snips_dt = torch.stack((snips_prev, snips), dim=3)

        # now, upsampling
        # repeat the superres logic, the comp up index acts the same
        comp_up_ix = self.compressed_upsampling_index[template_indices]
        dup_ix, column_ix = (
            comp_up_ix < self.n_compressed_upsampled_templates
        ).nonzero(as_tuple=True)
        comp_up_indices = comp_up_ix[dup_ix, column_ix]
        # convs = torch.einsum(
        #     "jtcd,jrc,jtr->jd",
        #     snips_dt[dup_ix],
        #     self.spatial_singular[template_indices[dup_ix]],
        #     self.compressed_upsampled_temporal[comp_up_indices],
        # )
        temps = torch.bmm(
            self.compressed_upsampled_temporal[comp_up_indices],
            self.spatial_singular[template_indices[dup_ix]],
        ).view(len(comp_up_indices), -1)
        convs = torch.linalg.vecdot(snips[dup_ix].view(len(temps), -1), temps)
        convs_prev = torch.linalg.vecdot(snips_prev[dup_ix].view(len(temps), -1), temps)
        # convs = torch.einsum(
        #     "jtc,jrc,jtr->j",
        #     snips[dup_ix],
        #     self.spatial_singular[template_indices[dup_ix]],
        #     self.compressed_upsampled_temporal[comp_up_indices],
        # )
        # convs_prev = torch.einsum(
        #     "jtc,jrc,jtr->j",
        #     snips_prev[dup_ix],
        #     self.spatial_singular[template_indices[dup_ix]],
        #     self.compressed_upsampled_temporal[comp_up_indices],
        # )
        better = convs >= convs_prev
        convs = torch.maximum(convs, convs_prev)

        norms = norms[dup_ix]
        objs = torch.full(comp_up_ix.shape, -torch.inf, device=convs.device)
        if amp_scale_variance:
            inv_lambda = 1 / amp_scale_variance
            b = convs + inv_lambda
            a = norms + inv_lambda
            scalings = torch.clip(b / a, amp_scale_min, amp_scale_max)
            objs[dup_ix, column_ix] = (
                2 * scalings * b - torch.square(scalings) * a - inv_lambda
            )
        else:
            objs[dup_ix, column_ix] = 2 * convs - norms
            scalings = None
        objs, best_column_ix = objs.max(dim=1)

        row_ix = torch.arange(len(objs), device=best_column_ix.device)
        comp_up_indices = comp_up_ix[row_ix, best_column_ix]
        upsampling_indices = self.compressed_index_to_upsampling_index[comp_up_indices]

        # prev convs were one step earlier
        time_shifts = torch.full(comp_up_ix.shape, -1, device=convs.device)
        time_shifts[dup_ix, column_ix] += better
        time_shifts = time_shifts[row_ix, best_column_ix]

        return time_shifts, upsampling_indices, scalings, template_indices, objs

    def subtract(
        self,
        traces,
        times,
        template_indices,
        upsampling_indices,
        scalings,
        batch_templates=...,
    ):
        """Subtract templates from traces."""
        compressed_up_inds = self.compressed_upsampling_map[
            template_indices, upsampling_indices
        ]
        batch_templates = torch.einsum(
            "n,nrc,ntr->ntc",
            scalings,
            self.spatial_singular[template_indices],
            self.compressed_upsampled_temporal[compressed_up_inds],
        )
        time_ix = times[:, None, None] + self.time_ix[None, :, None]
        spiketorch.add_at_(
            traces, (time_ix, self.chan_ix[None, None, :]), batch_templates, sign=-1
        )

    def get_collisioncleaned_waveforms(
        self, residual_padded, peaks, channel_index, spike_length_samples=121
    ):
        channels = self.max_channels[peaks.template_indices]
        waveforms = spiketorch.grab_spikes(
            residual_padded,
            peaks.times,
            channels,
            channel_index,
            trough_offset=0,
            spike_length_samples=spike_length_samples,
            buffer=0,
            already_padded=True,
        )
        padded_spatial = F.pad(self.spatial_singular, (0, 1))
        spatial = padded_spatial[
            peaks.template_indices[:, None, None],
            self.rank_ix[None, :, None],
            channel_index[channels][:, None, :],
        ]
        comp_up_ix = self.compressed_upsampling_map[
            peaks.template_indices, peaks.upsampling_indices
        ]
        temporal = self.compressed_upsampled_temporal[comp_up_ix]
        torch.baddbmm(waveforms, temporal, spatial, out=waveforms)
        return channels, waveforms


class MatchingPeaks:
    BUFFER_INIT: int = 1500
    BUFFER_GROWTH: float = 1.5

    def __init__(
        self,
        n_spikes: int = 0,
        times: Optional[torch.LongTensor] = None,
        objective_template_indices: Optional[torch.LongTensor] = None,
        template_indices: Optional[torch.LongTensor] = None,
        upsampling_indices: Optional[torch.LongTensor] = None,
        scalings: Optional[torch.Tensor] = None,
        scores: Optional[torch.Tensor] = None,
        device=None,
    ):
        self.n_spikes = n_spikes
        self._times = times
        self._template_indices = template_indices
        self._objective_template_indices = objective_template_indices
        self._upsampling_indices = upsampling_indices
        self._scalings = scalings
        self._scores = scores

        if device is None and times is not None:
            device = times.device
        if times is None:
            self.cur_buf_size = self.BUFFER_INIT
            self._times = torch.zeros(self.cur_buf_size, dtype=int, device=device)
        else:
            self.cur_buf_size = times.numel()
            assert self.cur_buf_size == n_spikes
        if template_indices is None:
            self._template_indices = torch.zeros(
                self.cur_buf_size, dtype=int, device=device
            )
        if objective_template_indices is None:
            self._objective_template_indices = torch.zeros(
                self.cur_buf_size, dtype=int, device=device
            )
        if scalings is None:
            self._scalings = torch.ones(self.cur_buf_size, device=device)
        if upsampling_indices is None:
            self._upsampling_indices = torch.zeros(
                self.cur_buf_size, dtype=int, device=device
            )
        if scores is None:
            self._scores = torch.zeros(self.cur_buf_size, device=device)

    @property
    def times(self):
        return self._times[: self.n_spikes]

    @property
    def template_indices(self):
        return self._template_indices[: self.n_spikes]
    @property
    def objective_template_indices(self):
        return self._objective_template_indices[: self.n_spikes]

    @property
    def upsampling_indices(self):
        return self._upsampling_indices[: self.n_spikes]

    @property
    def scalings(self):
        return self._scalings[: self.n_spikes]

    @property
    def scores(self):
        return self._scores[: self.n_spikes]

    def grow_buffers(self, min_size=0):
        sz = max(min_size, int(self.cur_buf_size * self.BUFFER_GROWTH))
        k = self.n_spikes
        self._times = _grow_buffer(self._times, k, sz)
        self._template_indices = _grow_buffer(self._template_indices, k, sz)
        self._objective_template_indices = _grow_buffer(self._objective_template_indices, k, sz)
        self._upsampling_indices = _grow_buffer(self._upsampling_indices, k, sz)
        self._scalings = _grow_buffer(self._scalings, k, sz)
        self._scores = _grow_buffer(self._scores, k, sz)
        self.cur_buf_size = sz

    def sort(self):
        order = torch.argsort(self.times[: self.n_spikes])
        self._times[: self.n_spikes] = self.times[order]
        self._template_indices[: self.n_spikes] = self.template_indices[order]
        self._objective_template_indices[: self.n_spikes] = self.objective_template_indices[order]
        self._upsampling_indices[: self.n_spikes] = self.upsampling_indices[order]
        self._scalings[: self.n_spikes] = self.scalings[order]
        self._scores[: self.n_spikes] = self.scores[order]

    def extend(self, other):
        new_n_spikes = other.n_spikes + self.n_spikes
        if new_n_spikes > self.cur_buf_size:
            self.grow_buffers(min_size=new_n_spikes)
        self._times[self.n_spikes : new_n_spikes] = other.times
        self._template_indices[self.n_spikes : new_n_spikes] = other.template_indices
        self._objective_template_indices[self.n_spikes : new_n_spikes] = other.objective_template_indices
        self._upsampling_indices[
            self.n_spikes : new_n_spikes
        ] = other.upsampling_indices
        self._scalings[self.n_spikes : new_n_spikes] = other.scalings
        self._scores[self.n_spikes : new_n_spikes] = other.scores
        self.n_spikes = new_n_spikes


def _grow_buffer(x, old_length, new_size):
    new = torch.empty(new_size, dtype=x.dtype, device=x.device)
    new[:old_length] = x[:old_length]
    return new


def argrelmax(x, radius, threshold, exclude_edge=True):
    x1 = F.max_pool1d(
        x[None, None],
        kernel_size=2 * radius + 1,
        padding=radius,
        stride=1,
    )[0, 0]
    x1[x < x1] = 0
    F.threshold_(x1, threshold, 0.0)
    ix = torch.nonzero(x1)[:, 0]
    if exclude_edge:
        return ix[(ix > 0) & (ix < x.numel() - 1)]
    return ix<|MERGE_RESOLUTION|>--- conflicted
+++ resolved
@@ -426,13 +426,9 @@
     def templates_at_time(self, t_s):
         """Handle drift -- grab the right spatial neighborhoods."""
         pconvdb = self.pairwise_conv_db
-<<<<<<< HEAD
-        pitch_shifts_a=pitch_shifts_b=None
-=======
         pitch_shifts_a = pitch_shifts_b = None
         if self.objective_spatial_components.device.type == "cuda" and not pconvdb.device.type == "cuda":
             pconvdb.to(self.objective_spatial_components.device)
->>>>>>> 66ed74e4
         if self.is_drifting:
             pitch_shifts_b, cur_spatial = template_util.templates_at_time(
                 t_s,
@@ -470,11 +466,6 @@
                 fill_value=0.0,
             )
             max_channels = cur_ampvecs[:, 0, :].argmax(1)
-<<<<<<< HEAD
-            # pconvdb = pconvdb.at_shifts(pitch_shifts_a, pitch_shifts_b)
-            pitch_shifts_a = torch.as_tensor(pitch_shifts_a, device=cur_obj_spatial.device)
-            pitch_shifts_b = torch.as_tensor(pitch_shifts_b, device=cur_obj_spatial.device)
-=======
             # pitch_shifts_a = torch.as_tensor(pitch_shifts_a)
             # pitch_shifts_b = torch.as_tensor(pitch_shifts_b)
             pitch_shifts_a = torch.as_tensor(pitch_shifts_a, device=cur_obj_spatial.device)
@@ -482,21 +473,15 @@
             pconvdb = pconvdb.at_shifts(pitch_shifts_a, pitch_shifts_b)
             # pitch_shifts_a = torch.as_tensor(pitch_shifts_a, device=cur_obj_spatial.device)
             # pitch_shifts_b = torch.as_tensor(pitch_shifts_b, device=cur_obj_spatial.device)
->>>>>>> 66ed74e4
         else:
             cur_spatial = self.spatial_components
             cur_obj_spatial = self.objective_spatial_components
             max_channels = self.registered_template_ampvecs.argmax(1)
 
         # if not pconvdb._is_torch:
-<<<<<<< HEAD
-        #     # pconvdb.to("cpu")
-        pconvdb.to(cur_obj_spatial.device)
-=======
             # pconvdb.to("cpu")
         # if cur_obj_spatial.device.type == "cuda" and not pconvdb.device.type == "cuda":
         #     pconvdb.to(cur_obj_spatial.device, pin=True)
->>>>>>> 66ed74e4
 
         return MatchingTemplateData(
             objective_spatial_components=cur_obj_spatial,
@@ -514,15 +499,10 @@
             compressed_upsampled_temporal=self.compressed_upsampled_temporal,
             max_channels=torch.as_tensor(max_channels, device=cur_obj_spatial.device),
             pairwise_conv_db=pconvdb,
-<<<<<<< HEAD
-            shifts_a=pitch_shifts_a,
-            shifts_b=pitch_shifts_b,
-=======
             shifts_a=None,
             shifts_b=None,
             # shifts_a=pitch_shifts_a,
             # shifts_b=pitch_shifts_b,
->>>>>>> 66ed74e4
         )
 
     def match_chunk(
@@ -589,7 +569,13 @@
 
             # subtract them
             # old_norm = torch.linalg.norm(residual) ** 2
-<<<<<<< HEAD
+            compressed_template_data.subtract(
+                residual_padded,
+                new_peaks.times,
+                new_peaks.template_indices,
+                new_peaks.upsampling_indices,
+                new_peaks.scalings,
+            )
             compressed_template_data.subtract_conv(
                 padded_conv,
                 new_peaks.times,
@@ -598,30 +584,6 @@
                 new_peaks.scalings,
                 conv_pad_len=self.obj_pad_len,
             )
-=======
->>>>>>> 66ed74e4
-            compressed_template_data.subtract(
-                residual_padded,
-                new_peaks.times,
-                new_peaks.template_indices,
-                new_peaks.upsampling_indices,
-                new_peaks.scalings,
-            )
-            compressed_template_data.subtract_conv(
-                padded_conv,
-                new_peaks.times,
-                new_peaks.template_indices,
-                new_peaks.upsampling_indices,
-                new_peaks.scalings,
-                conv_pad_len=self.obj_pad_len,
-            )
-
-            # new_norm = torch.linalg.norm(residual) ** 2
-            # print(f"{it=} {new_norm=}")
-            # print(f"{(new_norm-old_norm)=}")
-            # print(f"{new_peaks.n_spikes=}")
-            # print(f"{new_peaks.scores.mean().numpy(force=True)=}")
-            # print("----------")
 
             # new_norm = torch.linalg.norm(residual) ** 2
             # print(f"{it=} {new_norm=}")
@@ -674,7 +636,7 @@
             alpha=2.0,
             out=padded_objective[:-1],
         )
-        
+
         # first step: coarse peaks. not temporally upsampled or amplitude-scaled.
         objective = (padded_objective + refrac_mask)[
             :-1, self.obj_pad_len : -self.obj_pad_len
@@ -715,7 +677,7 @@
         )
         if time_shifts is not None:
             times += time_shifts
-        
+
         return MatchingPeaks(
             n_spikes=times.numel(),
             times=times,
@@ -931,14 +893,6 @@
             superres_ix = superres_index[objective_template_indices]
             dup_ix, column_ix = (superres_ix < self.n_templates).nonzero(as_tuple=True)
             template_indices = superres_ix[dup_ix, column_ix]
-<<<<<<< HEAD
-            convs = torch.einsum(
-                "jtc,jrc,jtr->j",
-                snips[dup_ix],
-                self.spatial_singular[template_indices],
-                self.temporal_components[template_indices],
-            )
-=======
             convs = torch.baddbmm(
                 self.temporal_components[template_indices],
                 snips[dup_ix],
@@ -950,7 +904,6 @@
             #     self.spatial_singular[template_indices],
             #     self.temporal_components[template_indices],
             # )
->>>>>>> 66ed74e4
             norms = self.template_norms_squared[template_indices]
             objs = torch.full(superres_ix.shape, -torch.inf, device=convs.device)
             objs[dup_ix, column_ix] = 2 * convs - norms
