# -*- coding: utf-8 -*-
# ---
# jupyter:
#   jupytext:
#     text_representation:
#       extension: .py
#       format_name: percent
#       format_version: '1.3'
#       jupytext_version: 1.13.0
#   kernelspec:
#     display_name: Python 3 (ipykernel)
#     language: python
#     name: python3
# ---

# %%
# %load_ext autoreload
# %autoreload 2

# %%
import h5py
import numpy as np
from spike_psvae import vis_utils, point_source_centering, localization, waveform_utils
import torch
import matplotlib.pyplot as plt
from scipy import linalg
import numpy as np

# %%
plt.rc("figure", dpi=200)
rg = np.random.default_rng(0)

# %%
with h5py.File("../data/wfs_locs.h5") as f:
    y = f["y"][:]
    maxchans = f["max_channels"][:]
    good = np.flatnonzero((y >= 1) & (maxchans > 10))[:10000]
    print(len(good))
    y = y[good]
    maxchans = maxchans[good]
    wfs = f["denoised_waveforms"][good]
    x = f["x"][good]
    z = f["z_rel"][good]
    z_abs = f["z"][good]
    alpha = f["alpha"][good]
    max_ptp = f["max_ptp"][good]


# %%
z = lambda a, b: range(a)

# %%
z(1, b=2)

# %%
xs, ys, zs, alphas = localization.localize_waveforms_batched(wfs, geom, maxchans=maxchans)
z_rels = waveform_utils.relativize_z(zs, maxchans, geom)

# %%
(xs - x).max()

# %%
plt.plot(x, z_abs, "k.", ms=1);

# %%
plt.hist(y, bins=128);
plt.axvline(15, color="r");

# %%
plt.hist(alpha, bins=128);
plt.axvline(175, color="r");

# %%
np.corrcoef(y, alpha)[1, 0]

# %%
geom = np.load("../data/np2_channel_map.npy")
geom.shape

# %%
# batch = torch.tensor(wfs[15:16])
# bx = torch.tensor(x[15:16])
# by = torch.tensor(y[15:16])
# bz = torch.tensor(z[15:16])
# bmaxchan = torch.LongTensor(maxchans[15:16])
# balpha = torch.tensor(alpha[15:16])

# inds = rg.choice(len(good), size=16, replace=False)
inds = np.arange(16)
batch = torch.tensor(wfs[inds])
bx = torch.tensor(xs[inds])
by = torch.tensor(ys[inds])
bz = torch.tensor(z_rels[inds])
bmaxchan = torch.LongTensor(maxchans[inds])
balpha = torch.tensor(alphas[inds])
reloc, r, q = point_source_centering.relocate_simple(batch, geom, bmaxchan, bx, by, bz, balpha)

# %%
bx, by, bz, balpha

# %%
q.shape, r.shape

# %%
fig, axes = vis_utils.vis_ptps([batch.numpy().ptp(1), q.numpy()], ["observed ptp", "predicted ptp"], "bg")
plt.show()
fig, axes = vis_utils.vis_ptps([reloc.numpy().ptp(1), r.numpy()], ["relocated ptp", "standard ptp"], "kr")
plt.show()

# %%
# plt.plot(r.t())
# plt.show()
# plt.plot(q.t())
# plt.show()
mx = torch.max(batch, dim=1)
mn = torch.min(batch, dim=1)
ptp = mx.values - mn.values
# plt.plot(ptp.t())
fig, axes = plt.subplots(4, 4, figsize=(6, 6), sharex=True, sharey=True)
for qq, pp, rr, ax in zip(q, ptp, r, axes.flat):
#     ax.plot(pp - qq, color="k", label="difference");
    # TODO add locs to title
    ax.plot(pp, color="b", label="observed ptp");
    ax.plot(qq, color="g", label="ptp predicted from localization");
#     ax.plot(rr, color="r", label="standard location ptp");
# TODO separate plot with post-reloc ptp and standard loc ptp
axes.flat[3].legend();
plt.show()

# %%
# TODO lineplots
vis_utils.labeledmosaic([batch, reloc, batch - reloc], ["original", "relocated", "difference"], pad=2, cbar=True)

# %%
fig, (aa, ab, ac) = plt.subplots(3, 1, figsize=(6,6), sharex=True)
aa.plot(bx, ".", ms=5, label="x")
aa.plot(bz, ".", ms=5, label="z")
aa.legend()
ab.plot(by, ".", ms=5, label="y")
ab.legend()
ac.plot(balpha, ".", ms=5, label="alpha")
ac.legend()
plt.show()

# %%
<<<<<<< HEAD
maxchans[0], maxchans[4447], maxchans[4448], maxchans[4449]
=======

# %%
>>>>>>> dd53d1c2

# %%
batch = torch.tensor(wfs[:])
bx = torch.tensor(x[:])
by = torch.tensor(y[:])
bz = torch.tensor(z[:])
bmaxchan = torch.LongTensor(maxchans[:])
balpha = torch.tensor(alpha[:])
reloc, r, q = point_source_centering.relocate_simple(batch, geom, bmaxchan, bx, by, bz, balpha)

# %%

# %%
<<<<<<< HEAD
vals = linalg.svdvals(batch.numpy().reshape(10000, -1))
(np.cumsum(vals) / np.sum(vals) < 0.95).sum()

# %%
vals = linalg.svdvals(reloc.numpy().reshape(10000, -1))
(np.cumsum(vals) / np.sum(vals) < 0.90).sum()

# %%
np.arange(35).reshape(5, 7).mean(axis=1).shape


# %%
def nf(x):
    x = x.numpy().reshape(10000, -1)
    x -= x.mean(axis=1, keepdims=True)
    eigs = np.square(linalg.svdvals(x))
    return eigs


# %%
eigs_n = nf(batch)

# %%
eigs_y = nf(reloc)

# %%
(np.cumsum(eigs_n) / eigs_n.sum() < 0.95).sum()

# %%
(np.cumsum(eigs_y) / eigs_y.sum() < 0.95).sum()

# %%

# %%
plt.plot(np.log(eigs_n)[:100])
plt.plot(np.log(eigs_y)[:100])

# %%
plt.plot(np.cumsum(eigs_n)[:100] / eigs_n.sum())
plt.plot(np.cumsum(eigs_y)[:100] / eigs_y.sum())
=======
vals = linalg.svdvals(batch.numpy().reshape(614, -1))
vals = np.square(vals)
(np.cumsum(vals) / np.sum(vals) < 0.95).sum()

# %%
vals = linalg.svdvals(reloc.numpy().reshape(614, -1))
vals = np.square(vals)
(np.cumsum(vals) / np.sum(vals) < 0.95).sum()
>>>>>>> dd53d1c2

# %%
t = np.load("/Users/charlie/Downloads/spt_yass_templates.npy")
good = np.flatnonzero(t.ptp(1).ptp(1))
t = t[good]

# %%
t.shape

# %%
# xt, yt, zt, alphat = localization.localize_waveforms(t, geom, n_workers=1)


# %%
t[:16].shape

# %%
bt, maxchant = waveform_utils.get_local_waveforms(t[rg.choice(t.shape[0], size=16)], 10)
xt, yt, zt, alphat = localization.localize_waveforms(bt, geom, maxchans=maxchant, n_workers=1)
zt_rel = zt - geom[maxchant, 1]
ptpt = bt.ptp(1)
reloct, rt, qt = point_source_centering.relocate_simple(bt, geom, maxchant, xt, yt, zt_rel, alphat)

# %%
xt, yt, zt, alphat

# %%
vis_utils.labeledmosaic(
    [torch.as_tensor(bt), reloct, torch.as_tensor(bt) - reloct],
    ["original", "relocated", "difference"],
    pad=2, cbar=True)

# %%
fig, axes = plt.subplots(4, 4, figsize=(6, 6), sharex=True, sharey=True)
for qq, pp, rr, ax, x_, y_, z_, alpha_, gg in zip(qt, ptpt, rt, axes.flat, xt, yt, zt_rel, alphat, "abcdefghijklmnopqrstuv"):
#     ax.plot(pp - qq, color="k", label="difference");
    # TODO add locs to title
    ax.plot(pp, color="b", label="observed ptp");
    ax.plot(qq, color="g", label="ptp predicted from localization");
#     ax.set_title(f"{gg}: (x,y,z,α)=({x_:.2f},{y_:.2f},{z_:.2f},{alpha_:.2f})", fontsize=6)
    ax.set_title(f"{gg}", fontsize=6)
#     ax.plot(rr, color="r", label="standard location ptp");
# TODO separate plot with post-reloc ptp and standard loc ptp
axes[0, -1].legend();
plt.show()

# %%
fig, axes = plt.subplots(4, 4, figsize=(6, 6), sharex=True, sharey=True)

reloc_ptps = reloct.numpy().ptp(1)

for qq, pp, rr, ax, x_, y_, z_, alpha_, gg in zip(qt, reloc_ptps, rt, axes.flat, xt, yt, zt_rel, alphat, "abcdefghijklmnopqrstuv"):
#     ax.plot(pp - qq, color="k", label="difference");
    # TODO add locs to title
    ax.plot(pp, color="k", label="relocated ptp");
#     ax.plot(qq, color="g", label="ptp predicted from localization");
#     ax.set_title(f"{gg}: (x,y,z,α)=({x_:.2f},{y_:.2f},{z_:.2f},{alpha_:.2f})", fontsize=6)
    ax.set_title(f"{gg}", fontsize=6)
    ax.plot(rr, color="r", label="standard location ptp");
# TODO separate plot with post-reloc ptp and standard loc ptp
axes[0, -1].legend();
plt.show()

# %%
ptps = np.array([np.array(ptp) for ptp in [reloc_ptps, rt]])

# %%
ptps.shape

# %%
fig, axes = vis_utils.vis_ptps([ptpt, qt], ["observed ptp", "predicted ptp"], "bg")
plt.show()

# %%
fig, axes = vis_utils.vis_ptps([reloc_ptps, rt], ["relocated ptp", "standard ptp"], "kr")
plt.show()

# %%

# %%

# %%
# TODO pca temporal vectors, then their spatial loadings<|MERGE_RESOLUTION|>--- conflicted
+++ resolved
@@ -6,9 +6,9 @@
 #       extension: .py
 #       format_name: percent
 #       format_version: '1.3'
-#       jupytext_version: 1.13.0
+#       jupytext_version: 1.13.1
 #   kernelspec:
-#     display_name: Python 3 (ipykernel)
+#     display_name: Python 3
 #     language: python
 #     name: python3
 # ---
@@ -31,20 +31,17 @@
 rg = np.random.default_rng(0)
 
 # %%
-with h5py.File("../data/wfs_locs.h5") as f:
+with h5py.File("../data/wfs_locs_tiny.h5") as f:
     y = f["y"][:]
-    maxchans = f["max_channels"][:]
-    good = np.flatnonzero((y >= 1) & (maxchans > 10))[:10000]
-    print(len(good))
+    good = np.flatnonzero(y >= 1)
     y = y[good]
-    maxchans = maxchans[good]
     wfs = f["denoised_waveforms"][good]
     x = f["x"][good]
     z = f["z_rel"][good]
     z_abs = f["z"][good]
     alpha = f["alpha"][good]
     max_ptp = f["max_ptp"][good]
-
+    maxchans = f["max_channels"][good]
 
 # %%
 z = lambda a, b: range(a)
@@ -143,12 +140,8 @@
 plt.show()
 
 # %%
-<<<<<<< HEAD
-maxchans[0], maxchans[4447], maxchans[4448], maxchans[4449]
-=======
-
-# %%
->>>>>>> dd53d1c2
+
+# %%
 
 # %%
 batch = torch.tensor(wfs[:])
@@ -162,48 +155,6 @@
 # %%
 
 # %%
-<<<<<<< HEAD
-vals = linalg.svdvals(batch.numpy().reshape(10000, -1))
-(np.cumsum(vals) / np.sum(vals) < 0.95).sum()
-
-# %%
-vals = linalg.svdvals(reloc.numpy().reshape(10000, -1))
-(np.cumsum(vals) / np.sum(vals) < 0.90).sum()
-
-# %%
-np.arange(35).reshape(5, 7).mean(axis=1).shape
-
-
-# %%
-def nf(x):
-    x = x.numpy().reshape(10000, -1)
-    x -= x.mean(axis=1, keepdims=True)
-    eigs = np.square(linalg.svdvals(x))
-    return eigs
-
-
-# %%
-eigs_n = nf(batch)
-
-# %%
-eigs_y = nf(reloc)
-
-# %%
-(np.cumsum(eigs_n) / eigs_n.sum() < 0.95).sum()
-
-# %%
-(np.cumsum(eigs_y) / eigs_y.sum() < 0.95).sum()
-
-# %%
-
-# %%
-plt.plot(np.log(eigs_n)[:100])
-plt.plot(np.log(eigs_y)[:100])
-
-# %%
-plt.plot(np.cumsum(eigs_n)[:100] / eigs_n.sum())
-plt.plot(np.cumsum(eigs_y)[:100] / eigs_y.sum())
-=======
 vals = linalg.svdvals(batch.numpy().reshape(614, -1))
 vals = np.square(vals)
 (np.cumsum(vals) / np.sum(vals) < 0.95).sum()
@@ -212,7 +163,6 @@
 vals = linalg.svdvals(reloc.numpy().reshape(614, -1))
 vals = np.square(vals)
 (np.cumsum(vals) / np.sum(vals) < 0.95).sum()
->>>>>>> dd53d1c2
 
 # %%
 t = np.load("/Users/charlie/Downloads/spt_yass_templates.npy")
