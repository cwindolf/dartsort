--- conflicted
+++ resolved
@@ -55,7 +55,7 @@
     print("sorted?", (spike_train[1:, 0] >= spike_train[:-1, 0]).all())
     u, c = np.unique(spike_train[:, 1], return_counts=True)
     print(u.size, (c > 25).sum(), c[c > 25].sum())
-  
+
     (
         spike_train,
         reorder,
@@ -73,11 +73,7 @@
 
     # clean big
     after_deconv_merge_split.clean_big_clusters(
-<<<<<<< HEAD
-        templates, spike_train, deconv_extractor.ptp[order], bin_file, geom
-=======
         templates, spike_train, deconv_extractor.ptp[order], bin_file, geom, reducer=reducer,
->>>>>>> ef0694b8
     )
     (
         spike_train,
@@ -176,11 +172,7 @@
 
     print("Clean big ")
     n_cleaned = after_deconv_merge_split.clean_big_clusters(
-<<<<<<< HEAD
-        templates, spike_train, deconv_extractor.ptp[order], bin_file, geom
-=======
         templates, spike_train, deconv_extractor.ptp[order], bin_file, geom, reducer=reducer
->>>>>>> ef0694b8
     )
     print(f"{n_cleaned=}")
     u, c = np.unique(spike_train[:, 1], return_counts=True)
