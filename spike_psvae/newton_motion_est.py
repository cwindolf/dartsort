--- conflicted
+++ resolved
@@ -303,7 +303,6 @@
 
 def threshold_correlation_matrix(
     Cs,
-    T,
     mincorr=0.0,
     max_dt_s=0,
     in_place=False,
@@ -317,7 +316,7 @@
         np.square(Ss, out=Ss)
     else:
         Ss = np.square((Cs >= mincorr) * Cs)
-    if max_dt_s is not None and max_dt_s > 0 and max_dt_s < T:
+    if max_dt_s is not None and max_dt_s > 0 and T is not None and max_dt_s < T:
         mask = la.toeplitz(
             np.r_[
                 np.ones(int(max_dt_s // bin_s), dtype=Ss.dtype),
@@ -364,11 +363,7 @@
     extra = {}
 
     Ss = threshold_correlation_matrix(
-<<<<<<< HEAD
         Cs, mincorr=mincorr, max_dt_s=max_dt_s, bin_s=bin_s, T=T
-=======
-        Cs, T, mincorr=mincorr, max_dt_s=max_dt_s, bin_s=bin_s
->>>>>>> 1853dc3e
     )
     extra["S"] = Ss
 
