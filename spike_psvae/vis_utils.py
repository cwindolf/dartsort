import matplotlib.pyplot as plt
from mpl_toolkits.axes_grid1 import make_axes_locatable
from matplotlib import colors, cm, ticker
import scipy.linalg as la
from scipy import signal
import seaborn as sns
import numpy as np
import torch
import torch.nn.functional as F
import pandas as pd
import colorcet
from matplotlib.patches import Ellipse
import matplotlib.transforms as transforms
from tqdm.auto import trange, tqdm
from itertools import repeat

from . import statistics, waveform_utils, localization, point_source_centering
from .point_source_centering import relocate_simple


sns.set_style("ticks")


darkpurple = plt.cm.Purples(0.99)
purple = plt.cm.Purples(0.75)
lightpurple = plt.cm.Purples(0.5)
darkgreen = plt.cm.Greens(0.99)
green = plt.cm.Greens(0.75)
lightgreen = plt.cm.Greens(0.5)


class MidpointNormalize(colors.Normalize):
    # class from the mpl docs:
    # https://matplotlib.org/users/colormapnorms.html

    def __init__(self, vmin=None, vmax=None, midpoint=0.0, clip=False):
        self.midpoint = midpoint
        super().__init__(vmin, vmax, clip)

    def __call__(self, value, clip=None):
        x, y = [self.vmin, self.midpoint, self.vmax], [0, 0.5, 1]
        out = np.ma.masked_array(np.interp(value, x, y))
        return out


def normbatch(batch):
    batch = batch - batch.min(axis=(1, 2), keepdims=True)
    return batch / batch.max(axis=(1, 2), keepdims=True)


@torch.no_grad()
def mosaic(xs, pad=0, padval=255, vmin=np.inf, vmax=-np.inf):
    assert all(x.shape == xs[0].shape for x in xs)
    nrows = len(xs)
    B, H, W = xs[0].shape
    grid = torch.stack(list(map(torch.as_tensor, xs)), dim=0)  # nrowsBHW
    vmin = min(grid.min(), vmin)
    grid -= vmin
    grid *= 255.0 / max(grid.max(), vmax - vmin)
    grid = grid.to(torch.uint8)
    if pad > 0:
        grid = F.pad(grid, (pad, pad, pad, pad), value=padval)
    grid = grid.permute(0, 2, 1, 3).reshape(
        (H + 2 * pad) * nrows, B * (W + 2 * pad), 1
    )
    grid = grid[pad:-pad, pad:-pad, :]
    return grid


def tukey_scatter(x, y, iqrs=1.5, ax=None, **kwargs):
    ax = ax or plt.gca()
    x_25, x_75 = np.percentile(x, [25, 75])
    x_iqr = x_75 - x_25
    y_25, y_75 = np.percentile(x, [25, 75])
    y_iqr = y_75 - y_25
    inliers = np.flatnonzero(
        (x_25 - iqrs * x_iqr < x)
        & (x < x_75 + iqrs * x_iqr)
        & (y_25 - iqrs * y_iqr < y)
        & (y < y_75 + iqrs * y_iqr)
    )
    return ax.scatter(x[inliers], y[inliers], **kwargs)


def labeledmosaic(
    xs,
    rowlabels=None,
    pad=1,
    padval=255,
    ax=None,
    cbar=True,
    separate_norm=False,
    collabels="abcdefghijklmnopqrstuvwxyz",
    vmin=None,
    vmax=None,
):
    if rowlabels is None:
        rowlabels = range(1, len(xs) + 1)

    if separate_norm:
        assert not cbar
        xs = [normbatch(x) for x in xs]

    if vmin is None:
        gvmin = np.inf
        vmin = min(x.min() for x in xs)
    else:
        gvmin = vmin
        assert all((x >= vmin).all() for x in xs)

    if vmax is None:
        gvmax = -np.inf
        vmax = max(x.max() for x in xs)
    else:
        gvmax = vmax
        assert all((x <= vmax).all() for x in xs)

    B, H, W = xs[0].shape
    grid = mosaic(xs, pad=pad, padval=padval, vmin=gvmin, vmax=gvmax).numpy()
    grid = np.pad(grid, [(14, 0), (24, 0), (0, 0)], constant_values=padval)
    ax = ax or plt.gca()
    ax.imshow(
        np.broadcast_to(grid, (*grid.shape[:2], 3)),
        interpolation="nearest",
    )
    ax.axis("off")

    for i, label in enumerate(rowlabels):
        ax.text(
            8,
            i * (H + 2 * pad) + H / 2 + 14,
            label,
            rotation="vertical",
            ha="center",
            va="center",
        )

    for b in range(B):
        ax.text(
            24 + b * (W + 2 * pad) + W / 2,
            4,
            collabels[b],
            ha="center",
            va="center",
            fontsize=8,
        )

    if cbar:
        norm = colors.Normalize(vmin=vmin, vmax=vmax)
        divider = make_axes_locatable(ax)
        cax = divider.append_axes("right", size="4%", pad=0.05)
        cbar = plt.colorbar(cm.ScalarMappable(norm, "gray"), cax)
        ticks = [x for x in range(-50, 50, 5) if vmin <= x <= vmax]
        if len(ticks) > 1:
            cbar.set_ticks(ticks)
            cbar.ax.set_yticklabels(ticks, fontsize=8)


def plot_single_ptp_np2(ptp, ax, label, color, code):
    ptp_left = ptp[::2]
    ptp_right = ptp[1::2]
    (handle,) = ax.plot(ptp_left, c=color, label=label)
    (dhandle,) = ax.plot(ptp_right, "--", c=color)
    if code:
        ax.text(
            0.1,
            0.9,
            code,
            horizontalalignment="center",
            verticalalignment="center",
            transform=ax.transAxes,
        )
    ax.set_xticks([0, ptp.shape[0] // 2 - 1])
    return handle, dhandle


def plot_single_ptp_np1(ptp, ax, label, color, code):
    ptp_a = ptp[::4]
    ptp_b = ptp[1::4]
    ptp_c = ptp[2::4]
    ptp_d = ptp[3::4]
    (handle,) = ax.plot(ptp_a, c=color, label=label)
    (dhandle,) = ax.plot(ptp_b, c=color)
    (handle,) = ax.plot(ptp_c, c=color, label=label)
    (dhandle,) = ax.plot(ptp_d, c=color)
    if code:
        ax.text(
            0.1,
            0.9,
            code,
            horizontalalignment="center",
            verticalalignment="center",
            transform=ax.transAxes,
        )
    ax.set_xticks([0, ptp.shape[0] // 4 - 1])
    return handle, dhandle


def regline(x, y, ax=None, **kwargs):
    ax = ax or plt.gca()
    b = ((x - x.mean()) * (y - y.mean())).sum() / np.square(x - x.mean()).sum()
    a = y.mean() - b * x.mean()
    x0, x1 = ax.get_xlim()
    r = np.corrcoef(x, y)[0, 1]
    ax.plot([x0, x1], [a + b * x0, a + b * x1], lw=1, color="red")
    ax.text(
        kwargs.get("rloc", 0.9),
        0.9,
        f"$\\rho={r:.2f}$",
        horizontalalignment="right",
        verticalalignment="center",
        transform=ax.transAxes,
        fontsize=6,
        color="red",
    )


def corr_scatter(
    xs,
    ys,
    xlabels,
    ylabels,
    colors,
    alphas,
    suptitle=None,
    grid=True,
    rloc=0.9,
    axes=None,
):
    nxs = xs.shape[1]
    nys = ys.shape[1] if grid else 1
    if axes is None:
        fig, axes = plt.subplots(
            nys,
            nxs,
            sharey="row" if grid else False,
            sharex="col",
            figsize=(6, 6) if grid else (7, 3),
        )

    if grid:
        for i in range(nxs):
            for j in range(nys):
                axes[j, i].scatter(
                    xs[:, i],
                    ys[:, j],
                    c=colors,
                    alpha=alphas,
                    s=0.1,
                    cmap=plt.cm.viridis,
                )
                if i == 0:
                    axes[j, i].set_ylabel(ylabels[j])
                if j == nys - 1:
                    axes[j, i].set_xlabel(xlabels[i])
                axes[j, i].set_box_aspect(1)
                regline(xs[:, i], ys[:, j], ax=axes[j, i], rloc=rloc)
        if suptitle:
            fig.suptitle(suptitle)
    else:
        for i in range(nxs):
            axes[i].scatter(
                xs[:, i],
                ys[:, i],
                c=colors,
                alpha=alphas,
                s=0.1,
                cmap=plt.cm.viridis,
            )
            axes[i].set_ylabel(ylabels[i])
            axes[i].set_xlabel(xlabels[i])
            axes[i].set_box_aspect(1)
            regline(xs[:, i], ys[:, i], ax=axes[i], rloc=rloc)
        if suptitle:
            fig.suptitle(suptitle, y=0.95)
    plt.tight_layout()


def plotlocs(
    x,
    y,
    z,
    alpha,
    maxptps,
    geom,
    feats=None,
    xlim=None,
    ylim=None,
    alim=None,
    zlim=None,
    which=slice(None),
    clip=True,
    suptitle=None,
    figsize=(8, 8),
    gs=1,
    cm=plt.cm.viridis,
):
    """Localization scatter plot

    Plots localizations (x, z, log y, log alpha) against the probe geometry,
    using max PTP to color the points.

    Arguments
    ---------
    x, y, z, alpha, maxptps : 1D np arrays of the same shape
    geom : n_channels x 2
    feats : optional, additional features to scatter
    *lim: optional axes lims if the default looks weird
    which : anything which can index x,y,z,alpha
        A subset of spikes to plot
    clip : bool
        If true (default), clip maxptps to the range 3-13 when coloring
        spikes
    """
    maxptps = maxptps[which]
    nmaxptps = 0.1
    cmaxptps = maxptps
    if clip:
        nmaxptps = 0.25 + 0.74 * (maxptps - maxptps.min()) / (
            maxptps.max() - maxptps.min()
        )
        cmaxptps = np.clip(maxptps, 3, 13)

    x = x[which]
    y = y[which]
    alpha = alpha[which]
    z = z[which]
<<<<<<< HEAD
    
=======
>>>>>>> 0d3651e7
    nfeats = 0
    if feats is not None:
        nfeats = feats.shape[1]

    fig, axes = plt.subplots(1, 3 + nfeats, sharey=True, figsize=figsize)
    aa, ab, ac = axes[:3]
    aa.scatter(x, z, s=0.1, alpha=nmaxptps, c=cmaxptps, cmap=cm)
    aa.scatter(geom[:, 0], geom[:, 1], color="orange", marker="s", s=gs)
    logy = np.log(y)
    ab.scatter(logy, z, s=0.1, alpha=nmaxptps, c=cmaxptps, cmap=cm)
    loga = np.log(alpha)
    ac.scatter(loga, z, s=0.1, alpha=nmaxptps, c=cmaxptps, cmap=cm)
    aa.set_ylabel("z")
    aa.set_xlabel("x")
    ab.set_xlabel("$\\log y$")
    ac.set_xlabel("$\\log \\alpha$")
    if xlim is None:
        aa.set_xlim(np.percentile(x, [0, 100]) + [-10, 10])
    else:
        aa.set_xlim(xlim)
    if ylim is None:
        ab.set_xlim(np.percentile(logy, [0, 100]))
    else:
        ab.set_xlim(ylim)
    # ab.set_xlim([-0.5, 6])
    if alim is None:
        ac.set_xlim(np.percentile(loga, [0, 100]))
    else:
        ac.set_xlim(alim)

    if suptitle:
        fig.suptitle(suptitle, y=0.95)

    if feats is not None:
        for ax, f in zip(axes[3:], feats.T):
            ax.scatter(f[which], z, s=0.1, alpha=nmaxptps, c=cmaxptps, cmap=cm)
            ax.set_xlim(np.percentile(f, [0, 100]))

    if zlim is None:
        aa.set_ylim([z.min() - 10, z.max() + 10])
    else:
        aa.set_ylim(zlim)
    
    return fig


def plot_ptp(ptp, axes, label, color, codes):
    for j, ax in enumerate(axes.flat):
        handle, dhandle = plot_single_ptp_np1(
            ptp[j], ax, label, color, codes[j]
        )
    return handle, dhandle


def vis_ptps(
    ptps,
    labels=repeat(""),
    colors=repeat("black"),
    subplots_kwargs=dict(sharex=True, sharey=True, figsize=(5, 5)),
    codes="abcdefghijklmnopqrstuvwxyz",
    legloc="upper center",
    legend=True,
):
    ptps = np.array([np.array(ptp) for ptp in ptps])
    K, N, C = ptps.shape
    # assert len(labels) == K == len(colors)
    n = int(np.sqrt(N))

    fig, axes = plt.subplots(n, n, **subplots_kwargs)
    handles = {}
    dhandles = {}
    for k, (ptp, label, color) in enumerate(zip(ptps, labels, colors)):
        handles[k], dhandles[k] = plot_ptp(ptp, axes, label, color, codes)

    if legend:
        if K == 1:
            plt.figlegend(
                handles=list(handles.values()) + list(dhandles.values()),
                labels=[label + ", left channels", label + ", right channels"],
                loc=legloc,
                frameon=False,
                fancybox=False,
                borderpad=0,
                borderaxespad=0,
                ncol=2,
            )
        else:
            plt.figlegend(
                handles=list(handles.values()),
                labels=labels,
                loc=legloc,
                frameon=False,
                fancybox=False,
                borderpad=0,
                borderaxespad=0,
                ncol=len(handles),
            )
    plt.tight_layout(pad=0.5)
    for ax in axes.flat:
        ax.set_box_aspect(1.0)
    return fig, axes


def locrelocplots(
    h5, wf_key="denoised_waveforms", name="", seed=0, threshold=6.0
):
    rg = np.random.default_rng(seed)
    big = np.flatnonzero(h5["maxptp"][:] > threshold)
    inds = rg.choice(big, size=8)
    inds.sort()
    wfs = h5[wf_key][inds]
    orig_ptp = wfs.ptp(1)
    _, _, C = wfs.shape
    if (C // 2) % 2:
        geomkind = (
            "firstchanstandard" if "first_channels" in h5 else "standard"
        )
    else:
        geomkind = "firstchan" if "first_channels" in h5 else "updown"

    wfs_reloc_yza, stereo_ptp_yza, pred_ptp = relocate_simple(
        wfs,
        h5["geom"][:],
        h5["max_channels"][inds],
        h5["x"][inds],
        h5["y"][inds],
        h5["z_rel"][inds],
        h5["alpha"][inds],
        channel_radius=(C // 2) - (C // 2) % 2,
        firstchans=h5["first_channels"][inds]
        if "first_channels" in h5
        else None,
        geomkind=geomkind,
        relocate_dims="yza",
    )
    wfs_reloc_yza = wfs_reloc_yza.numpy()
    stereo_ptp_yza = stereo_ptp_yza.numpy()
    pred_ptp = pred_ptp.numpy()

    wfs_reloc_xyza, stereo_ptp_xyza, pred_ptp_ = relocate_simple(
        wfs,
        h5["geom"][:],
        h5["max_channels"][inds],
        h5["x"][inds],
        h5["y"][inds],
        h5["z_rel"][inds],
        h5["alpha"][inds],
        channel_radius=(C // 2) - (C // 2) % 2,
        firstchans=h5["first_channels"][inds]
        if "first_channels" in h5
        else None,
        geomkind=geomkind,
        relocate_dims="xyza",
    )
    wfs_reloc_xyza = wfs_reloc_xyza.numpy()
    stereo_ptp_xyza = stereo_ptp_xyza.numpy()
    pred_ptp_ = pred_ptp_.numpy()

    assert np.all(pred_ptp_ == pred_ptp)

    yza_ptp = wfs_reloc_yza.ptp(1)
    xyza_ptp = wfs_reloc_xyza.ptp(1)

    codes = "abcdefghij"
    fig, axes = plt.subplots(
        4, 3 * 2, figsize=(6, 4), sharex=True, sharey=True
    )
    la = "observed ptp"
    laa = "predicted ptp"
    lb = "$yz\\alpha$ relocated ptp"
    lbb = "$yz\\alpha$ standard ptp"
    lc = "$xyz\\alpha$ relocated ptp"
    lcc = "$xyz\\alpha$ standard ptp"
    ha, _ = plot_ptp(orig_ptp, axes[:, :2], la, "black", codes)
    haa, _ = plot_ptp(pred_ptp, axes[:, :2], laa, "silver", codes)
    hb, _ = plot_ptp(yza_ptp, axes[:, 2:4], lb, darkgreen, codes)
    hbb, _ = plot_ptp(stereo_ptp_yza, axes[:, 2:4], lbb, lightgreen, codes)
    hc, _ = plot_ptp(xyza_ptp, axes[:, 4:], lc, darkpurple, codes)
    hcc, _ = plot_ptp(stereo_ptp_xyza, axes[:, 4:], lcc, lightpurple, codes)

    fig.legend(
        # handles=[ha, hb, hc, haa, hbb, hcc],
        handles=[ha, haa, hb, hbb, hc, hcc],
        # labels=[la, lb, lc, laa, lbb, lcc],
        labels=[la, laa, lb, lbb, lc, lcc],
        loc="lower center",
        frameon=False,
        fancybox=False,
        borderpad=0,
        borderaxespad=0,
        ncol=3,
    )
    fig.suptitle(
        f"{name} PTPs before/after relocation ($yz\\alpha$, $xyz\\alpha$)",
        y=0.95,
    )
    # plt.tight_layout(pad=0.1)
    for ax in axes.flat:
        ax.set_box_aspect(1.0)

    return fig, axes


def pca_resid_plot(wfs, ax=None, c="b", name=None, pad=1, K=25):
    wfs = wfs.reshape(wfs.shape[0], -1)
    wfs = wfs - wfs.mean(axis=0, keepdims=True)
    v = np.square(la.svdvals(wfs)[: K - pad]) / np.prod(wfs.shape)
    ax = ax or plt.gca()
    totvar = np.square(wfs).mean()
    residvar = totvar - np.cumsum(v)
    ax.plot(([totvar] * pad + [*residvar]), marker=".", ms=4, c=c, label=name)


def pca_invert_plot(
    wfs_orig, wfs, q=None, p=None, ax=None, c="b", name=None, pad=0, K=25
):
    # apply PCA to relocated wfs
    wfshape = wfs.shape
    wfs = wfs.reshape(wfs.shape[0], -1)
    print("wfs", wfs.shape)
    means = wfs.mean(axis=0, keepdims=True)
    print(means.shape)
    cwfs = wfs - means
    print(np.square(cwfs).mean())
    U, s, Vh = la.svd(cwfs, full_matrices=False)
    # if pad == 0:
    #     tv = np.square(cwfs).mean()
    #     v = np.square(s[:K]) / np.prod(wfs.shape)
    #     plt.plot(np.r_[[tv], tv - np.cumsum(v)], color="silver")
    # print(wfs.shape, q.shape, p.shape)

    # for each k, get error in unrelocated space
    if q is not None:
        invert = (p / q)[:, None, :]
    recon = np.empty_like(wfs, dtype=np.float64)
    print("recon", recon.shape)
    recon[:] = means
    v = []
    for k in trange(K - pad):
        # pca reconstruction
        if k > 0:
            # recon += U[:, k, None] * (s[k] * Vh[None, k, :])
            recon = means + U[:, :k] @ (np.diag(s[:k]) @ Vh[:k])

        # invert relocation
        if q is not None:
            recon_ = recon.reshape(wfshape) * invert
        else:
            recon_ = recon.reshape(wfshape)

        # compute error
        err = np.square(wfs_orig - recon_).mean()
        v.append(err)

    # plot
    ax = ax or plt.gca()
    totvar = v[0]
    if pad:
        ax.plot(([totvar] * pad + v), marker=".", ms=4, c=c, label=name)
    else:
        ax.plot(v[:K], marker=".", ms=4, c=c, label=name)
    return v


def reloc_pcaresidplot(
    h5,
    wf_key="denoised_waveforms",
    name="",
    B=50_000,
    seed=0,
    threshold=6.0,
    ax=None,
    nolabel=False,
    kind="resid",
):
    rg = np.random.default_rng(seed)
    big = np.flatnonzero(h5["maxptp"][:] > threshold)
    inds = rg.choice(big, size=B, replace=False)
    inds.sort()

    wfs = h5[wf_key][inds]
    wfs_yza, q_hat_yza, p_hat = relocate_simple(
        wfs,
        h5["geom"][:],
        h5["max_channels"][:][inds],
        h5["x"][:][inds],
        h5["y"][:][inds],
        h5["z_rel"][:][inds],
        h5["alpha"][:][inds],
        relocate_dims="yza",
        geomkind="firstchanstandard",
        firstchans=h5["first_channels"][:][inds],
        channel_radius=8,
    )
    wfs_xyza, q_hat_xyza, p_hat_ = relocate_simple(
        wfs,
        h5["geom"][:],
        h5["max_channels"][:][inds],
        h5["x"][:][inds],
        h5["y"][:][inds],
        h5["z_rel"][:][inds],
        h5["alpha"][:][inds],
        relocate_dims="xyza",
        geomkind="firstchanstandard",
        firstchans=h5["first_channels"][:][inds],
        channel_radius=8,
    )
    wfs_yza, q_hat_yza, p_hat = map(
        lambda x: x.cpu().numpy(), (wfs_yza, q_hat_yza, p_hat)
    )
    wfs_xyza, q_hat_xyza, p_hat_ = map(
        lambda x: x.cpu().numpy(), (wfs_xyza, q_hat_xyza, p_hat_)
    )

    ax = ax or plt.gca()
    if kind == "resid":
        pca_resid_plot(wfs, ax=ax, name="Unrelocated", c="k")
        pca_resid_plot(
            wfs_yza, ax=ax, name="$yz\\alpha$ relocated", c=green, pad=3
        )
        pca_resid_plot(
            wfs_xyza, ax=ax, name="$xyz\\alpha$ relocated", c=purple, pad=4
        )
    elif kind == "invert":
        pca_invert_plot(
            wfs,
            wfs,
            np.ones((B, wfs.shape[-1])),
            np.ones((B, wfs.shape[-1])),
            ax=ax,
            name="Unrelocated",
            c="k",
        )
        pca_invert_plot(
            wfs,
            wfs_yza,
            q_hat_yza,
            p_hat,
            ax=ax,
            name="$yz\\alpha$ relocated",
            c=green,
            pad=3,
        )
        pca_invert_plot(
            wfs,
            wfs_xyza,
            q_hat_xyza,
            p_hat,
            ax=ax,
            name="$xyz\\alpha$ relocated",
            c=purple,
            pad=4,
        )
    else:
        raise ValueError
    ax.semilogy()
    yt = [0.5, 0.1]
    ax.set_yticks(yt, list(map(str, yt)))
    ax.legend(fancybox=False, frameon=False)
    if not nolabel:
        ax.set_ylabel("PCA remaining variance (s.u.)")
        ax.set_xlabel("number of factors")
    if name:
        ax.set_title(name)


def traceplot(waveform, axes=None, label="", c="k", alpha=1, strip=True, lw=1):
    if axes is None:
        fig, axes = plt.subplots(
            1,
            waveform.shape[1],
            sharex=True,
            sharey="row",
            figsize=(2 * waveform.shape[1], 2),
        )
    assert (waveform.shape[1],) == axes.shape
    for ax, wf in zip(axes, waveform.T):
        (line,) = ax.plot(wf, color=c, label=label, alpha=alpha, lw=lw)
        if strip:
            sns.despine(ax=ax, bottom=True, left=True)
        ax.set_xticks([])
        ax.grid(color="gray")
        ax.set_axisbelow(True)
    return line


def pcarecontrace(
    h5, wf_key="denoised_waveforms", B=3, K=10, seed=0, threshold=6.0
):
    rg = np.random.default_rng(seed)
    big = np.flatnonzero(h5["maxptp"][:] > threshold)
    inds = rg.choice(big, size=B, replace=False)
    inds.sort()

    fig, axes = plt.subplots(3 * B, 16, sharex=True, sharey="row")

    wfs = h5[wf_key][inds]
    wfs_yza, q_hat_yza, p_hat = relocate_simple(
        wfs,
        h5["geom"][:],
        h5["max_channels"][:][inds],
        h5["x"][:][inds],
        h5["y"][:][inds],
        h5["z_rel"][:][inds],
        h5["alpha"][:][inds],
        relocate_dims="yza",
        geomkind="firstchanstandard",
        firstchans=h5["first_channels"][:][inds],
        channel_radius=8,
    )
    wfs_xyza, q_hat_xyza, p_hat_ = relocate_simple(
        wfs,
        h5["geom"][:],
        h5["max_channels"][:][inds],
        h5["x"][:][inds],
        h5["y"][:][inds],
        h5["z_rel"][:][inds],
        h5["alpha"][:][inds],
        relocate_dims="xyza",
        geomkind="firstchanstandard",
        firstchans=h5["first_channels"][:][inds],
        channel_radius=8,
    )

    ls = h5["loadings_orig"][inds, :K]
    ls_yza = h5["loadings_yza"][inds, :K]
    ls_xyza = h5["loadings_xyza"][inds, :K]

    recons = np.einsum("ijk,li->ljk", h5["pcs_orig"][:K], ls)
    recons_yza = np.einsum("ijk,li->ljk", h5["pcs_orig"][:K], ls)
    recons_xyza = np.einsum("ijk,li->ljk", h5["pcs_orig"][:K], ls)

    recons = (
        np.einsum("ijk,li->ljk", h5["pcs_orig"][:K], ls)
        + h5["mean_orig"][:][None, :, :]
    )  # noqa
    recons_yza = (
        np.einsum("ijk,li->ljk", h5["pcs_orig"][:K], ls_yza)
        + h5["mean_yza"][:][None, :, :]
    )  # noqa
    recons_xyza = (
        np.einsum("ijk,li->ljk", h5["pcs_orig"][:K], ls_xyza)
        + h5["mean_xyza"][:][None, :, :]
    )  # noqa

    labs = "abcdefghijklmnopqrstuvwxyz"
    for i in range(B):
        traceplot(
            wfs[i, :, 1:-1],
            axes[3 * i],
            label=f"{labs[i]} orig.",
            c="black",
            strip=False,
        )  # noqa
        traceplot(
            recons[i, :, 1:-1],
            axes[3 * i],
            label=f"{labs[i]} recon.",
            c="silver",
            strip=False,
        )  # noqa
        traceplot(
            wfs_yza[i, :, 1:-1],
            axes[3 * i + 1],
            label=f"{labs[i]} $yz\\alpha$",
            c=darkgreen,
            strip=False,
        )  # noqa
        traceplot(
            recons_yza[i, :, 1:-1],
            axes[3 * i + 1],
            label=f"{labs[i]} $yz\\alpha$ recon.",
            c=lightgreen,
            strip=False,
        )  # noqa
        traceplot(
            wfs_xyza[i, :, 1:-1],
            axes[3 * i + 2],
            label=f"{labs[i]} $xyz\\alpha$",
            c=darkpurple,
            strip=False,
        )  # noqa
        traceplot(
            recons_xyza[i, :, 1:-1],
            axes[3 * i + 2],
            label=f"{labs[i]} $xyz\\alpha$ recon.",
            c=lightpurple,
            strip=False,
        )  # noqa
    fig.tight_layout(pad=0)


def pca_tracevis(pcs, wfs, title=None, cut=4, strip=False):
    pal = sns.color_palette(n_colors=len(pcs))

    if cut > 0:
        pcs = pcs[:, :, cut:-cut]
        wfs = wfs[:, :, cut:-cut]

    fig, axes = plt.subplots(2, pcs.shape[2], sharey="row", sharex=True)

    handles = []
    labels = []
    for i in range(len(pcs)):
        l = traceplot(pcs[i], axes[0], c=pal[i], strip=strip)
        handles.append(l)
        labels.append(f"pc {i + 1}")

    for wf in wfs:
        l = traceplot(wf, axes[1], alpha=0.5, strip=strip)

    if title:
        fig.suptitle(title)

    fig.legend(
        handles + [l], labels + ["random wfs"], fancybox=False, facecolor="w"
    )
    fig.tight_layout(pad=0.25)

    return fig, axes


def lcorrs(disp, y, alpha, pcs, maxptp, plotmask=None, kind="scatter"):
    df = pd.DataFrame(
        dict(
            disp=disp,
            y=y,
            alpha=alpha,
            pc1=pcs[:, 0],
            pc2=pcs[:, 1],
            pc3=pcs[:, 2],
            maxptp=maxptp,
        )
    )
    if plotmask:
        df = df[plotmask]

    grid = sns.pairplot(
        data=df.sample(frac=0.1),
        x_vars=["pc1", "pc2", "pc3"],
        y_vars=["disp", "y", "alpha"],
        hue="maxptp",
        kind=kind,
        plot_kws=dict(alpha=0.5),
    )

    for i, xv in enumerate(["pc1", "pc2", "pc3"]):
        for j, yv in enumerate(["disp", "y", "alpha"]):
            sp = statistics.spearmanr(df[yv].values, df[xv].values).correlation
            gcs = statistics.gcs(df[yv].values, df[xv].values)
            grid.axes[j, i].set_title(f"Spear: {sp:0.2f}, GCS: {gcs:0.2f}")

    return grid


def gcsboxes(disp, pcs, labels, ax=None, color=None):
    good = np.flatnonzero(labels >= 0)
    disp = disp[good]
    pcs = pcs[good]
    labels = labels[good]
    gcss = [[]] * pcs.shape[1]
    df = pd.DataFrame(columns=["pc", "gcs"])
    for k in np.unique(labels):
        clust = np.flatnonzero(labels == k)
        for j, pc in enumerate(pcs.T):
            gcs = statistics.gcsorig(disp[clust], pc[clust])
            gcss[j].append(gcs)
            df = df.append({"pc": j, "gcs": gcs}, ignore_index=True)
    ax = ax or plt.gca()
    # ax.violinplot(
    #     np.array(gcss).T,
    #     showextrema=False,
    #     showmedians=True,
    #     quantiles=[[0.05, 0.95]] * pcs.shape[1],
    #     bw_method="silverman",
    # )
    g = sns.stripplot(
        x="pc",
        y="gcs",
        data=df,
        ax=ax,
        size=2,
        alpha=0.5,
        color=color,
    )
    g.set(xlabel=None, ylabel=None)


def spearmanrboxes(disp, pcs, labels, ax=None, color=None):
    good = np.flatnonzero(labels >= 0)
    disp = disp[good]
    pcs = pcs[good]
    labels = labels[good]
    spearmanrs = [[]] * pcs.shape[1]
    df = pd.DataFrame(columns=["pc", "r"])
    for k in np.unique(labels):
        clust = np.flatnonzero(labels == k)
        for j, pc in enumerate(pcs.T):
            r = statistics.spearmanr(disp[clust], pc[clust]).correlation
            spearmanrs[j].append(r)
            df = df.append({"pc": j, "r": r}, ignore_index=True)
    ax = ax or plt.gca()
    # ax.violinplot(
    #     np.array(spearmanrs).T,
    #     showextrema=False,
    #     showmedians=True,
    #     quantiles=[[0.05, 0.95]] * pcs.shape[1],
    #     bw_method="silverman",
    # )
    g = sns.stripplot(
        x="pc",
        y="r",
        data=df,
        ax=ax,
        size=2,
        alpha=0.5,
        color=color,
    )
    g.set(xlabel=None, ylabel=None)


def trendline(times, values, mf=21):
    T0 = int(np.floor(times.min()))
    T = int(np.ceil(times.max()))
    out = []
    tdomain = []
    for t in range(T0, T):
        mask = np.flatnonzero((t <= times) & (times < t + 1))
        if len(mask):
            out.append(values[mask].mean())
            tdomain.append(t)
    out = signal.medfilt(np.array(out), mf)
    return np.array(tdomain), out


def get_unit_ix(h5, which, unit, by):
    times = h5["spike_index"][:, 0] / 30000
    ids = h5["spike_train"][:, 1]

    if by == "ptp":
        template_maxptps = h5["templates"][:].ptp(1).ptp(1)
        top = np.argsort(template_maxptps)[::-1][unit]
    elif by == "count":
        ids = h5["spike_train"][:, 1]
        _, counts = np.unique(ids, return_counts=True)
        top = np.argsort(counts)[::-1][unit]
        print(counts[top])
    elif by == "counttrend":
        template_maxptps = h5["templates"][:].ptp(1).ptp(1)
        psfits = template_psfit(h5)
        uncollided = psfits < np.median(psfits)
        thebig = np.flatnonzero(uncollided)
        T = int(np.ceil(times.max()))
        counts = np.empty(h5["templates"].shape[0])
        counts[:] = np.inf
        temp = np.empty(h5["templates"].shape[0])
        temp[:] = np.inf
        for t in range(100, T - 100, 2):
            ix = np.flatnonzero((t <= times) & (times < (t + 5)))
            vals, tcounts = np.unique(ids[ix], return_counts=True)
            temp[vals] = tcounts
            counts = np.minimum(counts, temp)
            temp[:] = np.inf
        top = np.argsort(counts)[::-1]
        top = top[np.flatnonzero(counts[top] < np.inf)[0] :]
        top = top[np.isin(top, thebig)]
        top = top[unit]
    else:
        raise ValueError(f"not sure how to rank units by {by}")

    return top, ids == top


def scatter_loadings(
    h5,
    which="orig",
    unit=0,
    style="-",
    cm=plt.cm.Greys,
    pc=0,
    ax=None,
    by="counttrend",
):
    times = h5["spike_index"][:, 0] / 30000
    gtimes = (100 <= times) & (times < 900)
    loadings = h5[f"loadings_{which}"][:, pc]
    loadings /= loadings.std()

    top, where = get_unit_ix(h5, which, unit, by)

    ax = ax or plt.gca()

    where = np.flatnonzero(where & gtimes)
    # color = cm((top_K + k) / (2 * top_K) - 0.01)
    ts = times[where]
    ls = loadings[where]
    ax.scatter(
        ts,
        ls,
        color=cm(0.5),
        alpha=0.1,
        s=1,
    )
    tt, trend = trendline(ts, ls)
    (l,) = ax.plot(
        tt, trend, lw=1, color=cm(0.9), linestyle=style, label=f"pc {pc}"
    )
    ax.set_xlim([tt[0], tt[-1]])
    ax.yaxis.set_major_locator(ticker.MaxNLocator(2, integer=True))
    # ax.set_yticks([])

    return (
        trend.min() - 0.5 * trend.std(),
        trend.max() + 0.5 * trend.std(),
        l,
        top,
    )


def loadings_vs_disp(h5, unit, p, name="", by="count"):
    fig, axes = plt.subplot_mosaic(
        "a\na\nb\nb\nc\nc\nd", sharex=True, figsize=(2.75, 4)
    )
    aa = axes["a"]
    ab = axes["b"]
    ac = axes["c"]
    ad = axes["d"]

    styles = ["-", "--", "-.", ":"]
    lines = []

    for ax, which, cmap in zip(
        [aa, ab, ac],
        ["orig", "yza", "xyza"],
        [plt.cm.Greys, plt.cm.Greens, plt.cm.Purples],
    ):
        mn, mx = np.inf, -np.inf
        for pc in range(4):
            lo, hi, line, top = scatter_loadings(
                h5,
                unit=unit,
                pc=pc,
                cm=cmap,
                which=which,
                ax=ax,
                style=styles[pc],
                by=by,
            )
            mn = min(lo, mn)
            mx = max(hi, mx)
            if which == "orig":
                lines.append(line)
        ax.set_ylim([mn, mx])

    fig.legend(
        lines,
        [f"PC{j + 1}" for j in range(4)],
        loc=[0.19, 0.895],
        frameon=False,
        ncol=4,
        columnspacing=2,
        fontsize=6,
    )

    aa.set_ylabel("orig.\\ loadings")
    ab.set_ylabel("$yz\\alpha$ loadings")
    ac.set_ylabel("$xyz\\alpha$ loadings")

    ad.plot(np.arange(100, 900), p[100:-100])
    ad.set_ylabel("disp.")
    ad.set_xlabel("time", labelpad=-10)
    ad.set_box_aspect()
    ad.set_xticks([100, 900])
    ad.set_yticks([])
    fig.suptitle(f"{name} unit {top} PC loadings", y=0.95)

    # fig.tight_layout(pad=0.05)


def pairplot_loadings(h5, unit, which, name="", by="counttrend"):
    top, ix = get_unit_ix(h5, which, unit, by)
    ix = np.flatnonzero(ix)
    meandisp = h5["z_abs"][:].mean() - h5["z_reg"][:].mean()
    z_disp = np.abs(h5["z_abs"][:][ix] - h5["z_reg"][:][ix] - meandisp)
    ys = h5["y"][:][ix]
    alphas = h5["alpha"][:][ix]
    loadings = h5[f"loadings_{which}"][:][ix]
    maxptp = h5["maxptp"][:][ix]

    grid = lcorrs(z_disp, ys, alphas, loadings, maxptp, kind="scatter")

    return top, grid


def template_psfit(h5):
    templates = h5["templates"][:]
    nztemplates = templates.ptp(1).ptp(1) > 0

    twfs, maxchans = waveform_utils.get_local_waveforms(
        templates[nztemplates],
        8,
        h5["geom"][:],
        maxchans=None,
        geomkind="standard",
    )
    x, y, z_rel, z_abs, alpha = localization.localize_waveforms(
        twfs,
        h5["geom"][:],
        maxchans=maxchans,
        channel_radius=8,
        geomkind="standard",
    )
    ptp, ptp_hat = point_source_centering.ptp_fit(
        twfs,
        h5["geom"][:],
        maxchans,
        x,
        y,
        z_rel,
        alpha,
        channel_radius=8,
        geomkind="standard",
    )

    res = np.empty(templates.shape[0])
    res[:] = np.inf
    res[nztemplates] = np.square(ptp - ptp_hat).mean(axis=1)

    return res


def plot_template_psfit(h5):
    psfits = template_psfit(h5)
    plt.hist(psfits[psfits < np.inf], bins=128)


def uncolboxes(h5, which="orig", kind="gcs", ax=None):
    psfits = template_psfit(h5)
    good = np.flatnonzero(psfits < np.median(psfits[psfits < np.inf]))
    ids = h5["spike_train"][:, 1]
    whichinds = np.isin(ids, good)
    uncolids = ids[whichinds]
    uniqs, counts = np.unique(uncolids, return_counts=True)
    newgood = uniqs[counts > 1000]
    whichinds = np.isin(ids, newgood)
    ids = ids[whichinds]
    pcs = h5[f"loadings_{which}"][:][whichinds, :5]
    disp = np.abs(h5["z_reg"][:][whichinds] - h5["z_abs"][:][whichinds])
    color = {"orig": "k", "yza": darkgreen, "xyza": darkpurple}[which]

    if kind == "gcs":
        gcsboxes(disp, pcs, ids, ax=ax, color=color)
    elif kind == "spear":
        spearmanrboxes(disp, pcs, ids, ax=ax, color=color)


def cluster_scatter(
    xs,
    ys,
    ids,
    c=None,
    do_ellipse=True,
    ax=None,
    n_std=1.0,
    zlim=None,
    alpha=0.05,
):
    cm = np.array(colorcet.glasbey_hv)
    c_ids = ids
    if c is not None:
        cm = np.array(colorcet.bmy)
        c_ids = c - c.min()
        c_ids /= c_ids.max() / 255
        c_ids = c_ids.astype(int)
        print(c_ids)

    ax = ax or plt.gca()
    # scatter and collect gaussian info
    means = {}
    covs = {}
    for k in np.unique(ids):
        where = np.flatnonzero(ids == k)
        xk = xs[where]
        yk = ys[where]
        means[k] = xk.mean(), yk.mean()
        covs[k] = np.cov(xk, yk)
        color = cm[c_ids[where] % 256]
        ax.scatter(xk, yk, s=1, c=color, alpha=alpha)

    xlow = np.inf
    xhigh = -np.inf
    ylow = np.inf
    yhigh = -np.inf
    for k in means.keys():
        mean_x, mean_y = means[k]
        cov = covs[k]
        vx, vy = cov[0, 0], cov[1, 1]
        rho = cov[0, 1] / np.sqrt(vx * vy)

        if do_ellipse and c is None:
            color = cm[c_ids[np.flatnonzero(ids == k)[0]] % 256]
            ell = Ellipse(
                (0, 0),
                width=2 * np.sqrt(1 + rho),
                height=2 * np.sqrt(max(0, 1 - rho)),
                facecolor=(0, 0, 0, 0),
                edgecolor=color,
                linewidth=1,
            )
            transform = (
                transforms.Affine2D()
                .rotate_deg(45)
                .scale(n_std * np.sqrt(vx), n_std * np.sqrt(vy))
                .translate(mean_x, mean_y)
            )
            ell.set_transform(transform + ax.transData)
            ax.add_patch(ell)

        if zlim is None or zlim[0] < mean_y < zlim[1]:
            xlow = min(xlow, mean_x - (n_std + 0.1) * np.sqrt(vx))
            xhigh = max(xhigh, mean_x + (n_std + 0.1) * np.sqrt(vx))
            ylow = min(ylow, mean_y - (n_std + 0.2) * np.sqrt(vy))
            yhigh = max(yhigh, mean_y + (n_std + 0.2) * np.sqrt(vy))

    return xlow, xhigh, ylow, yhigh


def sortedclust_pcvis(h5, name, zlims=None, top_K=50):
    ids = h5["spike_train"][:, 1].astype(int)
    uniqs, counts = np.unique(ids, return_counts=True)
    threshold = max(1000, np.sort(counts)[::-1][:top_K][-1])
    good = uniqs[np.flatnonzero(counts > threshold)]

    whichspikes = np.isin(ids, good)
    ids = ids[whichspikes]
    z = h5["z_reg"][:][whichspikes]

    fig, axes = plt.subplots(4, 3, sharey=True, figsize=(8.5, 11))

    k2txt = {"x": "$x$", "y": "$y$", "alpha": "$\\alpha$"}
    which2txt = {
        "orig": "orig.\\",
        "yza": "$yz\\alpha$",
        "xyza": "$xyz\\alpha$",
    }

    for ax, k in zip(axes[0, :], ["x", "y", "alpha"]):
        horz = h5[k][:][whichspikes]
        xlow, xhigh, ylow, yhigh = cluster_scatter(
            horz, z, ids, ax=ax, zlim=zlims
        )
        ax.set_xlim([xlow, xhigh])
        if zlims is not None:
            ax.set_ylim(zlims)
        else:
            ax.set_ylim([ylow, yhigh])
        ax.set_xlabel(k2txt[k])

    for which, axs in zip(["orig", "yza", "xyza"], axes[1:]):
        loadings = h5[f"loadings_{which}"][:, :3]
        loadings /= np.std(loadings, axis=0, keepdims=True)
        loadings = loadings[whichspikes]
        for i in range(3):
            xlow, xhigh, ylow, yhigh = cluster_scatter(
                loadings[:, i], z, ids, ax=axs[i], zlim=zlims
            )
            axs[i].set_xlim([xlow, xhigh])
            if zlims is not None:
                axs[i].set_ylim(zlims)
            else:
                axs[i].set_ylim([ylow, yhigh])
            axs[i].set_xlabel(which2txt[which] + " pc " + str(i + 1))

    for ax in axes[:, 0]:
        ax.set_ylabel("$z$")

    fig.suptitle(
        f"{name}: Spike sorter clusters visualized in the PCA spaces", y=1
    )
    plt.tight_layout(pad=0.5)


def relocclusts(
    name,
    x,
    y,
    z,
    alpha,
    pcs_orig,
    pcs_yza,
    pcs_xyza,
    cs,
    aris,
    zlims=None,
):
    fig, axes = plt.subplots(6, 3, sharey=True, figsize=(8.5, 11))
    ario = aris["orig"]
    ariy = aris["yza"]
    arix = aris["xyza"]
    co = cs["orig"]
    cy = cs["yza"]
    cx = cs["xyza"]

    k2txt = {"x": "$x$", "y": "$y$", "alpha": "$\\alpha$"}
    which2txt = {
        "orig": "Unrelocated",
        "yza": "$yz\\alpha$",
        "xyza": "$xyz\\alpha$",
    }

    for j, (which, pcs, c, ari) in enumerate(
        zip(
            ["orig", "yza", "xyza"],
            [pcs_orig, pcs_yza, pcs_xyza],
            [co, cy, cx],
            [ario, ariy, arix],
        )
    ):
        axes[2 * j, 1].set_title(
            which2txt[which]
            + f" {len(np.unique(c))} clusters, "
            + f" ARI to sorter: {ari:0.2f}",
            fontsize=10,
        )
        for ax, k, v in zip(axes[2 * j], ["x", "y", "alpha"], [x, y, alpha]):
            xlow, xhigh, ylow, yhigh = cluster_scatter(
                v, z, c, ax=ax, zlim=zlims
            )
            ax.set_xlabel(k2txt[k])
            ax.set_xlim([xlow, xhigh])
            if zlims is not None:
                ax.set_ylim(zlims)
            else:
                ax.set_ylim([ylow, yhigh])

        for ax, k, v in zip(axes[2 * j + 1], range(1, 4), pcs.T):
            xlow, xhigh, ylow, yhigh = cluster_scatter(
                v, z, c, ax=ax, zlim=zlims
            )
            ax.set_xlabel(f"pc{k}")
            ax.set_xlim([xlow, xhigh])
            if zlims is not None:
                ax.set_ylim(zlims)
            else:
                ax.set_ylim([ylow, yhigh])

    for ax in axes[:, 0]:
        ax.set_ylabel("$z$")

    fig.suptitle(f"{name}: ISO-SPLIT clusters by feature", y=1)
    plt.tight_layout(pad=0.1)<|MERGE_RESOLUTION|>--- conflicted
+++ resolved
@@ -325,10 +325,6 @@
     y = y[which]
     alpha = alpha[which]
     z = z[which]
-<<<<<<< HEAD
-    
-=======
->>>>>>> 0d3651e7
     nfeats = 0
     if feats is not None:
         nfeats = feats.shape[1]
