import matplotlib.pyplot as plt
from mpl_toolkits.axes_grid1 import make_axes_locatable
from matplotlib import colors, cm, ticker
import scipy.linalg as la
from scipy import signal
import seaborn as sns
import numpy as np
import torch
import torch.nn.functional as F
import pandas as pd
import colorcet
from matplotlib.patches import Ellipse
import matplotlib.transforms as transforms
from tqdm.auto import trange, tqdm
from itertools import repeat

from . import statistics, waveform_utils, localization, point_source_centering
from .point_source_centering import relocate_simple


sns.set_style("ticks")


darkpurple = plt.cm.Purples(0.99)
purple = plt.cm.Purples(0.75)
lightpurple = plt.cm.Purples(0.5)
darkgreen = plt.cm.Greens(0.99)
green = plt.cm.Greens(0.75)
lightgreen = plt.cm.Greens(0.5)


class MidpointNormalize(colors.Normalize):
    # class from the mpl docs:
    # https://matplotlib.org/users/colormapnorms.html

    def __init__(self, vmin=None, vmax=None, midpoint=0.0, clip=False):
        self.midpoint = midpoint
        super().__init__(vmin, vmax, clip)

    def __call__(self, value, clip=None):
        x, y = [self.vmin, self.midpoint, self.vmax], [0, 0.5, 1]
        out = np.ma.masked_array(np.interp(value, x, y))
        return out


def normbatch(batch):
    batch = batch - batch.min(axis=(1, 2), keepdims=True)
    return batch / batch.max(axis=(1, 2), keepdims=True)


@torch.no_grad()
def mosaic(xs, pad=0, padval=255, vmin=np.inf, vmax=-np.inf):
    assert all(x.shape == xs[0].shape for x in xs)
    nrows = len(xs)
    B, H, W = xs[0].shape
    grid = torch.stack(list(map(torch.as_tensor, xs)), dim=0)  # nrowsBHW
    vmin = min(grid.min(), vmin)
    grid -= vmin
    grid *= 255.0 / max(grid.max(), vmax - vmin)
    grid = grid.to(torch.uint8)
    if pad > 0:
        grid = F.pad(grid, (pad, pad, pad, pad), value=padval)
    grid = grid.permute(0, 2, 1, 3).reshape(
        (H + 2 * pad) * nrows, B * (W + 2 * pad), 1
    )
    grid = grid[pad:-pad, pad:-pad, :]
    return grid


def tukey_scatter(x, y, iqrs=1.5, ax=None, **kwargs):
    ax = ax or plt.gca()
    x_25, x_75 = np.percentile(x, [25, 75])
    x_iqr = x_75 - x_25
    y_25, y_75 = np.percentile(x, [25, 75])
    y_iqr = y_75 - y_25
    inliers = np.flatnonzero(
        (x_25 - iqrs * x_iqr < x)
        & (x < x_75 + iqrs * x_iqr)
        & (y_25 - iqrs * y_iqr < y)
        & (y < y_75 + iqrs * y_iqr)
    )
    return ax.scatter(x[inliers], y[inliers], **kwargs)


def labeledmosaic(
    xs,
    rowlabels=None,
    pad=1,
    padval=255,
    ax=None,
    cbar=True,
    separate_norm=False,
    collabels="abcdefghijklmnopqrstuvwxyz",
    vmin=None,
    vmax=None,
):
    if rowlabels is None:
        rowlabels = range(1, len(xs) + 1)

    if separate_norm:
        assert not cbar
        xs = [normbatch(x) for x in xs]

    if vmin is None:
        gvmin = np.inf
        vmin = min(x.min() for x in xs)
    else:
        gvmin = vmin
        assert all((x >= vmin).all() for x in xs)

    if vmax is None:
        gvmax = -np.inf
        vmax = max(x.max() for x in xs)
    else:
        gvmax = vmax
        assert all((x <= vmax).all() for x in xs)

    B, H, W = xs[0].shape
    grid = mosaic(xs, pad=pad, padval=padval, vmin=gvmin, vmax=gvmax).numpy()
    grid = np.pad(grid, [(14, 0), (24, 0), (0, 0)], constant_values=padval)
    ax = ax or plt.gca()
    ax.imshow(
        np.broadcast_to(grid, (*grid.shape[:2], 3)),
        interpolation="nearest",
    )
    ax.axis("off")

    for i, label in enumerate(rowlabels):
        ax.text(
            8,
            i * (H + 2 * pad) + H / 2 + 14,
            label,
            rotation="vertical",
            ha="center",
            va="center",
        )

    for b in range(B):
        ax.text(
            24 + b * (W + 2 * pad) + W / 2,
            4,
            collabels[b],
            ha="center",
            va="center",
            fontsize=8,
        )

    if cbar:
        norm = colors.Normalize(vmin=vmin, vmax=vmax)
        divider = make_axes_locatable(ax)
        cax = divider.append_axes("right", size="4%", pad=0.05)
        cbar = plt.colorbar(cm.ScalarMappable(norm, "gray"), cax)
        ticks = [x for x in range(-50, 50, 5) if vmin <= x <= vmax]
        if len(ticks) > 1:
            cbar.set_ticks(ticks)
            cbar.ax.set_yticklabels(ticks, fontsize=8)


def plot_single_ptp_np2(ptp, ax, label, color, code):
    ptp_left = ptp[::2]
    ptp_right = ptp[1::2]
    (handle,) = ax.plot(ptp_left, c=color, label=label)
    (dhandle,) = ax.plot(ptp_right, "--", c=color)
    if code:
        ax.text(
            0.1,
            0.9,
            code,
            horizontalalignment="center",
            verticalalignment="center",
            transform=ax.transAxes,
        )
    ax.set_xticks([0, ptp.shape[0] // 2 - 1])
    return handle, dhandle


def plot_single_ptp_np1(ptp, ax, label, color, code):
    ptp_a = ptp[::4]
    ptp_b = ptp[1::4]
    ptp_c = ptp[2::4]
    ptp_d = ptp[3::4]
    (handle,) = ax.plot(ptp_a, c=color, label=label)
    (dhandle,) = ax.plot(ptp_b, c=color)
    (handle,) = ax.plot(ptp_c, c=color, label=label)
    (dhandle,) = ax.plot(ptp_d, c=color)
    if code:
        ax.text(
            0.1,
            0.9,
            code,
            horizontalalignment="center",
            verticalalignment="center",
            transform=ax.transAxes,
        )
    ax.set_xticks([0, ptp.shape[0] // 4 - 1])
    return handle, dhandle


def regline(x, y, ax=None, **kwargs):
    ax = ax or plt.gca()
    b = ((x - x.mean()) * (y - y.mean())).sum() / np.square(x - x.mean()).sum()
    a = y.mean() - b * x.mean()
    x0, x1 = ax.get_xlim()
    r = np.corrcoef(x, y)[0, 1]
    ax.plot([x0, x1], [a + b * x0, a + b * x1], lw=1, color="red")
    ax.text(
        kwargs.get("rloc", 0.9),
        0.9,
        f"$\\rho={r:.2f}$",
        horizontalalignment="right",
        verticalalignment="center",
        transform=ax.transAxes,
        fontsize=6,
        color="red",
    )


def corr_scatter(
    xs,
    ys,
    xlabels,
    ylabels,
    colors,
    alphas,
    suptitle=None,
    grid=True,
    rloc=0.9,
    axes=None,
):
    nxs = xs.shape[1]
    nys = ys.shape[1] if grid else 1
    if axes is None:
        fig, axes = plt.subplots(
            nys,
            nxs,
            sharey="row" if grid else False,
            sharex="col",
            figsize=(6, 6) if grid else (7, 3),
        )

    if grid:
        for i in range(nxs):
            for j in range(nys):
                axes[j, i].scatter(
                    xs[:, i],
                    ys[:, j],
                    c=colors,
                    alpha=alphas,
                    s=0.1,
                    cmap=plt.cm.viridis,
                )
                if i == 0:
                    axes[j, i].set_ylabel(ylabels[j])
                if j == nys - 1:
                    axes[j, i].set_xlabel(xlabels[i])
                axes[j, i].set_box_aspect(1)
                regline(xs[:, i], ys[:, j], ax=axes[j, i], rloc=rloc)
        if suptitle:
            fig.suptitle(suptitle)
    else:
        for i in range(nxs):
            axes[i].scatter(
                xs[:, i],
                ys[:, i],
                c=colors,
                alpha=alphas,
                s=0.1,
                cmap=plt.cm.viridis,
            )
            axes[i].set_ylabel(ylabels[i])
            axes[i].set_xlabel(xlabels[i])
            axes[i].set_box_aspect(1)
            regline(xs[:, i], ys[:, i], ax=axes[i], rloc=rloc)
        if suptitle:
            fig.suptitle(suptitle, y=0.95)
    plt.tight_layout()


def plotlocs(
    x,
    y,
    z,
    alpha,
    maxptps,
    geom,
    feats=None,
    xlim=None,
    ylim=None,
    alim=None,
    zlim=None,
    which=slice(None),
    clip=True,
    suptitle=None,
    figsize=(8, 8),
    gs=1,
    cm=plt.cm.viridis,
):
    """Localization scatter plot

    Plots localizations (x, z, log y, log alpha) against the probe geometry,
    using max PTP to color the points.

    Arguments
    ---------
    x, y, z, alpha, maxptps : 1D np arrays of the same shape
    geom : n_channels x 2
    feats : optional, additional features to scatter
    *lim: optional axes lims if the default looks weird
    which : anything which can index x,y,z,alpha
        A subset of spikes to plot
    clip : bool
        If true (default), clip maxptps to the range 3-13 when coloring
        spikes
    """
    maxptps = maxptps[which]
    nmaxptps = 0.1
    cmaxptps = maxptps
    if clip:
        nmaxptps = 0.25 + 0.74 * (maxptps - maxptps.min()) / (
            maxptps.max() - maxptps.min()
        )
        cmaxptps = np.clip(maxptps, 3, 13)

    x = x[which]
    y = y[which]
    alpha = alpha[which]
    z = z[which]
<<<<<<< HEAD

=======
    
>>>>>>> ad470f41
    nfeats = 0
    if feats is not None:
        nfeats = feats.shape[1]

    fig, axes = plt.subplots(1, 3 + nfeats, sharey=True, figsize=figsize)
    aa, ab, ac = axes[:3]
    aa.scatter(x, z, s=0.1, alpha=nmaxptps, c=cmaxptps, cmap=cm)
    aa.scatter(geom[:, 0], geom[:, 1], color="orange", marker="s", s=gs)
    logy = np.log(y)
    ab.scatter(logy, z, s=0.1, alpha=nmaxptps, c=cmaxptps, cmap=cm)
    loga = np.log(alpha)
    ac.scatter(loga, z, s=0.1, alpha=nmaxptps, c=cmaxptps, cmap=cm)
    aa.set_ylabel("z")
    aa.set_xlabel("x")
    ab.set_xlabel("$\\log y$")
    ac.set_xlabel("$\\log \\alpha$")
    if xlim is None:
        aa.set_xlim(np.percentile(x, [0, 100]) + [-10, 10])
    else:
        aa.set_xlim(xlim)
    if ylim is None:
        ab.set_xlim(np.percentile(logy, [0, 100]))
    else:
        ab.set_xlim(ylim)
    # ab.set_xlim([-0.5, 6])
    if alim is None:
        ac.set_xlim(np.percentile(loga, [0, 100]))
    else:
        ac.set_xlim(alim)

    if suptitle:
        fig.suptitle(suptitle, y=0.95)

    if feats is not None:
        for ax, f in zip(axes[3:], feats.T):
            ax.scatter(f[which], z, s=0.1, alpha=nmaxptps, c=cmaxptps, cmap=cm)
            ax.set_xlim(np.percentile(f, [0, 100]))

    if zlim is None:
        aa.set_ylim([z.min() - 10, z.max() + 10])
    else:
        aa.set_ylim(zlim)
    
    return fig


def plot_ptp(ptp, axes, label, color, codes):
    for j, ax in enumerate(axes.flat):
        handle, dhandle = plot_single_ptp_np1(
            ptp[j], ax, label, color, codes[j]
        )
    return handle, dhandle


def vis_ptps(
    ptps,
    labels=repeat(""),
    colors=repeat("black"),
    subplots_kwargs=dict(sharex=True, sharey=True, figsize=(5, 5)),
    codes="abcdefghijklmnopqrstuvwxyz",
    legloc="upper center",
    legend=True,
):
    ptps = np.array([np.array(ptp) for ptp in ptps])
    K, N, C = ptps.shape
    # assert len(labels) == K == len(colors)
    n = int(np.sqrt(N))

    fig, axes = plt.subplots(n, n, **subplots_kwargs)
    handles = {}
    dhandles = {}
    for k, (ptp, label, color) in enumerate(zip(ptps, labels, colors)):
        handles[k], dhandles[k] = plot_ptp(ptp, axes, label, color, codes)

    if legend:
        if K == 1:
            plt.figlegend(
                handles=list(handles.values()) + list(dhandles.values()),
                labels=[label + ", left channels", label + ", right channels"],
                loc=legloc,
                frameon=False,
                fancybox=False,
                borderpad=0,
                borderaxespad=0,
                ncol=2,
            )
        else:
            plt.figlegend(
                handles=list(handles.values()),
                labels=labels,
                loc=legloc,
                frameon=False,
                fancybox=False,
                borderpad=0,
                borderaxespad=0,
                ncol=len(handles),
            )
    plt.tight_layout(pad=0.5)
    for ax in axes.flat:
        ax.set_box_aspect(1.0)
    return fig, axes


def locrelocplots(
    h5, wf_key="denoised_waveforms", name="", seed=0, threshold=6.0
):
    rg = np.random.default_rng(seed)
    big = np.flatnonzero(h5["maxptp"][:] > threshold)
    inds = rg.choice(big, size=8)
    inds.sort()
    wfs = h5[wf_key][inds]
    orig_ptp = wfs.ptp(1)
    _, _, C = wfs.shape
    if (C // 2) % 2:
        geomkind = (
            "firstchanstandard" if "first_channels" in h5 else "standard"
        )
    else:
        geomkind = "firstchan" if "first_channels" in h5 else "updown"

    wfs_reloc_yza, stereo_ptp_yza, pred_ptp = relocate_simple(
        wfs,
        h5["geom"][:],
        h5["max_channels"][inds],
        h5["x"][inds],
        h5["y"][inds],
        h5["z_rel"][inds],
        h5["alpha"][inds],
        channel_radius=(C // 2) - (C // 2) % 2,
        firstchans=h5["first_channels"][inds]
        if "first_channels" in h5
        else None,
        geomkind=geomkind,
        relocate_dims="yza",
    )
    wfs_reloc_yza = wfs_reloc_yza.numpy()
    stereo_ptp_yza = stereo_ptp_yza.numpy()
    pred_ptp = pred_ptp.numpy()

    wfs_reloc_xyza, stereo_ptp_xyza, pred_ptp_ = relocate_simple(
        wfs,
        h5["geom"][:],
        h5["max_channels"][inds],
        h5["x"][inds],
        h5["y"][inds],
        h5["z_rel"][inds],
        h5["alpha"][inds],
        channel_radius=(C // 2) - (C // 2) % 2,
        firstchans=h5["first_channels"][inds]
        if "first_channels" in h5
        else None,
        geomkind=geomkind,
        relocate_dims="xyza",
    )
    wfs_reloc_xyza = wfs_reloc_xyza.numpy()
    stereo_ptp_xyza = stereo_ptp_xyza.numpy()
    pred_ptp_ = pred_ptp_.numpy()

    assert np.all(pred_ptp_ == pred_ptp)

    yza_ptp = wfs_reloc_yza.ptp(1)
    xyza_ptp = wfs_reloc_xyza.ptp(1)

    codes = "abcdefghij"
    fig, axes = plt.subplots(
        4, 3 * 2, figsize=(6, 4), sharex=True, sharey=True
    )
    la = "observed ptp"
    laa = "predicted ptp"
    lb = "$yz\\alpha$ relocated ptp"
    lbb = "$yz\\alpha$ standard ptp"
    lc = "$xyz\\alpha$ relocated ptp"
    lcc = "$xyz\\alpha$ standard ptp"
    ha, _ = plot_ptp(orig_ptp, axes[:, :2], la, "black", codes)
    haa, _ = plot_ptp(pred_ptp, axes[:, :2], laa, "silver", codes)
    hb, _ = plot_ptp(yza_ptp, axes[:, 2:4], lb, darkgreen, codes)
    hbb, _ = plot_ptp(stereo_ptp_yza, axes[:, 2:4], lbb, lightgreen, codes)
    hc, _ = plot_ptp(xyza_ptp, axes[:, 4:], lc, darkpurple, codes)
    hcc, _ = plot_ptp(stereo_ptp_xyza, axes[:, 4:], lcc, lightpurple, codes)

    fig.legend(
        # handles=[ha, hb, hc, haa, hbb, hcc],
        handles=[ha, haa, hb, hbb, hc, hcc],
        # labels=[la, lb, lc, laa, lbb, lcc],
        labels=[la, laa, lb, lbb, lc, lcc],
        loc="lower center",
        frameon=False,
        fancybox=False,
        borderpad=0,
        borderaxespad=0,
        ncol=3,
    )
    fig.suptitle(
        f"{name} PTPs before/after relocation ($yz\\alpha$, $xyz\\alpha$)",
        y=0.95,
    )
    # plt.tight_layout(pad=0.1)
    for ax in axes.flat:
        ax.set_box_aspect(1.0)

    return fig, axes


def pca_resid_plot(wfs, ax=None, c="b", name=None, pad=1, K=25):
    wfs = wfs.reshape(wfs.shape[0], -1)
    wfs = wfs - wfs.mean(axis=0, keepdims=True)
    v = np.square(la.svdvals(wfs)[: K - pad]) / np.prod(wfs.shape)
    ax = ax or plt.gca()
    totvar = np.square(wfs).mean()
    residvar = totvar - np.cumsum(v)
    ax.plot(([totvar] * pad + [*residvar]), marker=".", ms=4, c=c, label=name)


def pca_invert_plot(
    wfs_orig, wfs, q=None, p=None, ax=None, c="b", name=None, pad=0, K=25
):
    # apply PCA to relocated wfs
    wfshape = wfs.shape
    wfs = wfs.reshape(wfs.shape[0], -1)
    print("wfs", wfs.shape)
    means = wfs.mean(axis=0, keepdims=True)
    print(means.shape)
    cwfs = wfs - means
    print(np.square(cwfs).mean())
    U, s, Vh = la.svd(cwfs, full_matrices=False)
    # if pad == 0:
    #     tv = np.square(cwfs).mean()
    #     v = np.square(s[:K]) / np.prod(wfs.shape)
    #     plt.plot(np.r_[[tv], tv - np.cumsum(v)], color="silver")
    # print(wfs.shape, q.shape, p.shape)

    # for each k, get error in unrelocated space
    if q is not None:
        invert = (p / q)[:, None, :]
    recon = np.empty_like(wfs, dtype=np.float64)
    print("recon", recon.shape)
    recon[:] = means
    v = []
    for k in trange(K - pad):
        # pca reconstruction
        if k > 0:
            # recon += U[:, k, None] * (s[k] * Vh[None, k, :])
            recon = means + U[:, :k] @ (np.diag(s[:k]) @ Vh[:k])

        # invert relocation
        if q is not None:
            recon_ = recon.reshape(wfshape) * invert
        else:
            recon_ = recon.reshape(wfshape)

        # compute error
        err = np.square(wfs_orig - recon_).mean()
        v.append(err)

    # plot
    ax = ax or plt.gca()
    totvar = v[0]
    if pad:
        ax.plot(([totvar] * pad + v), marker=".", ms=4, c=c, label=name)
    else:
        ax.plot(v[:K], marker=".", ms=4, c=c, label=name)
    return v


def reloc_pcaresidplot(
    h5,
    wf_key="denoised_waveforms",
    name="",
    B=50_000,
    seed=0,
    threshold=6.0,
    ax=None,
    nolabel=False,
    kind="resid",
):
    rg = np.random.default_rng(seed)
    big = np.flatnonzero(h5["maxptp"][:] > threshold)
    inds = rg.choice(big, size=B, replace=False)
    inds.sort()

    wfs = h5[wf_key][inds]
    wfs_yza, q_hat_yza, p_hat = relocate_simple(
        wfs,
        h5["geom"][:],
        h5["max_channels"][:][inds],
        h5["x"][:][inds],
        h5["y"][:][inds],
        h5["z_rel"][:][inds],
        h5["alpha"][:][inds],
        relocate_dims="yza",
        geomkind="firstchanstandard",
        firstchans=h5["first_channels"][:][inds],
        channel_radius=8,
    )
    wfs_xyza, q_hat_xyza, p_hat_ = relocate_simple(
        wfs,
        h5["geom"][:],
        h5["max_channels"][:][inds],
        h5["x"][:][inds],
        h5["y"][:][inds],
        h5["z_rel"][:][inds],
        h5["alpha"][:][inds],
        relocate_dims="xyza",
        geomkind="firstchanstandard",
        firstchans=h5["first_channels"][:][inds],
        channel_radius=8,
    )
    wfs_yza, q_hat_yza, p_hat = map(
        lambda x: x.cpu().numpy(), (wfs_yza, q_hat_yza, p_hat)
    )
    wfs_xyza, q_hat_xyza, p_hat_ = map(
        lambda x: x.cpu().numpy(), (wfs_xyza, q_hat_xyza, p_hat_)
    )

    ax = ax or plt.gca()
    if kind == "resid":
        pca_resid_plot(wfs, ax=ax, name="Unrelocated", c="k")
        pca_resid_plot(
            wfs_yza, ax=ax, name="$yz\\alpha$ relocated", c=green, pad=3
        )
        pca_resid_plot(
            wfs_xyza, ax=ax, name="$xyz\\alpha$ relocated", c=purple, pad=4
        )
    elif kind == "invert":
        pca_invert_plot(
            wfs,
            wfs,
            np.ones((B, wfs.shape[-1])),
            np.ones((B, wfs.shape[-1])),
            ax=ax,
            name="Unrelocated",
            c="k",
        )
        pca_invert_plot(
            wfs,
            wfs_yza,
            q_hat_yza,
            p_hat,
            ax=ax,
            name="$yz\\alpha$ relocated",
            c=green,
            pad=3,
        )
        pca_invert_plot(
            wfs,
            wfs_xyza,
            q_hat_xyza,
            p_hat,
            ax=ax,
            name="$xyz\\alpha$ relocated",
            c=purple,
            pad=4,
        )
    else:
        raise ValueError
    ax.semilogy()
    yt = [0.5, 0.1]
    ax.set_yticks(yt, list(map(str, yt)))
    ax.legend(fancybox=False, frameon=False)
    if not nolabel:
        ax.set_ylabel("PCA remaining variance (s.u.)")
        ax.set_xlabel("number of factors")
    if name:
        ax.set_title(name)


def traceplot(waveform, axes=None, label="", c="k", alpha=1, strip=True, lw=1):
    if axes is None:
        fig, axes = plt.subplots(
            1,
            waveform.shape[1],
            sharex=True,
            sharey="row",
            figsize=(2 * waveform.shape[1], 2),
        )
    assert (waveform.shape[1],) == axes.shape
    for ax, wf in zip(axes, waveform.T):
        (line,) = ax.plot(wf, color=c, label=label, alpha=alpha, lw=lw)
        if strip:
            sns.despine(ax=ax, bottom=True, left=True)
        ax.set_xticks([])
        ax.grid(color="gray")
        ax.set_axisbelow(True)
    return line


def pcarecontrace(
    h5, wf_key="denoised_waveforms", B=3, K=10, seed=0, threshold=6.0
):
    rg = np.random.default_rng(seed)
    big = np.flatnonzero(h5["maxptp"][:] > threshold)
    inds = rg.choice(big, size=B, replace=False)
    inds.sort()

    fig, axes = plt.subplots(3 * B, 16, sharex=True, sharey="row")

    wfs = h5[wf_key][inds]
    wfs_yza, q_hat_yza, p_hat = relocate_simple(
        wfs,
        h5["geom"][:],
        h5["max_channels"][:][inds],
        h5["x"][:][inds],
        h5["y"][:][inds],
        h5["z_rel"][:][inds],
        h5["alpha"][:][inds],
        relocate_dims="yza",
        geomkind="firstchanstandard",
        firstchans=h5["first_channels"][:][inds],
        channel_radius=8,
    )
    wfs_xyza, q_hat_xyza, p_hat_ = relocate_simple(
        wfs,
        h5["geom"][:],
        h5["max_channels"][:][inds],
        h5["x"][:][inds],
        h5["y"][:][inds],
        h5["z_rel"][:][inds],
        h5["alpha"][:][inds],
        relocate_dims="xyza",
        geomkind="firstchanstandard",
        firstchans=h5["first_channels"][:][inds],
        channel_radius=8,
    )

    ls = h5["loadings_orig"][inds, :K]
    ls_yza = h5["loadings_yza"][inds, :K]
    ls_xyza = h5["loadings_xyza"][inds, :K]

    recons = np.einsum("ijk,li->ljk", h5["pcs_orig"][:K], ls)
    recons_yza = np.einsum("ijk,li->ljk", h5["pcs_orig"][:K], ls)
    recons_xyza = np.einsum("ijk,li->ljk", h5["pcs_orig"][:K], ls)

    recons = (
        np.einsum("ijk,li->ljk", h5["pcs_orig"][:K], ls)
        + h5["mean_orig"][:][None, :, :]
    )  # noqa
    recons_yza = (
        np.einsum("ijk,li->ljk", h5["pcs_orig"][:K], ls_yza)
        + h5["mean_yza"][:][None, :, :]
    )  # noqa
    recons_xyza = (
        np.einsum("ijk,li->ljk", h5["pcs_orig"][:K], ls_xyza)
        + h5["mean_xyza"][:][None, :, :]
    )  # noqa

    labs = "abcdefghijklmnopqrstuvwxyz"
    for i in range(B):
        traceplot(
            wfs[i, :, 1:-1],
            axes[3 * i],
            label=f"{labs[i]} orig.",
            c="black",
            strip=False,
        )  # noqa
        traceplot(
            recons[i, :, 1:-1],
            axes[3 * i],
            label=f"{labs[i]} recon.",
            c="silver",
            strip=False,
        )  # noqa
        traceplot(
            wfs_yza[i, :, 1:-1],
            axes[3 * i + 1],
            label=f"{labs[i]} $yz\\alpha$",
            c=darkgreen,
            strip=False,
        )  # noqa
        traceplot(
            recons_yza[i, :, 1:-1],
            axes[3 * i + 1],
            label=f"{labs[i]} $yz\\alpha$ recon.",
            c=lightgreen,
            strip=False,
        )  # noqa
        traceplot(
            wfs_xyza[i, :, 1:-1],
            axes[3 * i + 2],
            label=f"{labs[i]} $xyz\\alpha$",
            c=darkpurple,
            strip=False,
        )  # noqa
        traceplot(
            recons_xyza[i, :, 1:-1],
            axes[3 * i + 2],
            label=f"{labs[i]} $xyz\\alpha$ recon.",
            c=lightpurple,
            strip=False,
        )  # noqa
    fig.tight_layout(pad=0)


def pca_tracevis(pcs, wfs, title=None, cut=4, strip=False):
    pal = sns.color_palette(n_colors=len(pcs))

    if cut > 0:
        pcs = pcs[:, :, cut:-cut]
        wfs = wfs[:, :, cut:-cut]

    fig, axes = plt.subplots(2, pcs.shape[2], sharey="row", sharex=True)

    handles = []
    labels = []
    for i in range(len(pcs)):
        l = traceplot(pcs[i], axes[0], c=pal[i], strip=strip)
        handles.append(l)
        labels.append(f"pc {i + 1}")

    for wf in wfs:
        l = traceplot(wf, axes[1], alpha=0.5, strip=strip)

    if title:
        fig.suptitle(title)

    fig.legend(
        handles + [l], labels + ["random wfs"], fancybox=False, facecolor="w"
    )
    fig.tight_layout(pad=0.25)

    return fig, axes


def lcorrs(disp, y, alpha, pcs, maxptp, plotmask=None, kind="scatter"):
    df = pd.DataFrame(
        dict(
            disp=disp,
            y=y,
            alpha=alpha,
            pc1=pcs[:, 0],
            pc2=pcs[:, 1],
            pc3=pcs[:, 2],
            maxptp=maxptp,
        )
    )
    if plotmask:
        df = df[plotmask]

    grid = sns.pairplot(
        data=df.sample(frac=0.1),
        x_vars=["pc1", "pc2", "pc3"],
        y_vars=["disp", "y", "alpha"],
        hue="maxptp",
        kind=kind,
        plot_kws=dict(alpha=0.5),
    )

    for i, xv in enumerate(["pc1", "pc2", "pc3"]):
        for j, yv in enumerate(["disp", "y", "alpha"]):
            sp = statistics.spearmanr(df[yv].values, df[xv].values).correlation
            gcs = statistics.gcs(df[yv].values, df[xv].values)
            grid.axes[j, i].set_title(f"Spear: {sp:0.2f}, GCS: {gcs:0.2f}")

    return grid


def gcsboxes(disp, pcs, labels, ax=None, color=None):
    good = np.flatnonzero(labels >= 0)
    disp = disp[good]
    pcs = pcs[good]
    labels = labels[good]
    gcss = [[]] * pcs.shape[1]
    df = pd.DataFrame(columns=["pc", "gcs"])
    for k in np.unique(labels):
        clust = np.flatnonzero(labels == k)
        for j, pc in enumerate(pcs.T):
            gcs = statistics.gcsorig(disp[clust], pc[clust])
            gcss[j].append(gcs)
            df = df.append({"pc": j, "gcs": gcs}, ignore_index=True)
    ax = ax or plt.gca()
    # ax.violinplot(
    #     np.array(gcss).T,
    #     showextrema=False,
    #     showmedians=True,
    #     quantiles=[[0.05, 0.95]] * pcs.shape[1],
    #     bw_method="silverman",
    # )
    g = sns.stripplot(
        x="pc",
        y="gcs",
        data=df,
        ax=ax,
        size=2,
        alpha=0.5,
        color=color,
    )
    g.set(xlabel=None, ylabel=None)


def spearmanrboxes(disp, pcs, labels, ax=None, color=None):
    good = np.flatnonzero(labels >= 0)
    disp = disp[good]
    pcs = pcs[good]
    labels = labels[good]
    spearmanrs = [[]] * pcs.shape[1]
    df = pd.DataFrame(columns=["pc", "r"])
    for k in np.unique(labels):
        clust = np.flatnonzero(labels == k)
        for j, pc in enumerate(pcs.T):
            r = statistics.spearmanr(disp[clust], pc[clust]).correlation
            spearmanrs[j].append(r)
            df = df.append({"pc": j, "r": r}, ignore_index=True)
    ax = ax or plt.gca()
    # ax.violinplot(
    #     np.array(spearmanrs).T,
    #     showextrema=False,
    #     showmedians=True,
    #     quantiles=[[0.05, 0.95]] * pcs.shape[1],
    #     bw_method="silverman",
    # )
    g = sns.stripplot(
        x="pc",
        y="r",
        data=df,
        ax=ax,
        size=2,
        alpha=0.5,
        color=color,
    )
    g.set(xlabel=None, ylabel=None)


def trendline(times, values, mf=21):
    T0 = int(np.floor(times.min()))
    T = int(np.ceil(times.max()))
    out = []
    tdomain = []
    for t in range(T0, T):
        mask = np.flatnonzero((t <= times) & (times < t + 1))
        if len(mask):
            out.append(values[mask].mean())
            tdomain.append(t)
    out = signal.medfilt(np.array(out), mf)
    return np.array(tdomain), out


def get_unit_ix(h5, which, unit, by):
    times = h5["spike_index"][:, 0] / 30000
    ids = h5["spike_train"][:, 1]

    if by == "ptp":
        template_maxptps = h5["templates"][:].ptp(1).ptp(1)
        top = np.argsort(template_maxptps)[::-1][unit]
    elif by == "count":
        ids = h5["spike_train"][:, 1]
        _, counts = np.unique(ids, return_counts=True)
        top = np.argsort(counts)[::-1][unit]
        print(counts[top])
    elif by == "counttrend":
        template_maxptps = h5["templates"][:].ptp(1).ptp(1)
        psfits = template_psfit(h5)
        uncollided = psfits < np.median(psfits)
        thebig = np.flatnonzero(uncollided)
        T = int(np.ceil(times.max()))
        counts = np.empty(h5["templates"].shape[0])
        counts[:] = np.inf
        temp = np.empty(h5["templates"].shape[0])
        temp[:] = np.inf
        for t in range(100, T - 100, 2):
            ix = np.flatnonzero((t <= times) & (times < (t + 5)))
            vals, tcounts = np.unique(ids[ix], return_counts=True)
            temp[vals] = tcounts
            counts = np.minimum(counts, temp)
            temp[:] = np.inf
        top = np.argsort(counts)[::-1]
        top = top[np.flatnonzero(counts[top] < np.inf)[0] :]
        top = top[np.isin(top, thebig)]
        top = top[unit]
    else:
        raise ValueError(f"not sure how to rank units by {by}")

    return top, ids == top


def scatter_loadings(
    h5,
    which="orig",
    unit=0,
    style="-",
    cm=plt.cm.Greys,
    pc=0,
    ax=None,
    by="counttrend",
):
    times = h5["spike_index"][:, 0] / 30000
    gtimes = (100 <= times) & (times < 900)
    loadings = h5[f"loadings_{which}"][:, pc]
    loadings /= loadings.std()

    top, where = get_unit_ix(h5, which, unit, by)

    ax = ax or plt.gca()

    where = np.flatnonzero(where & gtimes)
    # color = cm((top_K + k) / (2 * top_K) - 0.01)
    ts = times[where]
    ls = loadings[where]
    ax.scatter(
        ts,
        ls,
        color=cm(0.5),
        alpha=0.1,
        s=1,
    )
    tt, trend = trendline(ts, ls)
    (l,) = ax.plot(
        tt, trend, lw=1, color=cm(0.9), linestyle=style, label=f"pc {pc}"
    )
    ax.set_xlim([tt[0], tt[-1]])
    ax.yaxis.set_major_locator(ticker.MaxNLocator(2, integer=True))
    # ax.set_yticks([])

    return (
        trend.min() - 0.5 * trend.std(),
        trend.max() + 0.5 * trend.std(),
        l,
        top,
    )


def loadings_vs_disp(h5, unit, p, name="", by="count"):
    fig, axes = plt.subplot_mosaic(
        "a\na\nb\nb\nc\nc\nd", sharex=True, figsize=(2.75, 4)
    )
    aa = axes["a"]
    ab = axes["b"]
    ac = axes["c"]
    ad = axes["d"]

    styles = ["-", "--", "-.", ":"]
    lines = []

    for ax, which, cmap in zip(
        [aa, ab, ac],
        ["orig", "yza", "xyza"],
        [plt.cm.Greys, plt.cm.Greens, plt.cm.Purples],
    ):
        mn, mx = np.inf, -np.inf
        for pc in range(4):
            lo, hi, line, top = scatter_loadings(
                h5,
                unit=unit,
                pc=pc,
                cm=cmap,
                which=which,
                ax=ax,
                style=styles[pc],
                by=by,
            )
            mn = min(lo, mn)
            mx = max(hi, mx)
            if which == "orig":
                lines.append(line)
        ax.set_ylim([mn, mx])

    fig.legend(
        lines,
        [f"PC{j + 1}" for j in range(4)],
        loc=[0.19, 0.895],
        frameon=False,
        ncol=4,
        columnspacing=2,
        fontsize=6,
    )

    aa.set_ylabel("orig.\\ loadings")
    ab.set_ylabel("$yz\\alpha$ loadings")
    ac.set_ylabel("$xyz\\alpha$ loadings")

    ad.plot(np.arange(100, 900), p[100:-100])
    ad.set_ylabel("disp.")
    ad.set_xlabel("time", labelpad=-10)
    ad.set_box_aspect()
    ad.set_xticks([100, 900])
    ad.set_yticks([])
    fig.suptitle(f"{name} unit {top} PC loadings", y=0.95)

    # fig.tight_layout(pad=0.05)


def pairplot_loadings(h5, unit, which, name="", by="counttrend"):
    top, ix = get_unit_ix(h5, which, unit, by)
    ix = np.flatnonzero(ix)
    meandisp = h5["z_abs"][:].mean() - h5["z_reg"][:].mean()
    z_disp = np.abs(h5["z_abs"][:][ix] - h5["z_reg"][:][ix] - meandisp)
    ys = h5["y"][:][ix]
    alphas = h5["alpha"][:][ix]
    loadings = h5[f"loadings_{which}"][:][ix]
    maxptp = h5["maxptp"][:][ix]

    grid = lcorrs(z_disp, ys, alphas, loadings, maxptp, kind="scatter")

    return top, grid


def template_psfit(h5):
    templates = h5["templates"][:]
    nztemplates = templates.ptp(1).ptp(1) > 0

    twfs, maxchans = waveform_utils.get_local_waveforms(
        templates[nztemplates],
        8,
        h5["geom"][:],
        maxchans=None,
        geomkind="standard",
    )
    x, y, z_rel, z_abs, alpha = localization.localize_waveforms(
        twfs,
        h5["geom"][:],
        maxchans=maxchans,
        channel_radius=8,
        geomkind="standard",
    )
    ptp, ptp_hat = point_source_centering.ptp_fit(
        twfs,
        h5["geom"][:],
        maxchans,
        x,
        y,
        z_rel,
        alpha,
        channel_radius=8,
        geomkind="standard",
    )

    res = np.empty(templates.shape[0])
    res[:] = np.inf
    res[nztemplates] = np.square(ptp - ptp_hat).mean(axis=1)

    return res


def plot_template_psfit(h5):
    psfits = template_psfit(h5)
    plt.hist(psfits[psfits < np.inf], bins=128)


def uncolboxes(h5, which="orig", kind="gcs", ax=None):
    psfits = template_psfit(h5)
    good = np.flatnonzero(psfits < np.median(psfits[psfits < np.inf]))
    ids = h5["spike_train"][:, 1]
    whichinds = np.isin(ids, good)
    uncolids = ids[whichinds]
    uniqs, counts = np.unique(uncolids, return_counts=True)
    newgood = uniqs[counts > 1000]
    whichinds = np.isin(ids, newgood)
    ids = ids[whichinds]
    pcs = h5[f"loadings_{which}"][:][whichinds, :5]
    disp = np.abs(h5["z_reg"][:][whichinds] - h5["z_abs"][:][whichinds])
    color = {"orig": "k", "yza": darkgreen, "xyza": darkpurple}[which]

    if kind == "gcs":
        gcsboxes(disp, pcs, ids, ax=ax, color=color)
    elif kind == "spear":
        spearmanrboxes(disp, pcs, ids, ax=ax, color=color)


def cluster_scatter(
    xs,
    ys,
    ids,
    c=None,
    do_ellipse=True,
    ax=None,
    n_std=1.0,
    zlim=None,
    alpha=0.05,
):
    cm = np.array(colorcet.glasbey_hv)
    c_ids = ids
    if c is not None:
        cm = np.array(colorcet.bmy)
        c_ids = c - c.min()
        c_ids /= c_ids.max() / 255
        c_ids = c_ids.astype(int)
        print(c_ids)

    ax = ax or plt.gca()
    # scatter and collect gaussian info
    means = {}
    covs = {}
    for k in np.unique(ids):
        where = np.flatnonzero(ids == k)
        xk = xs[where]
        yk = ys[where]
        means[k] = xk.mean(), yk.mean()
        covs[k] = np.cov(xk, yk)
        color = cm[c_ids[where] % 256]
        ax.scatter(xk, yk, s=1, c=color, alpha=alpha)

    xlow = np.inf
    xhigh = -np.inf
    ylow = np.inf
    yhigh = -np.inf
    for k in means.keys():
        mean_x, mean_y = means[k]
        cov = covs[k]
        vx, vy = cov[0, 0], cov[1, 1]
        rho = cov[0, 1] / np.sqrt(vx * vy)

        if do_ellipse and c is None:
            color = cm[c_ids[np.flatnonzero(ids == k)[0]] % 256]
            ell = Ellipse(
                (0, 0),
                width=2 * np.sqrt(1 + rho),
                height=2 * np.sqrt(max(0, 1 - rho)),
                facecolor=(0, 0, 0, 0),
                edgecolor=color,
                linewidth=1,
            )
            transform = (
                transforms.Affine2D()
                .rotate_deg(45)
                .scale(n_std * np.sqrt(vx), n_std * np.sqrt(vy))
                .translate(mean_x, mean_y)
            )
            ell.set_transform(transform + ax.transData)
            ax.add_patch(ell)

        if zlim is None or zlim[0] < mean_y < zlim[1]:
            xlow = min(xlow, mean_x - (n_std + 0.1) * np.sqrt(vx))
            xhigh = max(xhigh, mean_x + (n_std + 0.1) * np.sqrt(vx))
            ylow = min(ylow, mean_y - (n_std + 0.2) * np.sqrt(vy))
            yhigh = max(yhigh, mean_y + (n_std + 0.2) * np.sqrt(vy))

    return xlow, xhigh, ylow, yhigh


def sortedclust_pcvis(h5, name, zlims=None, top_K=50):
    ids = h5["spike_train"][:, 1].astype(int)
    uniqs, counts = np.unique(ids, return_counts=True)
    threshold = max(1000, np.sort(counts)[::-1][:top_K][-1])
    good = uniqs[np.flatnonzero(counts > threshold)]

    whichspikes = np.isin(ids, good)
    ids = ids[whichspikes]
    z = h5["z_reg"][:][whichspikes]

    fig, axes = plt.subplots(4, 3, sharey=True, figsize=(8.5, 11))

    k2txt = {"x": "$x$", "y": "$y$", "alpha": "$\\alpha$"}
    which2txt = {
        "orig": "orig.\\",
        "yza": "$yz\\alpha$",
        "xyza": "$xyz\\alpha$",
    }

    for ax, k in zip(axes[0, :], ["x", "y", "alpha"]):
        horz = h5[k][:][whichspikes]
        xlow, xhigh, ylow, yhigh = cluster_scatter(
            horz, z, ids, ax=ax, zlim=zlims
        )
        ax.set_xlim([xlow, xhigh])
        if zlims is not None:
            ax.set_ylim(zlims)
        else:
            ax.set_ylim([ylow, yhigh])
        ax.set_xlabel(k2txt[k])

    for which, axs in zip(["orig", "yza", "xyza"], axes[1:]):
        loadings = h5[f"loadings_{which}"][:, :3]
        loadings /= np.std(loadings, axis=0, keepdims=True)
        loadings = loadings[whichspikes]
        for i in range(3):
            xlow, xhigh, ylow, yhigh = cluster_scatter(
                loadings[:, i], z, ids, ax=axs[i], zlim=zlims
            )
            axs[i].set_xlim([xlow, xhigh])
            if zlims is not None:
                axs[i].set_ylim(zlims)
            else:
                axs[i].set_ylim([ylow, yhigh])
            axs[i].set_xlabel(which2txt[which] + " pc " + str(i + 1))

    for ax in axes[:, 0]:
        ax.set_ylabel("$z$")

    fig.suptitle(
        f"{name}: Spike sorter clusters visualized in the PCA spaces", y=1
    )
    plt.tight_layout(pad=0.5)


def relocclusts(
    name,
    x,
    y,
    z,
    alpha,
    pcs_orig,
    pcs_yza,
    pcs_xyza,
    cs,
    aris,
    zlims=None,
):
    fig, axes = plt.subplots(6, 3, sharey=True, figsize=(8.5, 11))
    ario = aris["orig"]
    ariy = aris["yza"]
    arix = aris["xyza"]
    co = cs["orig"]
    cy = cs["yza"]
    cx = cs["xyza"]

    k2txt = {"x": "$x$", "y": "$y$", "alpha": "$\\alpha$"}
    which2txt = {
        "orig": "Unrelocated",
        "yza": "$yz\\alpha$",
        "xyza": "$xyz\\alpha$",
    }

    for j, (which, pcs, c, ari) in enumerate(
        zip(
            ["orig", "yza", "xyza"],
            [pcs_orig, pcs_yza, pcs_xyza],
            [co, cy, cx],
            [ario, ariy, arix],
        )
    ):
        axes[2 * j, 1].set_title(
            which2txt[which]
            + f" {len(np.unique(c))} clusters, "
            + f" ARI to sorter: {ari:0.2f}",
            fontsize=10,
        )
        for ax, k, v in zip(axes[2 * j], ["x", "y", "alpha"], [x, y, alpha]):
            xlow, xhigh, ylow, yhigh = cluster_scatter(
                v, z, c, ax=ax, zlim=zlims
            )
            ax.set_xlabel(k2txt[k])
            ax.set_xlim([xlow, xhigh])
            if zlims is not None:
                ax.set_ylim(zlims)
            else:
                ax.set_ylim([ylow, yhigh])

        for ax, k, v in zip(axes[2 * j + 1], range(1, 4), pcs.T):
            xlow, xhigh, ylow, yhigh = cluster_scatter(
                v, z, c, ax=ax, zlim=zlims
            )
            ax.set_xlabel(f"pc{k}")
            ax.set_xlim([xlow, xhigh])
            if zlims is not None:
                ax.set_ylim(zlims)
            else:
                ax.set_ylim([ylow, yhigh])

    for ax in axes[:, 0]:
        ax.set_ylabel("$z$")

    fig.suptitle(f"{name}: ISO-SPLIT clusters by feature", y=1)
    plt.tight_layout(pad=0.1)<|MERGE_RESOLUTION|>--- conflicted
+++ resolved
@@ -325,11 +325,6 @@
     y = y[which]
     alpha = alpha[which]
     z = z[which]
-<<<<<<< HEAD
-
-=======
-    
->>>>>>> ad470f41
     nfeats = 0
     if feats is not None:
         nfeats = feats.shape[1]
