--- conflicted
+++ resolved
@@ -141,13 +141,8 @@
         device=p.device,
         denoiser=p.denoiser,
     )
-<<<<<<< HEAD
-    waveforms = waveforms.detach().cpu().numpy()
-=======
-    
     if torch.is_tensor(waveforms):
         waveforms = waveforms.cpu().numpy()
->>>>>>> 9e9f9ef7
 
     # -- localize and return
     ptps = waveforms.ptp(1)
