--- conflicted
+++ resolved
@@ -899,11 +899,8 @@
             spike_length_samples=spike_length_samples,
             device=device,
             do_enforce_decrease=do_enforce_decrease,
-<<<<<<< HEAD
-            do_phaseshift=do_phaseshift
-=======
+            do_phaseshift=do_phaseshift,
             residnorm_decrease=residnorm_decrease,
->>>>>>> f4f6779a
         )
         if len(spind):
             subtracted_wfs.append(subwfs)
@@ -1245,11 +1242,8 @@
     spike_length_samples=121,
     device="cpu",
     do_enforce_decrease=True,
-<<<<<<< HEAD
-    do_phaseshift = True
-=======
+    do_phaseshift = True,
     residnorm_decrease=False,
->>>>>>> f4f6779a
 ):
     """Detect and subtract
 
