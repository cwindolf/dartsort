import contextlib
import gc
import logging
import multiprocessing
import time
from collections import namedtuple
from pathlib import Path

import h5py
import numpy as np
import pandas as pd
import spikeinterface.core as sc
import torch
import torch.nn.functional as F
from tqdm.auto import tqdm

from . import chunk_features, denoise, detect, localize_index
from .multiprocessing_utils import MockQueue, get_pool, ProcessPoolExecutor
from .py_utils import noint, timer
from .spikeio import read_waveforms_in_memory
from .waveform_utils import make_channel_index, make_contiguous_channel_index

_logger = logging.getLogger(__name__)


default_extra_feats = [
    chunk_features.MaxPTP,
    chunk_features.TroughDepth,
    chunk_features.PeakHeight,
]


def subtraction(
    recording,
    out_folder,
    out_filename="subtraction.h5",
    # should we start over?
    overwrite=False,
    # waveform args
    trough_offset=42,
    spike_length_samples=121,
    # tpca args
    tpca_rank=8,
    n_sec_pca=10,
    pca_t_start=0,
    pca_t_end=None,
    # time / input binary details
    n_sec_chunk=1,
    # detection
    thresholds=[12, 10, 8, 6, 5, 4],
    peak_sign="both",
    nn_detect=False,
    denoise_detect=False,
    do_nn_denoise=True,
    residnorm_decrease=False,
    # waveform extraction channels
    neighborhood_kind="circle",
    extract_box_radius=200,
    extract_firstchan_n_channels=40,
    box_norm_p=np.inf,
    dedup_spatial_radius=70,
    enforce_decrease_kind="radial",
    do_phaseshift = True,
    # what to save?
    save_residual=False,
    save_subtracted_waveforms=False,
    save_cleaned_waveforms=False,
    save_denoised_waveforms=False,
    save_subtracted_tpca_projs=True,
    save_cleaned_tpca_projs=True,
    save_denoised_tpca_projs=True,
    save_denoised_ptp_vectors=False,
    # we will save spatiotemporal PCA embeds if this is >0
    save_cleaned_pca_projs_on_n_channels=None,
    save_cleaned_pca_projs_rank=5,
    # localization args
    # set this to None or "none" to turn off
    localization_model="pointsource",
    localization_kind="logbarrier",
    localize_radius=100,
    localize_firstchan_n_channels=20,
    loc_workers=4,
    loc_feature="ptp",
    # want to compute any other features of the waveforms?
    extra_features="default",
    # misc kwargs
    random_seed=0,
    denoiser_init_kwargs={},
    denoiser_weights_path=None,
    dtype=np.float32,
    n_jobs=1,
    device=None,
):
    """Subtraction-based waveform extraction

    Runs subtraction pipeline, and optionally also the localization.

    Loads data from a binary file (standardized_bin), and loads geometry
    from the associated meta file if `geom=None`.

    Results are saved to `out_folder` in the following format:
     - residual_[dataset name]_[time region].bin
        - a binary file like the input binary
     - subtraction_[dataset name]_[time region].h5
        - An HDF5 file containing all of the resulting data.
          In detail, if N is the number of discovered waveforms,
          n_channels is the number of channels in the probe,
          T is `spike_len_samples`, C is the number of channels
          of the extracted waveforms (determined from `extract_box_radius`),
          then this HDF5 file contains the following datasets:

            geom : (n_channels, 2)
            start_sample : scalar
            end_sample : scalar
                First and last sample of time region considered
                (controlled by arguments `t_start`, `t_end`)
            channel_index : (n_channels, C)
                Array of channel indices. channel_index[c] contains the
                channels that a waveform with max channel `c` was extracted
                on.
            tpca_mean, tpca_components : arrays
                The fitted temporal PCA parameters.
            spike_index : (N, 2)
                The columns are (sample, max channel)
            subtracted_waveforms : (N, T, C)
                Waveforms that were subtracted
            cleaned_waveforms : (N, T, C)
                Final denoised waveforms, only computed/saved if
                `do_clean=True`
            localizations : (N, 5)
                Only computed/saved if `localization_kind` is `"logbarrier"`
                or `"original"`
                The columsn are: x, y, z, alpha, z relative to max channel
            maxptps : (N,)
                Only computed/saved if `localization_kind="logbarrier"`

    Returns
    -------
    out_h5 : path to output hdf5 file
    residual : path to residual if save_residual
    """
    # validate and process args
    if neighborhood_kind not in ("firstchan", "box", "circle"):
        raise ValueError(
            "Neighborhood kind", neighborhood_kind, "not understood."
        )
    if enforce_decrease_kind not in ("columns", "radial", "none"):
        raise ValueError(
            "Enforce decrease method", enforce_decrease_kind, "not understood."
        )
    if peak_sign not in ("neg", "both"):
        raise ValueError("peak_sign", peak_sign, "not understood.")

    if neighborhood_kind == "circle":
        neighborhood_kind = "box"
        box_norm_p = 2

    batch_len_samples = int(
        np.floor(n_sec_chunk * recording.get_sampling_frequency())
    )

    # prepare output dir
    out_folder = Path(out_folder)
    out_folder.mkdir(exist_ok=True)
    batch_data_folder = out_folder / f"subtraction_batches"
    batch_data_folder.mkdir(exist_ok=True)
    assert out_filename.endswith(".h5"), "Nice try."
    out_h5 = out_folder / out_filename
    if save_residual:
        residual_bin = out_folder / f"residual.bin"
    try:
        # this is to check if another program is using our h5, in which
        # case we should crash early rather than late.
        if out_h5.exists():
            with h5py.File(out_h5, "r+") as _:
                pass
            del _
            gc.collect()
    except BlockingIOError as e:
        raise ValueError(
            f"Output HDF5 {out_h5} is currently in use by another program. "
            "Maybe a Jupyter notebook that's still running?"
        ) from e

    # pick torch device if it's not supplied
    if device is None:
        device = torch.device("cuda" if torch.cuda.is_available() else "cpu")
        if device.type == "cuda":
            torch.cuda._lazy_init()
    else:
        device = torch.device(device)
    torch.set_grad_enabled(False)

    # figure out if we will use a NN detector, and if so which
    nn_detector_path = None
    if nn_detect:
        raise NotImplementedError(
            "Need to find out how to get Neuropixels version from SI."
        )
        # nn_detector_path = (
        #     Path(__file__).parent.parent / f"pretrained/detect_{probe}.pt"
        # )
        # print("Using pretrained detector for", probe, "from", nn_detector_path)
        detection_kind = "voltage->NN"
    elif denoise_detect:
        print("Using denoising NN detection")
        detection_kind = "denoised PTP"
    else:
        print("Using voltage detection")
        detection_kind = "voltage"

    print(
        f"Running subtraction on: {recording}. "
        f"Using {detection_kind} detection with thresholds: {thresholds}."
    )

    # compute helper data structures
    # channel indexes for extraction, NN detection, deduplication
    geom = recording.get_channel_locations()
    print(f"{geom.shape=}")
    dedup_channel_index = make_channel_index(
        geom, dedup_spatial_radius, steps=2
    )
    nn_channel_index = make_channel_index(geom, dedup_spatial_radius, steps=1)
    if neighborhood_kind == "box":
        extract_channel_index = make_channel_index(
            geom, extract_box_radius, distance_order=False, p=box_norm_p
        )
    elif neighborhood_kind == "firstchan":
        extract_channel_index = make_contiguous_channel_index(
            recording.get_num_channels(),
            n_neighbors=extract_firstchan_n_channels,
        )
    else:
        assert False

    # handle ChunkFeature pipeline
    do_clean = (
        save_denoised_tpca_projs
        or save_denoised_ptp_vectors
        or localization_kind
        in (
            "original",
            "logbarrier",
        )
    )
    if extra_features == "default":
        feat_wfs = "denoised" if do_clean else "subtracted"
        extra_features = [
            F(which_waveforms=feat_wfs) for F in default_extra_feats
        ]
    if save_denoised_ptp_vectors:
        extra_features += [chunk_features.PTPVector(which_waveforms="denoised")]
    if save_cleaned_pca_projs_on_n_channels:
        extra_features += [
            chunk_features.STPCA(
                channel_index=extract_channel_index,
                which_waveforms="cleaned",
                rank=save_cleaned_pca_projs_rank,
                n_channels=save_cleaned_pca_projs_on_n_channels,
                geom=geom,
            )
        ]

    # helper data structure for radial enforce decrease
    do_enforce_decrease = True
    radial_parents = None
    if enforce_decrease_kind == "radial":
        radial_parents = denoise.make_radial_order_parents(
            geom, extract_channel_index, n_jumps_per_growth=1, n_jumps_parent=3
        )
    elif enforce_decrease_kind == "columns":
        pass
    else:
        print("Skipping enforce decrease.")
        do_enforce_decrease = False

    # check localization arg
    if localization_model not in ("pointsource", "CoM", "dipole"):
        raise ValueError(f"Unknown localization model: {localization_model}")
    if localization_kind in ("original", "logbarrier"):
        print("Using", localization_kind, "localization")
        if not isinstance(loc_feature, (list, tuple)):
            loc_feature = (loc_feature,)
        for lf in loc_feature:
            extra_features += [
                chunk_features.Localization(
                    geom,
                    extract_channel_index,
                    loc_n_chans=localize_firstchan_n_channels
                    if neighborhood_kind == "firstchan"
                    else None,
                    loc_radius=localize_radius
                    if neighborhood_kind != "firstchan"
                    else None,
                    localization_kind=localization_kind,
                    localization_model=localization_model,
                    feature=lf,
                )
            ]
    else:
        print("No localization")

    # see if we are asked to save any waveforms
    wf_bools = (
        save_subtracted_waveforms,
        save_cleaned_waveforms,
        save_denoised_waveforms,
    )
    wf_names = ("subtracted", "cleaned", "denoised")
    for do_save, kind in zip(wf_bools, wf_names):
        if do_save:
            extra_features += [
                chunk_features.Waveform(
                    which_waveforms=kind,
                )
            ]

    # see if we are asked to save tpca projs for
    # collision-cleaned or denoised waveforms
    subtracted_tpca_feat = chunk_features.TPCA(
        tpca_rank,
        extract_channel_index,
        which_waveforms="subtracted",
        random_state=random_seed,
    )
    if save_subtracted_tpca_projs:
        extra_features += [subtracted_tpca_feat]
    if save_cleaned_tpca_projs:
        extra_features += [
            chunk_features.TPCA(
                tpca_rank,
                extract_channel_index,
                which_waveforms="cleaned",
                random_state=random_seed,
            )
        ]
    fit_feats = []
    if do_clean:
        denoised_tpca_feat = chunk_features.TPCA(
            tpca_rank,
            extract_channel_index,
            which_waveforms="denoised",
            random_state=random_seed,
        )
        if save_denoised_tpca_projs:
            extra_features += [denoised_tpca_feat]
        else:
            fit_feats += [denoised_tpca_feat]

    # try to load feats from h5
    if not overwrite and out_h5.exists():
        with h5py.File(out_h5, "r") as output_h5:
            for feat in [subtracted_tpca_feat] + fit_feats:
                feat.from_h5(output_h5)
        del output_h5
        gc.collect()

    # otherwise, train it
    # TODO: ideally would run this on another process,
    # because this is the only time the main thread uses
    # GPU, and we could avoid initializing torch runtime.
    if subtracted_tpca_feat.needs_fit:
        with timer("Training TPCA..."):
            train_featurizers(
                recording,
                extract_channel_index,
                geom,
                radial_parents,
                dedup_channel_index,
                thresholds,
                nn_detector_path=nn_detector_path,
                denoise_detect=denoise_detect,
                nn_channel_index=nn_channel_index,
                extra_features=[subtracted_tpca_feat],
                subtracted_tpca=None,
                peak_sign=peak_sign,
                do_nn_denoise=do_nn_denoise,
                residnorm_decrease=residnorm_decrease,
                do_enforce_decrease=do_enforce_decrease,
                denoiser_init_kwargs=denoiser_init_kwargs,
                denoiser_weights_path=denoiser_weights_path,
                n_sec_pca=n_sec_pca,
                pca_t_start=pca_t_start,
                pca_t_end=pca_t_end,
                random_seed=random_seed,
                device="cpu",
                trough_offset=trough_offset,
                spike_length_samples=spike_length_samples,
                dtype=dtype,
            )

    # train featurizers
    if any(f.needs_fit for f in extra_features + fit_feats):
        # try to load old featurizers
        if not overwrite and out_h5.exists():
            with h5py.File(out_h5, "r") as output_h5:
                for f in extra_features + fit_feats:
                    if f.needs_fit:
                        f.from_h5(output_h5)

        # train any which couldn't load
        if any(f.needs_fit for f in extra_features + fit_feats):
            train_featurizers(
                recording,
                extract_channel_index,
                geom,
                radial_parents,
                dedup_channel_index,
                thresholds,
                nn_detector_path,
                denoise_detect,
                nn_channel_index,
                subtracted_tpca=subtracted_tpca_feat,
                extra_features=extra_features + fit_feats,
                peak_sign=peak_sign,
                do_nn_denoise=do_nn_denoise,
                residnorm_decrease=residnorm_decrease,
                do_enforce_decrease=do_enforce_decrease,
                denoiser_init_kwargs=denoiser_init_kwargs,
                denoiser_weights_path=denoiser_weights_path,
                n_sec_pca=n_sec_pca,
                pca_t_start=pca_t_start,
                pca_t_end=pca_t_end,
                random_seed=random_seed,
                device="cpu",
                dtype=dtype,
                trough_offset=trough_offset,
                spike_length_samples=spike_length_samples,
            )

    # if we're on GPU, we can't use processes, since each process will
    # have it's own torch runtime and those will use all the memory
    if device.type == "cuda":
        pass
    else:
        if loc_workers > 1:
            print(
                "Setting number of localization workers to 1. (Since "
                "you're on CPU, use a large n_jobs for parallelism.)"
            )
            loc_workers = 1

    # parallel batches
    jobs = list(
        enumerate(
            range(
                0,
                recording.get_num_samples(),
                batch_len_samples,
            )
        )
    )

    # -- initialize storage
    with get_output_h5(
        out_h5,
        recording,
        extract_channel_index,
        extra_features,
        fit_features=[subtracted_tpca_feat] + fit_feats,
        overwrite=overwrite,
        dtype=dtype,
    ) as (output_h5, last_sample):
        # residual binary file -- append if we're resuming
        if save_residual:
            residual_mode = "ab" if last_sample > 0 else "wb"
            residual = open(residual_bin, mode=residual_mode)

        extra_features = [ef.to("cpu") for ef in extra_features]

        # no-threading/multiprocessing execution for debugging if n_jobs == 0
        Executor, context = get_pool(n_jobs, cls=ProcessPoolExecutor)
        manager = context.Manager() if n_jobs > 1 else None
        id_queue = manager.Queue() if n_jobs > 1 else MockQueue()

        n_jobs = n_jobs or 1
        if n_jobs < 0:
            n_jobs = multiprocessing.cpu_count() - 1

        for id in range(n_jobs):
            id_queue.put(id)

        with Executor(
            max_workers=n_jobs,
            mp_context=context,
            initializer=_subtraction_batch_init,
            initargs=(
                device,
                nn_detector_path,
                nn_channel_index,
                denoise_detect,
                do_nn_denoise,
                id_queue,
                denoiser_init_kwargs,
                denoiser_weights_path,
                recording.to_dict(),
                extra_features,
                subtracted_tpca_feat,
                denoised_tpca_feat if do_clean else None,
            ),
        ) as pool:
            spike_index = output_h5["spike_index"]
            feature_dsets = [output_h5[f.name] for f in extra_features]
            N = len(spike_index)

            # if we're resuming, filter out jobs we already did
            jobs = [
                (batch_id, start)
                for batch_id, start in jobs
                if start >= last_sample
            ]
            n_batches = len(jobs)
            jobs = (
                (
                    batch_data_folder,
                    batch_len_samples,
                    s_start,
                    thresholds,
                    dedup_channel_index,
                    trough_offset,
                    spike_length_samples,
                    extract_channel_index,
                    do_clean,
                    residnorm_decrease,
                    save_residual,
                    radial_parents,
                    geom,
                    do_enforce_decrease,
                    peak_sign,
                    dtype,
                )
                for batch_id, s_start in jobs
            )

            count = sum(
                s < last_sample
                for s in range(
                    0,
                    recording.get_num_samples(),
                    batch_len_samples,
                )
            )

            # now run subtraction in parallel
            pbar = tqdm(
                pool.map(_subtraction_batch, jobs),
                total=n_batches,
                desc="Batches",
                smoothing=0.01,
            )
            for result in pbar:
                with noint:
                    N_new = result.N_new

                    # write new residual
                    if save_residual:
                        np.load(result.residual).tofile(residual)
                        Path(result.residual).unlink()

                    if result.spike_index is None:
                        continue

                    if result.spike_index is None and N_new == 0:
                        continue

                    # grow arrays as necessary and write results
                    spike_index.resize(N + N_new, axis=0)
                    if N_new > 0:
                        spike_index[N:] = np.load(result.spike_index)
                    Path(result.spike_index).unlink()
                    for f, dset in zip(extra_features, feature_dsets):
                        dset.resize(N + N_new, axis=0)
                        fnpy = (
                            batch_data_folder / f"{result.prefix}{f.name}.npy"
                        )
                        if N_new > 0:
                            dset[N:] = np.load(fnpy)
                        Path(fnpy).unlink()
                    # update spike count
                    N += N_new

                count += 1
                if not count % 100:
                    pbar.set_description(f"{n_sec_chunk}s/it [spk/it={N / count:0.1f}]")

    # -- done!
    if save_residual:
        residual.close()
    print("Done. Detected", N, "spikes")
    print("Results written to:")
    if save_residual:
        print(residual_bin)
    print(out_h5)
    try:
        batch_data_folder.rmdir()
    except OSError as e:
        print(e)
    return out_h5


def subtraction_binary(
    standardized_bin,
    *args,
    geom=None,
    t_start=0,
    t_end=None,
    sampling_rate=30_000,
    nsync=0,
    binary_dtype=np.float32,
    time_axis=0,
    **kwargs,
):
    """Wrapper around `subtraction` to provide the old binary file API"""
    # if no geometry is supplied, try to load it from meta file
    if geom is None:
        geom = read_geom_from_meta(standardized_bin)
        if geom is None:
            raise ValueError(
                "Either pass `geom` or put meta file in folder with binary."
            )
    n_channels = geom.shape[0]

    recording = sc.read_binary(
        standardized_bin,
        sampling_rate,
        n_channels,
        binary_dtype,
        time_axis=time_axis,
        is_filtered=True,
    )

    # set geometry
    recording.set_dummy_probe_from_locations(geom, shape_params=dict(radius=10))

    if nsync > 0:
        recording = recording.channel_slice(
            channel_ids=recording.get_channel_ids()[:-nsync]
        )

    T_samples = recording.get_num_samples()
    T_sec = T_samples / recording.get_sampling_frequency()
    assert t_start >= 0 and (t_end is None or t_end <= T_sec)
    start_sample = int(np.floor(t_start * sampling_rate))
    end_sample = (
        T_samples if t_end is None else int(np.floor(t_end * sampling_rate))
    )
    if start_sample > 0 or end_sample < T_samples:
        recording = recording.frame_slice(
            start_frame=start_sample, end_frame=end_sample
        )

    return subtraction(recording, *args, **kwargs)


# -- subtraction routines


# the return type for `subtraction_batch` below
SubtractionBatchResult = namedtuple(
    "SubtractionBatchResult",
    ["N_new", "s_start", "s_end", "spike_index", "residual", "prefix"],
)


# Parallelism helpers
def _subtraction_batch(args):
    return subtraction_batch(
        *args,
        _subtraction_batch.extra_features,
        _subtraction_batch.subtracted_tpca,
        _subtraction_batch.denoised_tpca,
        _subtraction_batch.recording,
        _subtraction_batch.device,
        _subtraction_batch.denoiser,
        _subtraction_batch.detector,
        _subtraction_batch.dn_detector,
    )


def _subtraction_batch_init(
    device,
    nn_detector_path,
    nn_channel_index,
    denoise_detect,
    do_nn_denoise,
    id_queue,
    denoiser_init_kwargs,
    denoiser_weights_path,
    recording_dict,
    extra_features,
    subtracted_tpca,
    denoised_tpca,
):
    """Thread/process initializer -- loads up neural nets"""
    rank = id_queue.get()

    torch.set_grad_enabled(False)
    if device.type == "cuda":
        if not rank:
            print("num gpus:", torch.cuda.device_count())
        if torch.cuda.device_count() > 1:
            device = torch.device(
                "cuda", index=rank % torch.cuda.device_count()
            )
            print(
                f"Worker {rank} using GPU {rank % torch.cuda.device_count()} "
                f"out of {torch.cuda.device_count()} available."
            )
        torch.cuda._lazy_init()
    _subtraction_batch.device = device

    time.sleep(rank / 20)
    print(f"Worker {rank} init", flush=True)

    denoiser = None
    if do_nn_denoise:
        denoiser = denoise.SingleChanDenoiser(**denoiser_init_kwargs)
        if denoiser_weights_path is not None:
            denoiser.load(fname_model=denoiser_weights_path)
        else:
            denoiser.load()
        denoiser.to(device)
    _subtraction_batch.denoiser = denoiser

    detector = None
    if nn_detector_path:
        detector = detect.Detect(nn_channel_index)
        detector.load(nn_detector_path)
        detector.to(device)
    _subtraction_batch.detector = detector

    dn_detector = None
    if denoise_detect:
        dn_detector = detect.DenoiserDetect(denoiser)
        dn_detector.to(device)
    _subtraction_batch.dn_detector = dn_detector

    _subtraction_batch.extra_features = [ef.to(device) for ef in extra_features]
    _subtraction_batch.subtracted_tpca = subtracted_tpca.to(device)
    if denoised_tpca is not None:
        denoised_tpca = denoised_tpca.to(device)
    _subtraction_batch.denoised_tpca = denoised_tpca

    # this is a hack to fix ibl streaming in parallel
    stack = [recording_dict]
    for d in stack:
        for k, v in d.items():
            if isinstance(v, dict):
                if (
                    "class" in v
                    and "IblStreamingRecordingExtractor" in v["class"]
                ):
                    v["kwargs"]["cache_folder"] = (
                        Path(v["kwargs"]["cache_folder"]) / f"cache{rank}"
                    )
                else:
                    stack.append(v)

    _subtraction_batch.recording = sc.BaseRecording.from_dict(recording_dict)


def subtraction_batch(
    batch_data_folder,
    batch_len_samples,
    s_start,
    thresholds,
    dedup_channel_index,
    trough_offset,
    spike_length_samples,
    extract_channel_index,
    do_clean,
    residnorm_decrease,
    save_residual,
    radial_parents,
    geom,
    do_enforce_decrease,
    do_phaseshift,
    peak_sign,
    dtype,
    extra_features,
    subtracted_tpca,
    denoised_tpca,
    recording,
    device,
    denoiser,
    detector,
    dn_detector,
):
    """Runs subtraction on a batch

        This function handles the logic of loading data from disk
        (padding it with a buffer where necessary), running the loop
        over thresholds for `detect_and_subtract`, handling spikes
        that were in the buffer, and applying the denoising pipeline.

        A note on buffer logic:
         - We load a buffer of twice the spike length.
         - The outer buffer of size spike length is to ensure that
           spikes inside the inner buffer of size spike length can be
           loaded
         - We subtract spikes inside the inner buffer in `detect_and_subtract`
           to ensure consistency of the residual across batches.

        Arguments
        ---------
        batch_data_folder : string
            Where temporary results are being stored
        s_start : int
            The batch's starting time in samples
        batch_len_samples : int
            The length of a batch in samples
        standardized_bin : int
            The path to the standardized binary file
        thresholds : list of int
            Voltage thresholds for subtraction
        tpca : sklearn PCA object or None
            A pre-trained temporal PCA (or None in which case no PCA
            is applied)
        trough_offset : int
            42 in practice, the alignment of the max channel's trough
            in the extracted waveforms
        dedup_channel_index : int array (num_channels, num_neighbors)
            Spatial neighbor structure for deduplication
        spike_length_samples : int
            121 in practice, temporal length of extracted waveforms
        extract_channel_index : int array (num_channels, extract_channels)
            Channel neighborhoods for extracted waveforms
        device : string or torch.device
        start_sample, end_sample : int
            Temporal boundary of the region of the recording being
            considered (in samples)
        radial_parents
            Helper data structure for enforce_decrease
        localization_kind : str
        How should we run localization?
        loc_workers : int
        on how many threads?
        geom : array
            The probe geometry
        denoiser, detector : torch nns or None
        probe : string or None

        Returns
        -------
        res : SubtractionBatchResult
    """
    # we use a double buffer: inner buffer of length spike_length,
    # outer buffer of length spike_length
    #  - detections are restricted to the inner buffer
    #  - outer buffer allows detections on the border of the inner
    #    buffer to be loaded
    #  - using the inner buffer allows for subtracted residuals to be
    #    consistent (more or less) across batches
    #  - only the spikes in the center (i.e. not in either buffer)
    #    will be returned to the caller
    buffer = 2 * spike_length_samples

    # load raw data with buffer
    s_end = min(recording.get_num_samples(), s_start + batch_len_samples)
    n_channels = len(dedup_channel_index)
    load_start = max(0, s_start - buffer)
    load_end = min(recording.get_num_samples(), s_end + buffer)
    residual = recording.get_traces(start_frame=load_start, end_frame=load_end)
    residual = residual.astype(dtype)
    assert np.isfinite(residual).all()
    prefix = f"{s_start:010d}_"

    # 0 padding if we were at the edge of the data
    pad_left = pad_right = 0
    if load_start == 0:
        pad_left = buffer
    if load_end == recording.get_num_samples():
        pad_right = buffer - (recording.get_num_samples() - s_end)
    if pad_left != 0 or pad_right != 0:
        residual = np.pad(
            residual, [(pad_left, pad_right), (0, 0)], mode="edge"
        )

    # now, no matter where we were, the data has the following shape
    assert residual.shape == (2 * buffer + s_end - s_start, n_channels)

    # main subtraction loop
    subtracted_wfs = []
    spike_index = []
    for threshold in thresholds:
        subwfs, subpcs, residual, spind = detect_and_subtract(
            residual,
            threshold,
            radial_parents,
            subtracted_tpca,
            dedup_channel_index,
            extract_channel_index,
            peak_sign=peak_sign,
            detector=detector,
            denoiser=denoiser,
            denoiser_detector=dn_detector,
            trough_offset=trough_offset,
            spike_length_samples=spike_length_samples,
            device=device,
            do_enforce_decrease=do_enforce_decrease,
<<<<<<< HEAD
            do_phaseshift=do_phaseshift
=======
            residnorm_decrease=residnorm_decrease,
>>>>>>> 2e3b9b7a
        )
        if len(spind):
            subtracted_wfs.append(subwfs)
            spike_index.append(spind)

    # at this point, trough times in the spike index are relative
    # to the full buffer of length 2 * spike length

    # strip buffer from residual and remove spikes in buffer
    residual_singlebuf = residual[spike_length_samples:-spike_length_samples]
    residual = residual[buffer:-buffer]
    if batch_data_folder is not None and save_residual:
        np.save(batch_data_folder / f"{prefix}res.npy", residual.cpu().numpy())

    # return early if there were no spikes
    if batch_data_folder is None and not spike_index:
        # this return is used by `train_pca` as an early exit
        return spike_index, subtracted_wfs, residual_singlebuf
    elif not spike_index:
        return SubtractionBatchResult(
            N_new=0,
            s_start=s_start,
            s_end=s_end,
            spike_index=None,
            residual=batch_data_folder / f"{prefix}res.npy",
            prefix=prefix,
        )

    subtracted_wfs = torch.cat(subtracted_wfs, dim=0)
    spike_index = np.concatenate(spike_index, axis=0)

    # sort so time increases
    sort = np.argsort(spike_index[:, 0], kind="stable")
    subtracted_wfs = subtracted_wfs[sort]
    spike_index = spike_index[sort]

    # get rid of spikes in the buffer
    # also, get rid of spikes too close to the beginning/end
    # of the recording if we are in the first or last batch
    spike_time_min = 0
    if s_start == 0:
        spike_time_min = trough_offset
    spike_time_max = s_end - s_start
    if load_end == recording.get_num_samples():
        spike_time_max -= spike_length_samples - trough_offset

    minix = np.searchsorted(spike_index[:, 0], spike_time_min, side="left")
    maxix = np.searchsorted(spike_index[:, 0], spike_time_max, side="right")
    spike_index = spike_index[minix:maxix]
    subtracted_wfs = subtracted_wfs[minix:maxix]

    # if caller passes None for the output folder, just return
    # the results now (eg this is used by train_pca)
    if batch_data_folder is None:
        return spike_index, subtracted_wfs, residual_singlebuf

    # compute and save features for subtracted wfs
    for f in extra_features:
        feat = f.transform(
            spike_index[:, 1],
            subtracted_wfs=subtracted_wfs,
        )
        if feat is not None:
            if torch.is_tensor(feat):
                feat = feat.cpu().numpy()
            np.save(
                batch_data_folder / f"{prefix}{f.name}.npy",
                feat,
            )

    # get cleaned waveforms
    cleaned_wfs = denoised_wfs = None
    if do_clean:
        cleaned_wfs = read_waveforms_in_memory(
            residual_singlebuf,
            spike_index,
            spike_length_samples,
            extract_channel_index,
            trough_offset=trough_offset,
            buffer=spike_length_samples,
        )
        cleaned_wfs += subtracted_wfs
        del subtracted_wfs

        # compute and save features for subtracted wfs
        for f in extra_features:
            feat = f.transform(
                spike_index[:, 1],
                cleaned_wfs=cleaned_wfs,
                denoised_wfs=None,
            )
            if feat is not None:
                if torch.is_tensor(feat):
                    feat = feat.cpu().numpy()
                np.save(
                    batch_data_folder / f"{prefix}{f.name}.npy",
                    feat,
                )

        denoised_wfs = full_denoising(
            cleaned_wfs,
            spike_index[:, 1],
            extract_channel_index,
            radial_parents,
            do_enforce_decrease=do_enforce_decrease,
            # tpca=subtracted_tpca,
            tpca=denoised_tpca,
            device=device,
            denoiser=denoiser,
        )
        del cleaned_wfs

        # compute and save features for subtracted wfs
        for f in extra_features:
            feat = f.transform(
                spike_index[:, 1],
                denoised_wfs=denoised_wfs,
            )
            if feat is not None:
                if torch.is_tensor(feat):
                    feat = feat.cpu().numpy()
                np.save(
                    batch_data_folder / f"{prefix}{f.name}.npy",
                    feat,
                )

    # times relative to batch start
    # recall, these times were aligned to the double buffer, so we don't
    # need to adjust them according to the buffer at all.
    spike_index[:, 0] += s_start

    # save the results to disk to avoid memory issues
    N_new = len(spike_index)
    np.save(batch_data_folder / f"{prefix}si.npy", spike_index)

    res = SubtractionBatchResult(
        N_new=N_new,
        s_start=s_start,
        s_end=s_end,
        spike_index=batch_data_folder / f"{prefix}si.npy",
        residual=batch_data_folder / f"{prefix}res.npy",
        prefix=prefix,
    )

    return res


# -- temporal PCA


def train_featurizers(
    recording,
    extract_channel_index,
    geom,
    radial_parents,
    dedup_channel_index,
    thresholds,
    nn_detector_path=None,
    denoise_detect=False,
    nn_channel_index=None,
    extra_features=None,
    subtracted_tpca=None,
    peak_sign="neg",
    do_nn_denoise=True,
    residnorm_decrease=False,
    do_enforce_decrease=True,
    n_sec_pca=10,
    pca_t_start=0,
    pca_t_end=None,
    random_seed=0,
    device="cpu",
    denoiser_init_kwargs={},
    denoiser_weights_path=None,
    trough_offset=42,
    spike_length_samples=121,
    dtype=np.float32,
):
    """Pre-train temporal PCA

    Extracts several random seconds of data by subtraction
    with no PCA, and trains a temporal PCA on the resulting
    waveforms.

    This same function is used to fit the subtraction TPCA and the
    collision-cleaned TPCA.
    """
    fs = int(np.floor(recording.get_sampling_frequency()))
    n_seconds = recording.get_num_samples() // fs
    second_starts = fs * np.arange(n_seconds)
    second_starts = second_starts[second_starts >= fs * pca_t_start]
    if pca_t_end is not None:
        second_starts = second_starts[second_starts < fs * pca_t_end]
    starts = np.random.default_rng(random_seed).choice(
        second_starts, size=min(n_sec_pca, len(second_starts)), replace=False
    )

    denoiser = None
    if do_nn_denoise:
        denoiser = denoise.SingleChanDenoiser(**denoiser_init_kwargs)
        if denoiser_weights_path is not None:
            denoiser.load(fname_model=denoiser_weights_path)
        else:
            denoiser.load()
        denoiser.to(device)

    detector = None
    if nn_detector_path:
        detector = detect.Detect(nn_channel_index)
        detector.load(nn_detector_path)
        detector.to(device)

    dn_detector = None
    if denoise_detect:
        assert do_nn_denoise
        dn_detector = detect.DenoiserDetect(denoiser)
        dn_detector.to(device)

    # do a mini-subtraction with no PCA, just NN denoise and enforce_decrease
    spike_indices = []
    waveforms = []
    residuals = []
    for s_start in tqdm(starts, "PCA training subtraction"):
        spind, wfs, residual_singlebuf = subtraction_batch(
            batch_data_folder=None,
            batch_len_samples=fs,
            s_start=s_start,
            thresholds=thresholds,
            dedup_channel_index=dedup_channel_index,
            trough_offset=trough_offset,
            spike_length_samples=spike_length_samples,
            extract_channel_index=extract_channel_index,
            do_clean=False,
            residnorm_decrease=residnorm_decrease,
            save_residual=False,
            radial_parents=radial_parents,
            geom=geom,
            do_enforce_decrease=do_enforce_decrease,
            do_phaseshift = do_phaseshift,
            peak_sign=peak_sign,
            dtype=dtype,
            extra_features=[],
            subtracted_tpca=subtracted_tpca.to(device)
            if subtracted_tpca is not None
            else None,
            denoised_tpca=None,
            recording=recording,
            device=device,
            denoiser=denoiser,
            detector=detector,
            dn_detector=dn_detector,
        )
        spike_indices.append(spind)
        waveforms.append(wfs.cpu().numpy())
        residuals.append(residual_singlebuf.cpu().numpy())

    try:
        # this can raise value error
        spike_index = np.concatenate(spike_indices, axis=0)
        waveforms = np.concatenate(waveforms, axis=0)

        # but we can also be here...
        if waveforms.size == 0:
            raise ValueError
    except ValueError:
        raise ValueError(
            f"No waveforms found in the whole {n_sec_pca} training "
            "batches for TPCA, so we could not train it. Maybe you "
            "can increase n_sec_pca, but also maybe there are data "
            "or threshold issues?"
        )

    N, T, C = waveforms.shape
    print("Fitting PCA on", N, "waveforms from mini-subtraction")

    # get subtracted or collision-cleaned waveforms
    if subtracted_tpca is None:
        # we're fitting TPCA to subtracted wfs so we won't need denoised wfs
        cleaned_waveforms = denoised_waveforms = None
    else:
        # otherwise, we are fitting featurizers, so compute
        # denoised versions
        cleaned_waveforms = np.concatenate(
            [
                read_waveforms_in_memory(
                    res,
                    spind,
                    spike_length_samples,
                    extract_channel_index,
                    trough_offset=trough_offset,
                    buffer=spike_length_samples,
                )
                for res, spind in zip(residuals, spike_indices)
            ],
            axis=0,
        )
        cleaned_waveforms += waveforms
        denoised_waveforms = full_denoising(
            cleaned_waveforms,
            spike_index[:, 1],
            extract_channel_index,
            radial_parents,
            do_enforce_decrease=do_enforce_decrease,
            tpca=None,
            device=device,
            denoiser=denoiser,
        )

    # train extra featurizers if necessary
    extra_features = [] if extra_features is None else extra_features
    if not any(f.needs_fit for f in extra_features):
        return

    for f in extra_features:
        f.fit(
            spike_index[:, 1],
            subtracted_wfs=waveforms,
            cleaned_wfs=cleaned_waveforms,
            denoised_wfs=denoised_waveforms,
        )


# -- denoising / detection helpers


def detect_and_subtract(
    raw,
    threshold,
    radial_parents,
    tpca,
    dedup_channel_index,
    extract_channel_index,
    *,
    peak_sign="neg",
    detector=None,
    denoiser=None,
    denoiser_detector=None,
    nn_switch_threshold=4,
    trough_offset=42,
    spike_length_samples=121,
    device="cpu",
    do_enforce_decrease=True,
<<<<<<< HEAD
    do_phaseshift = True
=======
    residnorm_decrease=False,
>>>>>>> 2e3b9b7a
):
    """Detect and subtract

    For a fixed voltage threshold, detect spikes, denoise them,
    and subtract them from the recording.

    This function is the core of the subtraction routine.

    Returns
    -------
    waveforms, subtracted_raw, spike_index
    """
    device = torch.device(device)

    kwargs = dict(nn_detector=None, nn_denoiser=None, denoiser_detector=None)
    kwargs["denoiser_detector"] = denoiser_detector
    if detector is not None and threshold <= nn_switch_threshold:
        kwargs["nn_detector"] = detector
        kwargs["nn_denoiser"] = denoiser

    start = spike_length_samples
    end = -spike_length_samples
    if denoiser_detector is not None:
        start = start - 42
        end = end + 79

    raw = torch.as_tensor(raw, device=device)

    # the full buffer has length 2 * spike len on both sides,
    # but this spike index only contains the spikes inside
    # the inner buffer of length spike len
    # times are relative to the *inner* buffer
    spike_index = detect.detect_and_deduplicate(
        raw[start:end],
        threshold,
        dedup_channel_index,
        buffer_size=spike_length_samples,
        device=device,
        peak_sign=peak_sign,
        spike_length_samples=spike_length_samples,
        **kwargs,
    )
    if not spike_index.size:
        return np.empty(0), np.empty(0), raw, np.empty(0)

    # -- read waveforms
    padded_raw = F.pad(raw, (0, 1), value=torch.nan)
    # get times relative to trough + buffer
    # currently, times are trough times relative to spike_length_samples,
    # but they also *start* there
    # thus, they are actually relative to the full buffer
    # of length 2 * spike_length_samples
    time_range = np.arange(
        2 * spike_length_samples - trough_offset,
        3 * spike_length_samples - trough_offset,
    )
    time_ix = spike_index[:, 0, None] + time_range[None, :]
    chan_ix = extract_channel_index[spike_index[:, 1]]
    waveforms = padded_raw[time_ix[:, :, None], chan_ix[:, None, :]]
    if residnorm_decrease:
        resids = waveforms.clone()

    # -- denoising
    waveforms, tpca_proj = full_denoising(
        waveforms,
        spike_index[:, 1],
        extract_channel_index,
        radial_parents,
        do_enforce_decrease=do_enforce_decrease,
        do_phaseshift=do_phaseshift,
        tpca=tpca,
        device=device,
        denoiser=denoiser,
        return_tpca_embedding=True,
    )
    
    # test residual norm decrease
    if residnorm_decrease:
        residthresh = 0.0
        if isinstance(residnorm_decrease, (int, float)):
            residthresh = residnorm_decrease
        residnorms0 = torch.linalg.norm(torch.nan_to_num(resids), dim=(1, 2))
        resids -= waveforms
        residnorms1 = torch.linalg.norm(torch.nan_to_num(resids), dim=(1, 2))
        decreased = residnorms1 + residthresh < residnorms0
        
        waveforms = waveforms[decreased]
        decreased_np = decreased.cpu().numpy()
        # print(f"{threshold=} {len(decreased_np)=} {decreased_np.mean()=}")
        spike_index = spike_index[decreased_np]
        time_ix = spike_index[:, 0, None] + time_range[None, :]
        chan_ix = extract_channel_index[spike_index[:, 1]]
        if tpca_proj is not None:
            tpca_proj = tpca_proj[decreased_np]

    # -- the actual subtraction
    # have to use subtract.at since -= will only subtract once in the overlaps,
    # subtract.at will subtract multiple times where waveforms overlap
    # np.subtract.at(
    #     padded_raw,
    #     (time_ix[:, :, None], chan_ix[:, None, :]),
    #     waveforms,
    # )
    # this is the torch equivalent. just have to do all the broadcasting manually.
    padded_raw.reshape(-1).scatter_add_(
        0,
        torch.as_tensor(
            np.ravel_multi_index(
                np.broadcast_arrays(time_ix[:, :, None], chan_ix[:, None, :]),
                padded_raw.shape,
            ),
            device=padded_raw.device,
        ).reshape(-1),
        -waveforms.reshape(-1),
    )

    # remove the NaN padding
    subtracted_raw = padded_raw[:, :-1]

    return waveforms, tpca_proj, subtracted_raw, spike_index


@torch.no_grad()
def full_denoising(
    waveforms,
    maxchans,
    extract_channel_index,
    radial_parents=None,
    do_enforce_decrease=True,
    do_phaseshift=True,
    geom = None,
    probe=None,
    tpca=None,
    device=None,
    denoiser=None,
    batch_size=2**10,
    align=False,
    return_tpca_embedding=False,
):
    """Denoising pipeline: neural net denoise, temporal PCA, enforce_decrease"""
    num_channels = len(extract_channel_index)
    N, T, C = waveforms.shape
    assert not align  # still working on that

    
    if do_phaseshift:
        if geom == None:
            raise ValueError('Phase-shift denoising needs geom input!')
        waveforms = multichan_phase_shift_denoise(waveforms, geom, extract_channel_index, denoiser, maxchans = maxchans)
    else:
        waveforms = torch.as_tensor(waveforms, device=device, dtype=torch.float)

        if not waveforms.numel():
            if return_tpca_embedding:
                embed = np.full((0, C, tpca.n_components), np.nan, dtype=tpca.dtype)
                return waveforms, embed
            return waveforms

        # in new pipeline, some channels are off the edge of the probe
        # those are filled with NaNs, which will blow up PCA. so, here
        # we grab just the non-NaN channels.
        in_probe_channel_index = (
            torch.as_tensor(extract_channel_index, device=device) < num_channels
        )
        in_probe_index = in_probe_channel_index[maxchans]
        waveforms = waveforms.permute(0, 2, 1)
        wfs_in_probe = waveforms[in_probe_index]

        # Apply NN denoiser (skip if None) #doesn't matter if wf on channels or everywhere
        if denoiser is not None:
            for bs in range(0, wfs_in_probe.shape[0], batch_size):
                be = min(bs + batch_size, N * C)
                wfs_in_probe[bs:be] = denoiser(wfs_in_probe[bs:be])

    # Temporal PCA while we are still transposed
    if tpca is not None:
        tpca_embeds = tpca.raw_transform(wfs_in_probe)
        wfs_in_probe = tpca.raw_inverse_transform(tpca_embeds)
        if not return_tpca_embedding:
            del tpca_embeds

    # back to original shape
    waveforms[in_probe_index] = wfs_in_probe
    waveforms = waveforms.permute(0, 2, 1)

    # enforce decrease
    if do_enforce_decrease:
        if radial_parents is None and probe is not None:
            rel_maxchans = maxchans - extract_channel_index[maxchans, 0]
            if probe == "np1":
                for i in range(N):
                    denoise.enforce_decrease_np1(
                        waveforms[i], max_chan=rel_maxchans[i], in_place=True
                    )
            elif probe == "np2":
                for i in range(N):
                    denoise.enforce_decrease(
                        waveforms[i], max_chan=rel_maxchans[i], in_place=True
                    )
            else:
                assert False
        elif radial_parents is not None:
            denoise.enforce_decrease_shells(
                waveforms, maxchans, radial_parents, in_place=True
            )
        else:
            # no enforce decrease
            pass

    if return_tpca_embedding and tpca is not None:
        tpca_embeddings = np.full(
            (N, C, tpca.n_components), np.nan, dtype=tpca.dtype
        )
        # run tpca only on channels that matter!
        tpca_embeddings[in_probe_index.cpu()] = tpca_embeds.cpu()
        return waveforms, tpca_embeddings.transpose(0, 2, 1)
    elif return_tpca_embedding:
        return waveforms, None

    return waveforms


# -- HDF5 initialization / resuming old job logic


@contextlib.contextmanager
def get_output_h5(
    out_h5,
    recording,
    extract_channel_index,
    extra_features,
    fit_features=None,
    overwrite=False,
    chunk_len=1024,
    dtype=np.float32,
):
    h5_exists = Path(out_h5).exists()
    last_sample = 0
    if h5_exists and not overwrite:
        output_h5 = h5py.File(out_h5, "r+")
        h5_exists = True
        if len(output_h5["spike_index"]) > 0:
            last_sample = output_h5["spike_index"][-1, 0]
    else:
        if overwrite and h5_exists:
            print("Overwriting previous results, if any.")
            Path(out_h5).unlink()
        output_h5 = h5py.File(out_h5, "w")

        # initialize datasets
        output_h5.create_dataset("fs", data=recording.get_sampling_frequency())
        output_h5.create_dataset("geom", data=recording.get_channel_locations())
        output_h5.create_dataset("start_time", data=recording.get_times()[0])
        output_h5.create_dataset("channel_index", data=extract_channel_index)

        # resizable datasets so we don't fill up space
        output_h5.create_dataset(
            "spike_index",
            shape=(0, 2),
            chunks=(chunk_len, 2),
            maxshape=(None, 2),
            dtype=np.int64,
        )

        for f in extra_features:
            output_h5.create_dataset(
                f.name,
                shape=(0, *f.out_shape),
                chunks=(chunk_len, *f.out_shape),
                maxshape=(None, *f.out_shape),
                dtype=f.dtype,
            )
            f.to_h5(output_h5)
        if fit_features is not None:
            for f in fit_features:
                f.to_h5(output_h5)

    done_percent = 100 * last_sample / recording.get_num_samples()
    if h5_exists and not overwrite:
        print(f"Resuming previous job, which was {done_percent:.0f}% done")
    elif h5_exists and overwrite:
        last_sample = 0
    else:
        print("No previous output found, starting from scratch.")

    # try/finally ensures we close `output_h5` if job is interrupted
    # docs.python.org/3/library/contextlib.html#contextlib.contextmanager
    try:
        yield output_h5, last_sample
    finally:
        output_h5.close()


# -- data loading helpers


def read_geom_from_meta(bin_file):
    try:
        from spikeglx import _geometry_from_meta, read_meta_data
    except ImportError:
        try:
            from ibllib.io.spikeglx import _geometry_from_meta, read_meta_data
        except ImportError:
            raise ImportError("Can't find spikeglx...")

    meta = Path(bin_file.parent) / (bin_file.stem + ".meta")
    if not meta.exists():
        raise ValueError("Expected", meta, "to exist.")
    header = _geometry_from_meta(read_meta_data(meta))
    geom = np.c_[header["x"], header["y"]]
    return geom


def subtract_and_localize_numpy(
    raw,
    geom,
    extract_radius=200.0,
    loc_radius=100.0,
    dedup_spatial_radius=70.0,
    thresholds=[12, 10, 8, 6, 5],
    radial_parents=None,
    tpca=None,
    device=None,
    probe="np1",
    trough_offset=42,
    spike_length_samples=121,
    loc_workers=1,
):
    # we will run in this buffer and return it after subtraction
    residual = raw.copy()

    # probe geometry helper structures
    dedup_channel_index = make_channel_index(
        geom, dedup_spatial_radius, steps=2
    )
    extract_channel_index = make_channel_index(
        geom, extract_radius, distance_order=False
    )
    # use radius-based localization neighborhood
    loc_n_chans = None

    if radial_parents is None:
        # this can be slow to compute, so could be worth pre-computing it
        radial_parents = denoise.make_radial_order_parents(
            geom, extract_channel_index, n_jumps_per_growth=1, n_jumps_parent=3
        )

    # load neural nets
    if device is None:
        device = "cuda" if torch.cuda.is_available else "cpu"
    device = torch.device(device)
    denoiser = denoise.SingleChanDenoiser()
    denoiser.load()
    denoiser.to(device)
    dn_detector = detect.DenoiserDetect(denoiser)
    dn_detector.to(device)

    subtracted_wfs = []
    spike_index = []
    for threshold in thresholds:
        subwfs, tcpca_proj, residual, spind = detect_and_subtract(
            residual,
            threshold,
            radial_parents,
            tpca,
            dedup_channel_index,
            extract_channel_index,
            detector=None,
            denoiser=denoiser,
            denoiser_detector=dn_detector,
            trough_offset=trough_offset,
            spike_length_samples=spike_length_samples,
            device=device,
            probe=probe,
        )
        _logger.debug(
            f"Detected and subtracted {spind.shape[0]} spikes "
            "with threshold {threshold} on {thresholds}"
        )
        if len(spind):
            subtracted_wfs.append(subwfs)
            spike_index.append(spind)

    subtracted_wfs = np.concatenate(subtracted_wfs, axis=0)
    spike_index = np.concatenate(spike_index, axis=0)
    _logger.debug(
        f"Detected and subtracted {spike_index.shape[0]} spikes Total"
    )

    # sort so time increases
    sort = np.argsort(spike_index[:, 0])
    subtracted_wfs = subtracted_wfs[sort]
    spike_index = spike_index[sort]

    _logger.debug(f"Denoising waveforms...")
    # "collision-cleaned" wfs

    cleaned_wfs = read_waveforms_in_memory(
        residual,
        spike_index,
        spike_length_samples,
        extract_channel_index,
        trough_offset=trough_offset,
        buffer=0,
    )

    cleaned_wfs = full_denoising(
        cleaned_wfs + subtracted_wfs,
        spike_index[:, 1],
        extract_channel_index,
        radial_parents,
        probe=probe,
        tpca=tpca,
        device=device,
        denoiser=denoiser,
    )

    # localize
    _logger.debug(f"Localisation...")
    locptps = cleaned_wfs.ptp(1)
    xs, ys, z_rels, z_abss, alphas = localize_index.localize_ptps_index(
        locptps,
        geom,
        spike_index[:, 1],
        extract_channel_index,
        n_channels=loc_n_chans,
        radius=loc_radius,
        n_workers=loc_workers,
        pbar=False,
    )
    df_localisation = pd.DataFrame(
        data=np.c_[
            spike_index[:, 0] + spike_length_samples * 2,
            spike_index[:, 1],
            xs,
            ys,
            z_abss,
            alphas,
        ],
        columns=["sample", "trace", "x", "y", "z", "alpha"],
    )
    return df_localisation, cleaned_wfs<|MERGE_RESOLUTION|>--- conflicted
+++ resolved
@@ -899,11 +899,8 @@
             spike_length_samples=spike_length_samples,
             device=device,
             do_enforce_decrease=do_enforce_decrease,
-<<<<<<< HEAD
-            do_phaseshift=do_phaseshift
-=======
+            do_phaseshift=do_phaseshift,
             residnorm_decrease=residnorm_decrease,
->>>>>>> 2e3b9b7a
         )
         if len(spind):
             subtracted_wfs.append(subwfs)
@@ -1245,11 +1242,8 @@
     spike_length_samples=121,
     device="cpu",
     do_enforce_decrease=True,
-<<<<<<< HEAD
-    do_phaseshift = True
-=======
+    do_phaseshift = True,
     residnorm_decrease=False,
->>>>>>> 2e3b9b7a
 ):
     """Detect and subtract
 
