--- conflicted
+++ resolved
@@ -467,34 +467,6 @@
             residual = open(residual_bin, mode=residual_mode)
 
         extra_features = [ef.to("cpu") for ef in extra_features]
-<<<<<<< HEAD
-        gc.collect()
-        torch.cuda.empty_cache()
-
-        # now run subtraction in parallel
-        jobs = (
-            (
-                batch_data_folder,
-                batch_len_samples,
-                s_start,
-                thresholds,
-                dedup_channel_index,
-                trough_offset,
-                spike_length_samples,
-                extract_channel_index,
-                do_clean,
-                residnorm_decrease,
-                save_residual,
-                radial_parents,
-                geom,
-                do_enforce_decrease,
-                peak_sign,
-                dtype,
-            )
-            for batch_id, s_start in jobs
-        )
-=======
->>>>>>> 3c93f6bf
 
         # no-threading/multiprocessing execution for debugging if n_jobs == 0
         Executor, context = get_pool(n_jobs, cls=ProcessPoolExecutor)
