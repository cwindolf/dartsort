import contextlib
import gc
import logging
import multiprocessing
import time
from collections import namedtuple
from pathlib import Path

import h5py
import numpy as np
import pandas as pd
import spikeinterface.core as sc
import torch
import torch.nn.functional as F
from tqdm.auto import tqdm

from . import chunk_features, denoise, detect, localize_index
from .multiprocessing_utils import MockQueue, get_pool, ProcessPoolExecutor
from .py_utils import noint, timer
from .spikeio import read_waveforms_in_memory
from .waveform_utils import make_channel_index, make_contiguous_channel_index

_logger = logging.getLogger(__name__)


default_extra_feats = [
    chunk_features.MaxPTP,
    chunk_features.TroughDepth,
    chunk_features.PeakHeight,
]


def subtraction(
    recording,
    out_folder,
    out_filename="subtraction.h5",
    # should we start over?
    overwrite=False,
    # waveform args
    trough_offset=42,
    spike_length_samples=121,
    # tpca args
    tpca_rank=8,
    n_sec_pca=10,
    pca_t_start=0,
    pca_t_end=None,
    # time / input binary details
    n_sec_chunk=1,
    # detection
    thresholds=[12, 10, 8, 6, 5, 4],
    peak_sign="both",
    nn_detect=False,
    denoise_detect=False,
    do_nn_denoise=True,
    residnorm_decrease=False,
    # waveform extraction channels
    neighborhood_kind="circle",
    extract_box_radius=200,
    extract_firstchan_n_channels=40,
    box_norm_p=np.inf,
    dedup_spatial_radius=70,
    enforce_decrease_kind="radial",
    do_phaseshift = True,
    # what to save?
    save_residual=False,
    save_subtracted_waveforms=False,
    save_cleaned_waveforms=False,
    save_denoised_waveforms=False,
    save_subtracted_tpca_projs=True,
    save_cleaned_tpca_projs=True,
    save_denoised_tpca_projs=True,
    save_denoised_ptp_vectors=False,
    # we will save spatiotemporal PCA embeds if this is >0
    save_cleaned_pca_projs_on_n_channels=None,
    save_cleaned_pca_projs_rank=5,
    # localization args
    # set this to None or "none" to turn off
    localization_model="pointsource",
    localization_kind="logbarrier",
    localize_radius=100,
    localize_firstchan_n_channels=20,
    loc_workers=4,
    loc_feature="ptp",
    # want to compute any other features of the waveforms?
    extra_features="default",
    # misc kwargs
    random_seed=0,
    denoiser_init_kwargs={},
    denoiser_weights_path=None,
    dtype=np.float32,
    n_jobs=1,
    device=None,
):
    """Subtraction-based waveform extraction

    Runs subtraction pipeline, and optionally also the localization.

    Loads data from a binary file (standardized_bin), and loads geometry
    from the associated meta file if `geom=None`.

    Results are saved to `out_folder` in the following format:
     - residual_[dataset name]_[time region].bin
        - a binary file like the input binary
     - subtraction_[dataset name]_[time region].h5
        - An HDF5 file containing all of the resulting data.
          In detail, if N is the number of discovered waveforms,
          n_channels is the number of channels in the probe,
          T is `spike_len_samples`, C is the number of channels
          of the extracted waveforms (determined from `extract_box_radius`),
          then this HDF5 file contains the following datasets:

            geom : (n_channels, 2)
            start_sample : scalar
            end_sample : scalar
                First and last sample of time region considered
                (controlled by arguments `t_start`, `t_end`)
            channel_index : (n_channels, C)
                Array of channel indices. channel_index[c] contains the
                channels that a waveform with max channel `c` was extracted
                on.
            tpca_mean, tpca_components : arrays
                The fitted temporal PCA parameters.
            spike_index : (N, 2)
                The columns are (sample, max channel)
            subtracted_waveforms : (N, T, C)
                Waveforms that were subtracted
            cleaned_waveforms : (N, T, C)
                Final denoised waveforms, only computed/saved if
                `do_clean=True`
            localizations : (N, 5)
                Only computed/saved if `localization_kind` is `"logbarrier"`
                or `"original"`
                The columsn are: x, y, z, alpha, z relative to max channel
            maxptps : (N,)
                Only computed/saved if `localization_kind="logbarrier"`

    Returns
    -------
    out_h5 : path to output hdf5 file
    residual : path to residual if save_residual
    """
    # validate and process args
    if neighborhood_kind not in ("firstchan", "box", "circle"):
        raise ValueError(
            "Neighborhood kind", neighborhood_kind, "not understood."
        )
    if enforce_decrease_kind not in ("columns", "radial", "none"):
        raise ValueError(
            "Enforce decrease method", enforce_decrease_kind, "not understood."
        )
    if peak_sign not in ("neg", "both"):
        raise ValueError("peak_sign", peak_sign, "not understood.")

    if neighborhood_kind == "circle":
        neighborhood_kind = "box"
        box_norm_p = 2

    batch_len_samples = int(
        np.floor(n_sec_chunk * recording.get_sampling_frequency())
    )

    # prepare output dir
    out_folder = Path(out_folder)
    out_folder.mkdir(exist_ok=True)
    batch_data_folder = out_folder / f"subtraction_batches"
    batch_data_folder.mkdir(exist_ok=True)
    assert out_filename.endswith(".h5"), "Nice try."
    out_h5 = out_folder / out_filename
    if save_residual:
        residual_bin = out_folder / f"residual.bin"
    try:
        # this is to check if another program is using our h5, in which
        # case we should crash early rather than late.
        if out_h5.exists():
            with h5py.File(out_h5, "r+") as _:
                pass
            del _
            gc.collect()
    except BlockingIOError as e:
        raise ValueError(
            f"Output HDF5 {out_h5} is currently in use by another program. "
            "Maybe a Jupyter notebook that's still running?"
        ) from e

    # pick torch device if it's not supplied
    if device is None:
        device = torch.device("cuda" if torch.cuda.is_available() else "cpu")
        if device.type == "cuda":
            torch.cuda._lazy_init()
    else:
        device = torch.device(device)
    torch.set_grad_enabled(False)

    # figure out if we will use a NN detector, and if so which
    nn_detector_path = None
    if nn_detect:
        raise NotImplementedError(
            "Need to find out how to get Neuropixels version from SI."
        )
        # nn_detector_path = (
        #     Path(__file__).parent.parent / f"pretrained/detect_{probe}.pt"
        # )
        # print("Using pretrained detector for", probe, "from", nn_detector_path)
        detection_kind = "voltage->NN"
    elif denoise_detect:
        print("Using denoising NN detection")
        detection_kind = "denoised PTP"
    else:
        print("Using voltage detection")
        detection_kind = "voltage"

    print(
        f"Running subtraction on: {recording}. "
        f"Using {detection_kind} detection with thresholds: {thresholds}."
    )

    # compute helper data structures
    # channel indexes for extraction, NN detection, deduplication
    geom = recording.get_channel_locations()
    print(f"{geom.shape=}")
    dedup_channel_index = make_channel_index(
        geom, dedup_spatial_radius, steps=2
    )
    nn_channel_index = make_channel_index(geom, dedup_spatial_radius, steps=1)
    if neighborhood_kind == "box":
        extract_channel_index = make_channel_index(
            geom, extract_box_radius, distance_order=False, p=box_norm_p
        )
    elif neighborhood_kind == "firstchan":
        extract_channel_index = make_contiguous_channel_index(
            recording.get_num_channels(),
            n_neighbors=extract_firstchan_n_channels,
        )
    else:
        assert False

    # handle ChunkFeature pipeline
    do_clean = (
        save_denoised_tpca_projs
        or save_denoised_ptp_vectors
        or localization_kind
        in (
            "original",
            "logbarrier",
        )
    )
    if extra_features == "default":
        feat_wfs = "denoised" if do_clean else "subtracted"
        extra_features = [
            F(which_waveforms=feat_wfs) for F in default_extra_feats
        ]
    if save_denoised_ptp_vectors:
        extra_features += [chunk_features.PTPVector(which_waveforms="denoised")]
    if save_cleaned_pca_projs_on_n_channels:
        extra_features += [
            chunk_features.STPCA(
                channel_index=extract_channel_index,
                which_waveforms="cleaned",
                rank=save_cleaned_pca_projs_rank,
                n_channels=save_cleaned_pca_projs_on_n_channels,
                geom=geom,
            )
        ]

    # helper data structure for radial enforce decrease
    do_enforce_decrease = True
    radial_parents = None
    if enforce_decrease_kind == "radial":
        radial_parents = denoise.make_radial_order_parents(
            geom, extract_channel_index, n_jumps_per_growth=1, n_jumps_parent=3
        )
    elif enforce_decrease_kind == "columns":
        pass
    else:
        print("Skipping enforce decrease.")
        do_enforce_decrease = False

    # check localization arg
    if localization_model not in ("pointsource", "CoM", "dipole"):
        raise ValueError(f"Unknown localization model: {localization_model}")
    if localization_kind in ("original", "logbarrier"):
        print("Using", localization_kind, "localization")
        if not isinstance(loc_feature, (list, tuple)):
            loc_feature = (loc_feature,)
        for lf in loc_feature:
            extra_features += [
                chunk_features.Localization(
                    geom,
                    extract_channel_index,
                    loc_n_chans=localize_firstchan_n_channels
                    if neighborhood_kind == "firstchan"
                    else None,
                    loc_radius=localize_radius
                    if neighborhood_kind != "firstchan"
                    else None,
                    localization_kind=localization_kind,
                    localization_model=localization_model,
                    feature=lf,
                )
            ]
    else:
        print("No localization")

    # see if we are asked to save any waveforms
    wf_bools = (
        save_subtracted_waveforms,
        save_cleaned_waveforms,
        save_denoised_waveforms,
    )
    wf_names = ("subtracted", "cleaned", "denoised")
    for do_save, kind in zip(wf_bools, wf_names):
        if do_save:
            extra_features += [
                chunk_features.Waveform(
                    which_waveforms=kind,
                )
            ]

    # see if we are asked to save tpca projs for
    # collision-cleaned or denoised waveforms
    subtracted_tpca_feat = chunk_features.TPCA(
        tpca_rank,
        extract_channel_index,
        which_waveforms="subtracted",
        random_state=random_seed,
    )
    if save_subtracted_tpca_projs:
        extra_features += [subtracted_tpca_feat]
    if save_cleaned_tpca_projs:
        extra_features += [
            chunk_features.TPCA(
                tpca_rank,
                extract_channel_index,
                which_waveforms="cleaned",
                random_state=random_seed,
            )
        ]
    fit_feats = []
    if do_clean:
        denoised_tpca_feat = chunk_features.TPCA(
            tpca_rank,
            extract_channel_index,
            which_waveforms="denoised",
            random_state=random_seed,
        )
        if save_denoised_tpca_projs:
            extra_features += [denoised_tpca_feat]
        else:
            fit_feats += [denoised_tpca_feat]

    # try to load feats from h5
    if not overwrite and out_h5.exists():
        with h5py.File(out_h5, "r") as output_h5:
            for feat in [subtracted_tpca_feat] + fit_feats:
                feat.from_h5(output_h5)
        del output_h5
        gc.collect()

    # otherwise, train it
    # TODO: ideally would run this on another process,
    # because this is the only time the main thread uses
    # GPU, and we could avoid initializing torch runtime.
    if subtracted_tpca_feat.needs_fit:
        with timer("Training TPCA..."):
            train_featurizers(
                recording,
                extract_channel_index,
                geom,
                radial_parents,
                dedup_channel_index,
                thresholds,
                nn_detector_path=nn_detector_path,
                denoise_detect=denoise_detect,
                nn_channel_index=nn_channel_index,
                extra_features=[subtracted_tpca_feat],
                subtracted_tpca=None,
                peak_sign=peak_sign,
                do_nn_denoise=do_nn_denoise,
                residnorm_decrease=residnorm_decrease,
                do_enforce_decrease=do_enforce_decrease,
                denoiser_init_kwargs=denoiser_init_kwargs,
                denoiser_weights_path=denoiser_weights_path,
                n_sec_pca=n_sec_pca,
                pca_t_start=pca_t_start,
                pca_t_end=pca_t_end,
                random_seed=random_seed,
                device="cpu",
                trough_offset=trough_offset,
                spike_length_samples=spike_length_samples,
                dtype=dtype,
            )

    # train featurizers
    if any(f.needs_fit for f in extra_features + fit_feats):
        # try to load old featurizers
        if not overwrite and out_h5.exists():
            with h5py.File(out_h5, "r") as output_h5:
                for f in extra_features + fit_feats:
                    if f.needs_fit:
                        f.from_h5(output_h5)

        # train any which couldn't load
        if any(f.needs_fit for f in extra_features + fit_feats):
            train_featurizers(
                recording,
                extract_channel_index,
                geom,
                radial_parents,
                dedup_channel_index,
                thresholds,
                nn_detector_path,
                denoise_detect,
                nn_channel_index,
                subtracted_tpca=subtracted_tpca_feat,
                extra_features=extra_features + fit_feats,
                peak_sign=peak_sign,
                do_nn_denoise=do_nn_denoise,
                residnorm_decrease=residnorm_decrease,
                do_enforce_decrease=do_enforce_decrease,
                denoiser_init_kwargs=denoiser_init_kwargs,
                denoiser_weights_path=denoiser_weights_path,
                n_sec_pca=n_sec_pca,
                pca_t_start=pca_t_start,
                pca_t_end=pca_t_end,
                random_seed=random_seed,
                device="cpu",
                dtype=dtype,
                trough_offset=trough_offset,
                spike_length_samples=spike_length_samples,
            )

    # if we're on GPU, we can't use processes, since each process will
    # have it's own torch runtime and those will use all the memory
    if device.type == "cuda":
        pass
    else:
        if loc_workers > 1:
            print(
                "Setting number of localization workers to 1. (Since "
                "you're on CPU, use a large n_jobs for parallelism.)"
            )
            loc_workers = 1

    # parallel batches
    jobs = list(
        enumerate(
            range(
                0,
                recording.get_num_samples(),
                batch_len_samples,
            )
        )
    )

    # -- initialize storage
    with get_output_h5(
        out_h5,
        recording,
        extract_channel_index,
        extra_features,
        fit_features=[subtracted_tpca_feat] + fit_feats,
        overwrite=overwrite,
        dtype=dtype,
    ) as (output_h5, last_sample):
        # residual binary file -- append if we're resuming
        if save_residual:
            residual_mode = "ab" if last_sample > 0 else "wb"
            residual = open(residual_bin, mode=residual_mode)

        extra_features = [ef.to("cpu") for ef in extra_features]

        # no-threading/multiprocessing execution for debugging if n_jobs == 0
        Executor, context = get_pool(n_jobs, cls=ProcessPoolExecutor)
        manager = context.Manager() if n_jobs > 1 else None
        id_queue = manager.Queue() if n_jobs > 1 else MockQueue()

        n_jobs = n_jobs or 1
        if n_jobs < 0:
            n_jobs = multiprocessing.cpu_count() - 1

        for id in range(n_jobs):
            id_queue.put(id)

        with Executor(
            max_workers=n_jobs,
            mp_context=context,
            initializer=_subtraction_batch_init,
            initargs=(
                device,
                nn_detector_path,
                nn_channel_index,
                denoise_detect,
                do_nn_denoise,
                id_queue,
                denoiser_init_kwargs,
                denoiser_weights_path,
                recording.to_dict(),
                extra_features,
                subtracted_tpca_feat,
                denoised_tpca_feat if do_clean else None,
            ),
        ) as pool:
            spike_index = output_h5["spike_index"]
            feature_dsets = [output_h5[f.name] for f in extra_features]
            N = len(spike_index)

            # if we're resuming, filter out jobs we already did
            jobs = [
                (batch_id, start)
                for batch_id, start in jobs
                if start >= last_sample
            ]
            n_batches = len(jobs)
            jobs = (
                (
                    batch_data_folder,
                    batch_len_samples,
                    s_start,
                    thresholds,
                    dedup_channel_index,
                    trough_offset,
                    spike_length_samples,
                    extract_channel_index,
                    do_clean,
                    residnorm_decrease,
                    save_residual,
                    radial_parents,
                    geom,
                    do_enforce_decrease,
                    peak_sign,
                    dtype,
                )
                for batch_id, s_start in jobs
            )

            count = sum(
                s < last_sample
                for s in range(
                    0,
                    recording.get_num_samples(),
                    batch_len_samples,
                )
            )

            # now run subtraction in parallel
            pbar = tqdm(
                pool.map(_subtraction_batch, jobs),
                total=n_batches,
                desc="Batches",
                smoothing=0.01,
            )
            for result in pbar:
                with noint:
                    N_new = result.N_new

                    # write new residual
                    if save_residual:
                        np.load(result.residual).tofile(residual)
                        Path(result.residual).unlink()

                    if result.spike_index is None:
                        continue

                    if result.spike_index is None and N_new == 0:
                        continue

                    # grow arrays as necessary and write results
                    spike_index.resize(N + N_new, axis=0)
                    if N_new > 0:
                        spike_index[N:] = np.load(result.spike_index)
                    Path(result.spike_index).unlink()
                    for f, dset in zip(extra_features, feature_dsets):
                        dset.resize(N + N_new, axis=0)
                        fnpy = (
                            batch_data_folder / f"{result.prefix}{f.name}.npy"
                        )
                        if N_new > 0:
                            dset[N:] = np.load(fnpy)
                        Path(fnpy).unlink()
                    # update spike count
                    N += N_new

                count += 1
                if not count % 100:
                    pbar.set_description(f"{n_sec_chunk}s/it [spk/it={N / count:0.1f}]")

    # -- done!
    if save_residual:
        residual.close()
    print("Done. Detected", N, "spikes")
    print("Results written to:")
    if save_residual:
        print(residual_bin)
    print(out_h5)
    try:
        batch_data_folder.rmdir()
    except OSError as e:
        print(e)
    return out_h5


def subtraction_binary(
    standardized_bin,
    *args,
    geom=None,
    t_start=0,
    t_end=None,
    sampling_rate=30_000,
    nsync=0,
    binary_dtype=np.float32,
    time_axis=0,
    **kwargs,
):
    """Wrapper around `subtraction` to provide the old binary file API"""
    # if no geometry is supplied, try to load it from meta file
    if geom is None:
        geom = read_geom_from_meta(standardized_bin)
        if geom is None:
            raise ValueError(
                "Either pass `geom` or put meta file in folder with binary."
            )
    n_channels = geom.shape[0]

    recording = sc.read_binary(
        standardized_bin,
        sampling_rate,
        n_channels,
        binary_dtype,
        time_axis=time_axis,
        is_filtered=True,
    )

    # set geometry
    recording.set_dummy_probe_from_locations(geom, shape_params=dict(radius=10))

    if nsync > 0:
        recording = recording.channel_slice(
            channel_ids=recording.get_channel_ids()[:-nsync]
        )

    T_samples = recording.get_num_samples()
    T_sec = T_samples / recording.get_sampling_frequency()
    assert t_start >= 0 and (t_end is None or t_end <= T_sec)
    start_sample = int(np.floor(t_start * sampling_rate))
    end_sample = (
        T_samples if t_end is None else int(np.floor(t_end * sampling_rate))
    )
    if start_sample > 0 or end_sample < T_samples:
        recording = recording.frame_slice(
            start_frame=start_sample, end_frame=end_sample
        )

    return subtraction(recording, *args, **kwargs)


# -- subtraction routines


# the return type for `subtraction_batch` below
SubtractionBatchResult = namedtuple(
    "SubtractionBatchResult",
    ["N_new", "s_start", "s_end", "spike_index", "residual", "prefix"],
)


# Parallelism helpers
def _subtraction_batch(args):
    return subtraction_batch(
        *args,
        _subtraction_batch.extra_features,
        _subtraction_batch.subtracted_tpca,
        _subtraction_batch.denoised_tpca,
        _subtraction_batch.recording,
        _subtraction_batch.device,
        _subtraction_batch.denoiser,
        _subtraction_batch.detector,
        _subtraction_batch.dn_detector,
    )


def _subtraction_batch_init(
    device,
    nn_detector_path,
    nn_channel_index,
    denoise_detect,
    do_nn_denoise,
    id_queue,
    denoiser_init_kwargs,
    denoiser_weights_path,
    recording_dict,
    extra_features,
    subtracted_tpca,
    denoised_tpca,
):
    """Thread/process initializer -- loads up neural nets"""
    rank = id_queue.get()

    torch.set_grad_enabled(False)
    if device.type == "cuda":
        if not rank:
            print("num gpus:", torch.cuda.device_count())
        if torch.cuda.device_count() > 1:
            device = torch.device(
                "cuda", index=rank % torch.cuda.device_count()
            )
            print(
                f"Worker {rank} using GPU {rank % torch.cuda.device_count()} "
                f"out of {torch.cuda.device_count()} available."
            )
        torch.cuda._lazy_init()
    _subtraction_batch.device = device

    time.sleep(rank / 20)
    print(f"Worker {rank} init", flush=True)

    denoiser = None
    if do_nn_denoise:
        denoiser = denoise.SingleChanDenoiser(**denoiser_init_kwargs)
        if denoiser_weights_path is not None:
            denoiser.load(fname_model=denoiser_weights_path)
        else:
            denoiser.load()
        denoiser.to(device)
    _subtraction_batch.denoiser = denoiser

    detector = None
    if nn_detector_path:
        detector = detect.Detect(nn_channel_index)
        detector.load(nn_detector_path)
        detector.to(device)
    _subtraction_batch.detector = detector

    dn_detector = None
    if denoise_detect:
        dn_detector = detect.DenoiserDetect(denoiser)
        dn_detector.to(device)
    _subtraction_batch.dn_detector = dn_detector

    _subtraction_batch.extra_features = [ef.to(device) for ef in extra_features]
    _subtraction_batch.subtracted_tpca = subtracted_tpca.to(device)
    if denoised_tpca is not None:
        denoised_tpca = denoised_tpca.to(device)
    _subtraction_batch.denoised_tpca = denoised_tpca

    # this is a hack to fix ibl streaming in parallel
    stack = [recording_dict]
    for d in stack:
        for k, v in d.items():
            if isinstance(v, dict):
                if (
                    "class" in v
                    and "IblStreamingRecordingExtractor" in v["class"]
                ):
                    v["kwargs"]["cache_folder"] = (
                        Path(v["kwargs"]["cache_folder"]) / f"cache{rank}"
                    )
                else:
                    stack.append(v)

    _subtraction_batch.recording = sc.BaseRecording.from_dict(recording_dict)


def subtraction_batch(
    batch_data_folder,
    batch_len_samples,
    s_start,
    thresholds,
    dedup_channel_index,
    trough_offset,
    spike_length_samples,
    extract_channel_index,
    do_clean,
    residnorm_decrease,
    save_residual,
    radial_parents,
    geom,
    do_enforce_decrease,
    do_phaseshift,
    peak_sign,
    dtype,
    extra_features,
    subtracted_tpca,
    denoised_tpca,
    recording,
    device,
    denoiser,
    detector,
    dn_detector,
):
    """Runs subtraction on a batch

        This function handles the logic of loading data from disk
        (padding it with a buffer where necessary), running the loop
        over thresholds for `detect_and_subtract`, handling spikes
        that were in the buffer, and applying the denoising pipeline.

        A note on buffer logic:
         - We load a buffer of twice the spike length.
         - The outer buffer of size spike length is to ensure that
           spikes inside the inner buffer of size spike length can be
           loaded
         - We subtract spikes inside the inner buffer in `detect_and_subtract`
           to ensure consistency of the residual across batches.

        Arguments
        ---------
        batch_data_folder : string
            Where temporary results are being stored
        s_start : int
            The batch's starting time in samples
        batch_len_samples : int
            The length of a batch in samples
        standardized_bin : int
            The path to the standardized binary file
        thresholds : list of int
            Voltage thresholds for subtraction
        tpca : sklearn PCA object or None
            A pre-trained temporal PCA (or None in which case no PCA
            is applied)
        trough_offset : int
            42 in practice, the alignment of the max channel's trough
            in the extracted waveforms
        dedup_channel_index : int array (num_channels, num_neighbors)
            Spatial neighbor structure for deduplication
        spike_length_samples : int
            121 in practice, temporal length of extracted waveforms
        extract_channel_index : int array (num_channels, extract_channels)
            Channel neighborhoods for extracted waveforms
        device : string or torch.device
        start_sample, end_sample : int
            Temporal boundary of the region of the recording being
            considered (in samples)
        radial_parents
            Helper data structure for enforce_decrease
        localization_kind : str
        How should we run localization?
        loc_workers : int
        on how many threads?
        geom : array
            The probe geometry
        denoiser, detector : torch nns or None
        probe : string or None

        Returns
        -------
        res : SubtractionBatchResult
    """
    # we use a double buffer: inner buffer of length spike_length,
    # outer buffer of length spike_length
    #  - detections are restricted to the inner buffer
    #  - outer buffer allows detections on the border of the inner
    #    buffer to be loaded
    #  - using the inner buffer allows for subtracted residuals to be
    #    consistent (more or less) across batches
    #  - only the spikes in the center (i.e. not in either buffer)
    #    will be returned to the caller
    buffer = 2 * spike_length_samples

    # load raw data with buffer
    s_end = min(recording.get_num_samples(), s_start + batch_len_samples)
    n_channels = len(dedup_channel_index)
    load_start = max(0, s_start - buffer)
    load_end = min(recording.get_num_samples(), s_end + buffer)
    residual = recording.get_traces(start_frame=load_start, end_frame=load_end)
    residual = residual.astype(dtype)
    assert np.isfinite(residual).all()
    prefix = f"{s_start:010d}_"

    # 0 padding if we were at the edge of the data
    pad_left = pad_right = 0
    if load_start == 0:
        pad_left = buffer
    if load_end == recording.get_num_samples():
        pad_right = buffer - (recording.get_num_samples() - s_end)
    if pad_left != 0 or pad_right != 0:
        residual = np.pad(
            residual, [(pad_left, pad_right), (0, 0)], mode="edge"
        )

    # now, no matter where we were, the data has the following shape
    assert residual.shape == (2 * buffer + s_end - s_start, n_channels)

    # main subtraction loop
    subtracted_wfs = []
    spike_index = []
    for threshold in thresholds:
        subwfs, subpcs, residual, spind = detect_and_subtract(
            residual,
            threshold,
            radial_parents,
            subtracted_tpca,
            dedup_channel_index,
            extract_channel_index,
            peak_sign=peak_sign,
            detector=detector,
            denoiser=denoiser,
            denoiser_detector=dn_detector,
            trough_offset=trough_offset,
            spike_length_samples=spike_length_samples,
            device=device,
            do_enforce_decrease=do_enforce_decrease,
<<<<<<< HEAD
            do_phaseshift=do_phaseshift
=======
            residnorm_decrease=residnorm_decrease,
>>>>>>> 2f9ff800
        )
        if len(spind):
            subtracted_wfs.append(subwfs)
            spike_index.append(spind)

    # at this point, trough times in the spike index are relative
    # to the full buffer of length 2 * spike length

    # strip buffer from residual and remove spikes in buffer
    residual_singlebuf = residual[spike_length_samples:-spike_length_samples]
    residual = residual[buffer:-buffer]
    if batch_data_folder is not None and save_residual:
        np.save(batch_data_folder / f"{prefix}res.npy", residual.cpu().numpy())

    # return early if there were no spikes
    if batch_data_folder is None and not spike_index:
        # this return is used by `train_pca` as an early exit
        return spike_index, subtracted_wfs, residual_singlebuf
    elif not spike_index:
        return SubtractionBatchResult(
            N_new=0,
            s_start=s_start,
            s_end=s_end,
            spike_index=None,
            residual=batch_data_folder / f"{prefix}res.npy",
            prefix=prefix,
        )

    subtracted_wfs = torch.cat(subtracted_wfs, dim=0)
    spike_index = np.concatenate(spike_index, axis=0)

    # sort so time increases
    sort = np.argsort(spike_index[:, 0], kind="stable")
    subtracted_wfs = subtracted_wfs[sort]
    spike_index = spike_index[sort]

    # get rid of spikes in the buffer
    # also, get rid of spikes too close to the beginning/end
    # of the recording if we are in the first or last batch
    spike_time_min = 0
    if s_start == 0:
        spike_time_min = trough_offset
    spike_time_max = s_end - s_start
    if load_end == recording.get_num_samples():
        spike_time_max -= spike_length_samples - trough_offset

    minix = np.searchsorted(spike_index[:, 0], spike_time_min, side="left")
    maxix = np.searchsorted(spike_index[:, 0], spike_time_max, side="right")
    spike_index = spike_index[minix:maxix]
    subtracted_wfs = subtracted_wfs[minix:maxix]

    # if caller passes None for the output folder, just return
    # the results now (eg this is used by train_pca)
    if batch_data_folder is None:
        return spike_index, subtracted_wfs, residual_singlebuf

    # compute and save features for subtracted wfs
    for f in extra_features:
        feat = f.transform(
            spike_index[:, 1],
            subtracted_wfs=subtracted_wfs,
        )
        if feat is not None:
            if torch.is_tensor(feat):
                feat = feat.cpu().numpy()
            np.save(
                batch_data_folder / f"{prefix}{f.name}.npy",
                feat,
            )

    # get cleaned waveforms
    cleaned_wfs = denoised_wfs = None
    if do_clean:
        cleaned_wfs = read_waveforms_in_memory(
            residual_singlebuf,
            spike_index,
            spike_length_samples,
            extract_channel_index,
            trough_offset=trough_offset,
            buffer=spike_length_samples,
        )
        cleaned_wfs += subtracted_wfs
        del subtracted_wfs

        # compute and save features for subtracted wfs
        for f in extra_features:
            feat = f.transform(
                spike_index[:, 1],
                cleaned_wfs=cleaned_wfs,
                denoised_wfs=None,
            )
            if feat is not None:
                if torch.is_tensor(feat):
                    feat = feat.cpu().numpy()
                np.save(
                    batch_data_folder / f"{prefix}{f.name}.npy",
                    feat,
                )

        denoised_wfs = full_denoising(
            cleaned_wfs,
            spike_index[:, 1],
            extract_channel_index,
            radial_parents,
            do_enforce_decrease=do_enforce_decrease,
            # tpca=subtracted_tpca,
            tpca=denoised_tpca,
            device=device,
            denoiser=denoiser,
        )
        del cleaned_wfs

        # compute and save features for subtracted wfs
        for f in extra_features:
            feat = f.transform(
                spike_index[:, 1],
                denoised_wfs=denoised_wfs,
            )
            if feat is not None:
                if torch.is_tensor(feat):
                    feat = feat.cpu().numpy()
                np.save(
                    batch_data_folder / f"{prefix}{f.name}.npy",
                    feat,
                )

    # times relative to batch start
    # recall, these times were aligned to the double buffer, so we don't
    # need to adjust them according to the buffer at all.
    spike_index[:, 0] += s_start

    # save the results to disk to avoid memory issues
    N_new = len(spike_index)
    np.save(batch_data_folder / f"{prefix}si.npy", spike_index)

    res = SubtractionBatchResult(
        N_new=N_new,
        s_start=s_start,
        s_end=s_end,
        spike_index=batch_data_folder / f"{prefix}si.npy",
        residual=batch_data_folder / f"{prefix}res.npy",
        prefix=prefix,
    )

    return res


# -- temporal PCA


def train_featurizers(
    recording,
    extract_channel_index,
    geom,
    radial_parents,
    dedup_channel_index,
    thresholds,
    nn_detector_path=None,
    denoise_detect=False,
    nn_channel_index=None,
    extra_features=None,
    subtracted_tpca=None,
    peak_sign="neg",
    do_nn_denoise=True,
    residnorm_decrease=False,
    do_enforce_decrease=True,
    n_sec_pca=10,
    pca_t_start=0,
    pca_t_end=None,
    random_seed=0,
    device="cpu",
    denoiser_init_kwargs={},
    denoiser_weights_path=None,
    trough_offset=42,
    spike_length_samples=121,
    dtype=np.float32,
):
    """Pre-train temporal PCA

    Extracts several random seconds of data by subtraction
    with no PCA, and trains a temporal PCA on the resulting
    waveforms.

    This same function is used to fit the subtraction TPCA and the
    collision-cleaned TPCA.
    """
    fs = int(np.floor(recording.get_sampling_frequency()))
    n_seconds = recording.get_num_samples() // fs
    second_starts = fs * np.arange(n_seconds)
    second_starts = second_starts[second_starts >= fs * pca_t_start]
    if pca_t_end is not None:
        second_starts = second_starts[second_starts < fs * pca_t_end]
    starts = np.random.default_rng(random_seed).choice(
        second_starts, size=min(n_sec_pca, len(second_starts)), replace=False
    )

    denoiser = None
    if do_nn_denoise:
        denoiser = denoise.SingleChanDenoiser(**denoiser_init_kwargs)
        if denoiser_weights_path is not None:
            denoiser.load(fname_model=denoiser_weights_path)
        else:
            denoiser.load()
        denoiser.to(device)

    detector = None
    if nn_detector_path:
        detector = detect.Detect(nn_channel_index)
        detector.load(nn_detector_path)
        detector.to(device)

    dn_detector = None
    if denoise_detect:
        assert do_nn_denoise
        dn_detector = detect.DenoiserDetect(denoiser)
        dn_detector.to(device)

    # do a mini-subtraction with no PCA, just NN denoise and enforce_decrease
    spike_indices = []
    waveforms = []
    residuals = []
    for s_start in tqdm(starts, "PCA training subtraction"):
        spind, wfs, residual_singlebuf = subtraction_batch(
            batch_data_folder=None,
            batch_len_samples=fs,
            s_start=s_start,
            thresholds=thresholds,
            dedup_channel_index=dedup_channel_index,
            trough_offset=trough_offset,
            spike_length_samples=spike_length_samples,
            extract_channel_index=extract_channel_index,
            do_clean=False,
            residnorm_decrease=residnorm_decrease,
            save_residual=False,
            radial_parents=radial_parents,
            geom=geom,
            do_enforce_decrease=do_enforce_decrease,
            do_phaseshift = do_phaseshift,
            peak_sign=peak_sign,
            dtype=dtype,
            extra_features=[],
            subtracted_tpca=subtracted_tpca.to(device)
            if subtracted_tpca is not None
            else None,
            denoised_tpca=None,
            recording=recording,
            device=device,
            denoiser=denoiser,
            detector=detector,
            dn_detector=dn_detector,
        )
        spike_indices.append(spind)
        waveforms.append(wfs.cpu().numpy())
        residuals.append(residual_singlebuf.cpu().numpy())

    try:
        # this can raise value error
        spike_index = np.concatenate(spike_indices, axis=0)
        waveforms = np.concatenate(waveforms, axis=0)

        # but we can also be here...
        if waveforms.size == 0:
            raise ValueError
    except ValueError:
        raise ValueError(
            f"No waveforms found in the whole {n_sec_pca} training "
            "batches for TPCA, so we could not train it. Maybe you "
            "can increase n_sec_pca, but also maybe there are data "
            "or threshold issues?"
        )

    N, T, C = waveforms.shape
    print("Fitting PCA on", N, "waveforms from mini-subtraction")

    # get subtracted or collision-cleaned waveforms
    if subtracted_tpca is None:
        # we're fitting TPCA to subtracted wfs so we won't need denoised wfs
        cleaned_waveforms = denoised_waveforms = None
    else:
        # otherwise, we are fitting featurizers, so compute
        # denoised versions
        cleaned_waveforms = np.concatenate(
            [
                read_waveforms_in_memory(
                    res,
                    spind,
                    spike_length_samples,
                    extract_channel_index,
                    trough_offset=trough_offset,
                    buffer=spike_length_samples,
                )
                for res, spind in zip(residuals, spike_indices)
            ],
            axis=0,
        )
        cleaned_waveforms += waveforms
        denoised_waveforms = full_denoising(
            cleaned_waveforms,
            spike_index[:, 1],
            extract_channel_index,
            radial_parents,
            do_enforce_decrease=do_enforce_decrease,
            tpca=None,
            device=device,
            denoiser=denoiser,
        )

    # train extra featurizers if necessary
    extra_features = [] if extra_features is None else extra_features
    if not any(f.needs_fit for f in extra_features):
        return

    for f in extra_features:
        f.fit(
            spike_index[:, 1],
            subtracted_wfs=waveforms,
            cleaned_wfs=cleaned_waveforms,
            denoised_wfs=denoised_waveforms,
        )


# -- denoising / detection helpers


def detect_and_subtract(
    raw,
    threshold,
    radial_parents,
    tpca,
    dedup_channel_index,
    extract_channel_index,
    *,
    peak_sign="neg",
    detector=None,
    denoiser=None,
    denoiser_detector=None,
    nn_switch_threshold=4,
    trough_offset=42,
    spike_length_samples=121,
    device="cpu",
    do_enforce_decrease=True,
<<<<<<< HEAD
    do_phaseshift = True
=======
    residnorm_decrease=False,
>>>>>>> 2f9ff800
):
    """Detect and subtract

    For a fixed voltage threshold, detect spikes, denoise them,
    and subtract them from the recording.

    This function is the core of the subtraction routine.

    Returns
    -------
    waveforms, subtracted_raw, spike_index
    """
    device = torch.device(device)

    kwargs = dict(nn_detector=None, nn_denoiser=None, denoiser_detector=None)
    kwargs["denoiser_detector"] = denoiser_detector
    if detector is not None and threshold <= nn_switch_threshold:
        kwargs["nn_detector"] = detector
        kwargs["nn_denoiser"] = denoiser

    start = spike_length_samples
    end = -spike_length_samples
    if denoiser_detector is not None:
        start = start - 42
        end = end + 79

    raw = torch.as_tensor(raw, device=device)

    # the full buffer has length 2 * spike len on both sides,
    # but this spike index only contains the spikes inside
    # the inner buffer of length spike len
    # times are relative to the *inner* buffer
    spike_index = detect.detect_and_deduplicate(
        raw[start:end],
        threshold,
        dedup_channel_index,
        buffer_size=spike_length_samples,
        device=device,
        peak_sign=peak_sign,
        spike_length_samples=spike_length_samples,
        **kwargs,
    )
    if not spike_index.size:
        return np.empty(0), np.empty(0), raw, np.empty(0)

    # -- read waveforms
    padded_raw = F.pad(raw, (0, 1), value=torch.nan)
    # get times relative to trough + buffer
    # currently, times are trough times relative to spike_length_samples,
    # but they also *start* there
    # thus, they are actually relative to the full buffer
    # of length 2 * spike_length_samples
    time_range = np.arange(
        2 * spike_length_samples - trough_offset,
        3 * spike_length_samples - trough_offset,
    )
    time_ix = spike_index[:, 0, None] + time_range[None, :]
    chan_ix = extract_channel_index[spike_index[:, 1]]
    waveforms = padded_raw[time_ix[:, :, None], chan_ix[:, None, :]]
    if residnorm_decrease:
        resids = waveforms.clone()

    # -- denoising
    waveforms, tpca_proj = full_denoising(
        waveforms,
        spike_index[:, 1],
        extract_channel_index,
        radial_parents,
        do_enforce_decrease=do_enforce_decrease,
        do_phaseshift=do_phaseshift,
        tpca=tpca,
        device=device,
        denoiser=denoiser,
        return_tpca_embedding=True,
    )
    
    # test residual norm decrease
    if residnorm_decrease:
        residthresh = 0.0
        if isinstance(residnorm_decrease, (int, float)):
            residthresh = residnorm_decrease
        residnorms0 = torch.linalg.norm(torch.nan_to_num(resids), dim=(1, 2))
        resids -= waveforms
        residnorms1 = torch.linalg.norm(torch.nan_to_num(resids), dim=(1, 2))
        decreased = residnorms1 + residthresh < residnorms0
        
        waveforms = waveforms[decreased]
        decreased_np = decreased.cpu().numpy()
        # print(f"{threshold=} {len(decreased_np)=} {decreased_np.mean()=}")
        spike_index = spike_index[decreased_np]
        time_ix = spike_index[:, 0, None] + time_range[None, :]
        chan_ix = extract_channel_index[spike_index[:, 1]]
        if tpca_proj is not None:
            tpca_proj = tpca_proj[decreased_np]

    # -- the actual subtraction
    # have to use subtract.at since -= will only subtract once in the overlaps,
    # subtract.at will subtract multiple times where waveforms overlap
    # np.subtract.at(
    #     padded_raw,
    #     (time_ix[:, :, None], chan_ix[:, None, :]),
    #     waveforms,
    # )
    # this is the torch equivalent. just have to do all the broadcasting manually.
    padded_raw.reshape(-1).scatter_add_(
        0,
        torch.as_tensor(
            np.ravel_multi_index(
                np.broadcast_arrays(time_ix[:, :, None], chan_ix[:, None, :]),
                padded_raw.shape,
            ),
            device=padded_raw.device,
        ).reshape(-1),
        -waveforms.reshape(-1),
    )

    # remove the NaN padding
    subtracted_raw = padded_raw[:, :-1]

    return waveforms, tpca_proj, subtracted_raw, spike_index


@torch.no_grad()
def full_denoising(
    waveforms,
    maxchans,
    extract_channel_index,
    radial_parents=None,
    do_enforce_decrease=True,
    do_phaseshift=True,
    geom = None,
    probe=None,
    tpca=None,
    device=None,
    denoiser=None,
    batch_size=2**10,
    align=False,
    return_tpca_embedding=False,
):
    """Denoising pipeline: neural net denoise, temporal PCA, enforce_decrease"""
    num_channels = len(extract_channel_index)
    N, T, C = waveforms.shape
    assert not align  # still working on that

    
    if do_phaseshift:
        if geom == None:
            raise ValueError('Phase-shift denoising needs geom input!')
        waveforms = multichan_phase_shift_denoise(waveforms, geom, extract_channel_index, denoiser, maxchans = maxchans)
    else:
        waveforms = torch.as_tensor(waveforms, device=device, dtype=torch.float)

        if not waveforms.numel():
            if return_tpca_embedding:
                embed = np.full((0, C, tpca.n_components), np.nan, dtype=tpca.dtype)
                return waveforms, embed
            return waveforms

        # in new pipeline, some channels are off the edge of the probe
        # those are filled with NaNs, which will blow up PCA. so, here
        # we grab just the non-NaN channels.
        in_probe_channel_index = (
            torch.as_tensor(extract_channel_index, device=device) < num_channels
        )
        in_probe_index = in_probe_channel_index[maxchans]
        waveforms = waveforms.permute(0, 2, 1)
        wfs_in_probe = waveforms[in_probe_index]

        # Apply NN denoiser (skip if None) #doesn't matter if wf on channels or everywhere
        if denoiser is not None:
            for bs in range(0, wfs_in_probe.shape[0], batch_size):
                be = min(bs + batch_size, N * C)
                wfs_in_probe[bs:be] = denoiser(wfs_in_probe[bs:be])

    # Temporal PCA while we are still transposed
    if tpca is not None:
        tpca_embeds = tpca.raw_transform(wfs_in_probe)
        wfs_in_probe = tpca.raw_inverse_transform(tpca_embeds)
        if not return_tpca_embedding:
            del tpca_embeds

    # back to original shape
    waveforms[in_probe_index] = wfs_in_probe
    waveforms = waveforms.permute(0, 2, 1)

    # enforce decrease
    if do_enforce_decrease:
        if radial_parents is None and probe is not None:
            rel_maxchans = maxchans - extract_channel_index[maxchans, 0]
            if probe == "np1":
                for i in range(N):
                    denoise.enforce_decrease_np1(
                        waveforms[i], max_chan=rel_maxchans[i], in_place=True
                    )
            elif probe == "np2":
                for i in range(N):
                    denoise.enforce_decrease(
                        waveforms[i], max_chan=rel_maxchans[i], in_place=True
                    )
            else:
                assert False
        elif radial_parents is not None:
            denoise.enforce_decrease_shells(
                waveforms, maxchans, radial_parents, in_place=True
            )
        else:
            # no enforce decrease
            pass

    if return_tpca_embedding and tpca is not None:
        tpca_embeddings = np.full(
            (N, C, tpca.n_components), np.nan, dtype=tpca.dtype
        )
        # run tpca only on channels that matter!
        tpca_embeddings[in_probe_index.cpu()] = tpca_embeds.cpu()
        return waveforms, tpca_embeddings.transpose(0, 2, 1)
    elif return_tpca_embedding:
        return waveforms, None

    return waveforms


# -- HDF5 initialization / resuming old job logic


@contextlib.contextmanager
def get_output_h5(
    out_h5,
    recording,
    extract_channel_index,
    extra_features,
    fit_features=None,
    overwrite=False,
    chunk_len=1024,
    dtype=np.float32,
):
    h5_exists = Path(out_h5).exists()
    last_sample = 0
    if h5_exists and not overwrite:
        output_h5 = h5py.File(out_h5, "r+")
        h5_exists = True
        if len(output_h5["spike_index"]) > 0:
            last_sample = output_h5["spike_index"][-1, 0]
    else:
        if overwrite and h5_exists:
            print("Overwriting previous results, if any.")
            Path(out_h5).unlink()
        output_h5 = h5py.File(out_h5, "w")

        # initialize datasets
        output_h5.create_dataset("fs", data=recording.get_sampling_frequency())
        output_h5.create_dataset("geom", data=recording.get_channel_locations())
        output_h5.create_dataset("start_time", data=recording.get_times()[0])
        output_h5.create_dataset("channel_index", data=extract_channel_index)

        # resizable datasets so we don't fill up space
        output_h5.create_dataset(
            "spike_index",
            shape=(0, 2),
            chunks=(chunk_len, 2),
            maxshape=(None, 2),
            dtype=np.int64,
        )

        for f in extra_features:
            output_h5.create_dataset(
                f.name,
                shape=(0, *f.out_shape),
                chunks=(chunk_len, *f.out_shape),
                maxshape=(None, *f.out_shape),
                dtype=f.dtype,
            )
            f.to_h5(output_h5)
        if fit_features is not None:
            for f in fit_features:
                f.to_h5(output_h5)

    done_percent = 100 * last_sample / recording.get_num_samples()
    if h5_exists and not overwrite:
        print(f"Resuming previous job, which was {done_percent:.0f}% done")
    elif h5_exists and overwrite:
        last_sample = 0
    else:
        print("No previous output found, starting from scratch.")

    # try/finally ensures we close `output_h5` if job is interrupted
    # docs.python.org/3/library/contextlib.html#contextlib.contextmanager
    try:
        yield output_h5, last_sample
    finally:
        output_h5.close()


# -- data loading helpers


def read_geom_from_meta(bin_file):
    try:
        from spikeglx import _geometry_from_meta, read_meta_data
    except ImportError:
        try:
            from ibllib.io.spikeglx import _geometry_from_meta, read_meta_data
        except ImportError:
            raise ImportError("Can't find spikeglx...")

    meta = Path(bin_file.parent) / (bin_file.stem + ".meta")
    if not meta.exists():
        raise ValueError("Expected", meta, "to exist.")
    header = _geometry_from_meta(read_meta_data(meta))
    geom = np.c_[header["x"], header["y"]]
    return geom


def subtract_and_localize_numpy(
    raw,
    geom,
    extract_radius=200.0,
    loc_radius=100.0,
    dedup_spatial_radius=70.0,
    thresholds=[12, 10, 8, 6, 5],
    radial_parents=None,
    tpca=None,
    device=None,
    probe="np1",
    trough_offset=42,
    spike_length_samples=121,
    loc_workers=1,
):
    # we will run in this buffer and return it after subtraction
    residual = raw.copy()

    # probe geometry helper structures
    dedup_channel_index = make_channel_index(
        geom, dedup_spatial_radius, steps=2
    )
    extract_channel_index = make_channel_index(
        geom, extract_radius, distance_order=False
    )
    # use radius-based localization neighborhood
    loc_n_chans = None

    if radial_parents is None:
        # this can be slow to compute, so could be worth pre-computing it
        radial_parents = denoise.make_radial_order_parents(
            geom, extract_channel_index, n_jumps_per_growth=1, n_jumps_parent=3
        )

    # load neural nets
    if device is None:
        device = "cuda" if torch.cuda.is_available else "cpu"
    device = torch.device(device)
    denoiser = denoise.SingleChanDenoiser()
    denoiser.load()
    denoiser.to(device)
    dn_detector = detect.DenoiserDetect(denoiser)
    dn_detector.to(device)

    subtracted_wfs = []
    spike_index = []
    for threshold in thresholds:
        subwfs, tcpca_proj, residual, spind = detect_and_subtract(
            residual,
            threshold,
            radial_parents,
            tpca,
            dedup_channel_index,
            extract_channel_index,
            detector=None,
            denoiser=denoiser,
            denoiser_detector=dn_detector,
            trough_offset=trough_offset,
            spike_length_samples=spike_length_samples,
            device=device,
            probe=probe,
        )
        _logger.debug(
            f"Detected and subtracted {spind.shape[0]} spikes "
            "with threshold {threshold} on {thresholds}"
        )
        if len(spind):
            subtracted_wfs.append(subwfs)
            spike_index.append(spind)

    subtracted_wfs = np.concatenate(subtracted_wfs, axis=0)
    spike_index = np.concatenate(spike_index, axis=0)
    _logger.debug(
        f"Detected and subtracted {spike_index.shape[0]} spikes Total"
    )

    # sort so time increases
    sort = np.argsort(spike_index[:, 0])
    subtracted_wfs = subtracted_wfs[sort]
    spike_index = spike_index[sort]

    _logger.debug(f"Denoising waveforms...")
    # "collision-cleaned" wfs

    cleaned_wfs = read_waveforms_in_memory(
        residual,
        spike_index,
        spike_length_samples,
        extract_channel_index,
        trough_offset=trough_offset,
        buffer=0,
    )

    cleaned_wfs = full_denoising(
        cleaned_wfs + subtracted_wfs,
        spike_index[:, 1],
        extract_channel_index,
        radial_parents,
        probe=probe,
        tpca=tpca,
        device=device,
        denoiser=denoiser,
    )

    # localize
    _logger.debug(f"Localisation...")
    locptps = cleaned_wfs.ptp(1)
    xs, ys, z_rels, z_abss, alphas = localize_index.localize_ptps_index(
        locptps,
        geom,
        spike_index[:, 1],
        extract_channel_index,
        n_channels=loc_n_chans,
        radius=loc_radius,
        n_workers=loc_workers,
        pbar=False,
    )
    df_localisation = pd.DataFrame(
        data=np.c_[
            spike_index[:, 0] + spike_length_samples * 2,
            spike_index[:, 1],
            xs,
            ys,
            z_abss,
            alphas,
        ],
        columns=["sample", "trace", "x", "y", "z", "alpha"],
    )
    return df_localisation, cleaned_wfs<|MERGE_RESOLUTION|>--- conflicted
+++ resolved
@@ -899,11 +899,8 @@
             spike_length_samples=spike_length_samples,
             device=device,
             do_enforce_decrease=do_enforce_decrease,
-<<<<<<< HEAD
-            do_phaseshift=do_phaseshift
-=======
+            do_phaseshift=do_phaseshift,
             residnorm_decrease=residnorm_decrease,
->>>>>>> 2f9ff800
         )
         if len(spind):
             subtracted_wfs.append(subwfs)
@@ -1245,11 +1242,8 @@
     spike_length_samples=121,
     device="cpu",
     do_enforce_decrease=True,
-<<<<<<< HEAD
-    do_phaseshift = True
-=======
+    do_phaseshift = True,
     residnorm_decrease=False,
->>>>>>> 2f9ff800
 ):
     """Detect and subtract
 
