--- conflicted
+++ resolved
@@ -549,7 +549,7 @@
                 if start >= last_sample
             ]
             n_batches = len(jobs)
-            
+
             if n_batches > 0:
                 jobs = (
                     (
@@ -585,7 +585,6 @@
                     )
                 )
 
-<<<<<<< HEAD
                 # now run subtraction in parallel
                 pbar = tqdm(
                     pool.map(_subtraction_batch, jobs),
@@ -612,7 +611,10 @@
                         if Path(result.spike_index).exists():
                             Path(result.spike_index).unlink()
                         for f, dset in zip(extra_features, feature_dsets):
-                            fnpy = batch_data_folder / f"{result.prefix}{f.name}.npy"
+                            fnpy = (
+                                batch_data_folder
+                                / f"{result.prefix}{f.name}.npy"
+                            )
                             if N_new > 0:
                                 dset.resize(N + N_new, axis=0)
                                 dset[N:] = np.load(fnpy)
@@ -622,51 +624,9 @@
                         N += N_new
 
                     count += 1
-                    pbar.set_description(f"{n_sec_chunk}s/it [spk/it={N / count:0.1f}]")
-=======
-            # now run subtraction in parallel
-            pbar = tqdm(
-                pool.map(_subtraction_batch, jobs),
-                total=n_batches,
-                desc="Batches",
-                smoothing=0.01,
-            )
-            for result in pbar:
-                with noint:
-                    N_new = result.N_new
-
-                    # write new residual
-                    if save_residual:
-                        np.load(result.residual).tofile(residual)
-                        Path(result.residual).unlink()
-
-                    if result.spike_index is None:
-                        continue
-
-                    if result.spike_index is None and N_new == 0:
-                        continue
-
-                    # grow arrays as necessary and write results
-                    spike_index.resize(N + N_new, axis=0)
-                    if N_new > 0:
-                        spike_index[N:] = np.load(result.spike_index)
-                    Path(result.spike_index).unlink()
-                    for f, dset in zip(extra_features, feature_dsets):
-                        dset.resize(N + N_new, axis=0)
-                        fnpy = (
-                            batch_data_folder / f"{result.prefix}{f.name}.npy"
-                        )
-                        if N_new > 0:
-                            dset[N:] = np.load(fnpy)
-                        Path(fnpy).unlink()
-                    # update spike count
-                    N += N_new
-
-                count += 1
-                pbar.set_description(
-                    f"{n_sec_chunk}s/it [spk/it={N / count:0.1f}]"
-                )
->>>>>>> 8c64afd8
+                    pbar.set_description(
+                        f"{n_sec_chunk}s/it [spk/it={N / count:0.1f}]"
+                    )
 
     # -- done!
     if save_residual:
@@ -1283,7 +1243,11 @@
             dn_detector=dn_detector,
             enfdec=enfdec,
         )
-        if (torch.is_tensor(spind) and not spind.numel()) or not len(spind) or not spind.size:
+        if (
+            (torch.is_tensor(spind) and not spind.numel())
+            or not len(spind)
+            or not spind.size
+        ):
             n_empty_batches += 1
             continue
         spike_indices.append(spind)
@@ -1886,4 +1850,4 @@
         ],
         columns=["sample", "trace", "x", "y", "z", "alpha"],
     )
-    return df_localisation, cleaned_wfs.to("cpu")+    return df_localisation, cleaned_wfs.to("cpu")
