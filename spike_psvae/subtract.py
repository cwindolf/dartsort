from pathlib import Path
import contextlib
import gc
import h5py
import numpy as np
import signal
import time
import torch
import multiprocessing
from concurrent.futures import ProcessPoolExecutor
from collections import namedtuple
import logging
import pandas as pd
from sklearn.decomposition import PCA
from tqdm.auto import tqdm

try:
    from spikeglx import _geometry_from_meta, read_meta_data
except ImportError:
    try:
        from ibllib.io.spikeglx import _geometry_from_meta, read_meta_data
    except ImportError:
        raise ImportError("Can't find spikeglx...")
<<<<<<< HEAD
=======
from pathlib import Path
from sklearn.decomposition import PCA
from tqdm.auto import tqdm
>>>>>>> ef0694b8

from . import denoise, detect, localize_index
from .spikeio import get_binary_length, read_data, read_waveforms_in_memory
from .waveform_utils import make_channel_index, make_contiguous_channel_index
<<<<<<< HEAD

_logger = logging.getLogger(__name__)
=======
>>>>>>> ef0694b8


def subtraction(
    standardized_bin,
    out_folder,
    geom=None,
    tpca_rank=8,
    n_sec_chunk=1,
    n_sec_pca=10,
    t_start=0,
    t_end=None,
    sampling_rate=30_000,
    thresholds=[12, 10, 8, 6, 5, 4],
    peak_sign="neg",
    nn_detect=False,
    denoise_detect=False,
    do_nn_denoise=True,
    neighborhood_kind="firstchan",
    extract_box_radius=200,
    extract_firstchan_n_channels=40,
    box_norm_p=np.inf,
    spike_length_samples=121,
    trough_offset=42,
    dedup_spatial_radius=70,
    enforce_decrease_kind="columns",
    nsync=0,
    n_jobs=1,
    device=None,
    save_residual=False,
    save_waveforms=False,
    do_clean=True,
    localization_kind="logbarrier",
    localize_radius=100,
    localize_firstchan_n_channels=20,
    loc_workers=4,
    overwrite=False,
    random_seed=0,
    binary_dtype=np.float32,
    dtype=np.float32,
):
    """Subtraction-based waveform extraction

    Runs subtraction pipeline, and optionally also the localization.

    Loads data from a binary file (standardized_bin), and loads geometry
    from the associated meta file if `geom=None`.

    Results are saved to `out_folder` in the following format:
     - residual_[dataset name]_[time region].bin
        - a binary file like the input binary
     - subtraction_[dataset name]_[time region].h5
        - An HDF5 file containing all of the resulting data.
          In detail, if N is the number of discovered waveforms,
          n_channels is the number of channels in the probe,
          T is `spike_len_samples`, C is the number of channels
          of the extracted waveforms (determined from `extract_box_radius`),
          then this HDF5 file contains the following datasets:

            geom : (n_channels, 2)
            start_sample : scalar
            end_sample : scalar
                First and last sample of time region considered
                (controlled by arguments `t_start`, `t_end`)
            channel_index : (n_channels, C)
                Array of channel indices. channel_index[c] contains the
                channels that a waveform with max channel `c` was extracted
                on.
            tpca_mean, tpca_components : arrays
                The fitted temporal PCA parameters.
            spike_index : (N, 2)
                The columns are (sample, max channel)
            subtracted_waveforms : (N, T, C)
                Waveforms that were subtracted
            cleaned_waveforms : (N, T, C)
                Final denoised waveforms, only computed/saved if
                `do_clean=True`
            localizations : (N, 5)
                Only computed/saved if `localization_kind` is `"logbarrier"`
                or `"original"`
                The columsn are: x, y, z, alpha, z relative to max channel
            maxptps : (N,)
                Only computed/saved if `localization_kind="logbarrier"`

    Returns
    -------
    out_h5 : path to output hdf5 file
    residual : path to residual if save_residual
    """
    if neighborhood_kind not in ("firstchan", "box", "circle"):
        raise ValueError(
            "Neighborhood kind", neighborhood_kind, "not understood."
        )
    if enforce_decrease_kind not in ("columns", "radial", "none"):
        raise ValueError(
            "Enforce decrease method", enforce_decrease_kind, "not understood."
        )
    if peak_sign not in ("neg", "both"):
        raise ValueError("peak_sign", peak_sign, "not understood.")

    standardized_bin = Path(standardized_bin)
    stem = standardized_bin.stem
    batch_len_samples = n_sec_chunk * sampling_rate

    # prepare output dir
    out_folder = Path(out_folder)
    out_folder.mkdir(exist_ok=True)
    batch_data_folder = out_folder / f"batches_{stem}"
    batch_data_folder.mkdir(exist_ok=True)
    out_h5 = out_folder / f"subtraction_{stem}_t_{t_start}_{t_end}.h5"
    if save_residual:
        residual_bin = out_folder / f"residual_{stem}_t_{t_start}_{t_end}.bin"
    try:
        if out_h5.exists():
            with h5py.File(out_h5, "r+") as _:
                pass
            del _
    except BlockingIOError as e:
        raise ValueError(
            f"Output HDF5 {out_h5} is currently in use by another program. "
            "Maybe a Jupyter notebook that's still running?"
        ) from e

    # pick device if it's not supplied
    if device is None:
        device = torch.device("cuda" if torch.cuda.is_available() else "cpu")
        if device.type == "cuda":
            torch.cuda._lazy_init()
            torch.set_grad_enabled(False)
    else:
        device = torch.device(device)

    # if no geometry is supplied, try to load it from meta file
    if geom is None:
        geom = read_geom_from_meta(standardized_bin)
        if geom is None:
            raise ValueError(
                "Either pass `geom` or put meta file in folder with binary."
            )
    n_channels = geom.shape[0]
    ncols = len(np.unique(geom[:, 0]))

    # TODO: read this from meta.
    # right now it's just used to load NN detector and pick the enforce
    # decrease method if enforce_decrease_kind=="columns"
    probe = {4: "np1", 2: "np2"}.get(ncols, None)

    # figure out if we will use a NN detector, and if so which
    nn_detector_path = None
    if nn_detect:
        nn_detector_path = (
            Path(__file__).parent.parent / f"pretrained/detect_{probe}.pt"
        )
        print("Using pretrained detector for", probe, "from", nn_detector_path)
        detection_kind = "voltage->NN"
    elif denoise_detect:
        print("Using denoising NN detection")
        detection_kind = "denoised PTP"
    else:
        print("Using voltage detection")
        detection_kind = "voltage"

    # figure out length of data
    T_samples, T_sec = get_binary_length(
        standardized_bin,
        n_channels,
        sampling_rate,
        nsync=nsync,
        dtype=binary_dtype,
    )
    assert t_start >= 0 and (t_end is None or t_end <= T_sec)
    start_sample = int(np.floor(t_start * sampling_rate))
    end_sample = (
        T_samples if t_end is None else int(np.floor(t_end * sampling_rate))
    )
    portion_len_s = (end_sample - start_sample) / sampling_rate
    print(
        f"Running subtraction. Total recording length is {T_sec:0.2f} "
        f"s, running on portion of length {portion_len_s:0.2f} s. "
        f"Using {detection_kind} detection with thresholds: {thresholds}."
    )

    # compute helper data structures
    # channel indexes for extraction, NN detection, deduplication
    dedup_channel_index = make_channel_index(
        geom, dedup_spatial_radius, steps=2
    )
    nn_channel_index = make_channel_index(geom, dedup_spatial_radius, steps=1)
    if neighborhood_kind == "box":
        extract_channel_index = make_channel_index(
            geom, extract_box_radius, distance_order=False, p=box_norm_p
        )
        # use radius-based localization neighborhood
        loc_n_chans = None
        loc_radius = localize_radius
    elif neighborhood_kind == "circle":
        extract_channel_index = make_channel_index(
            geom, extract_box_radius, distance_order=False, p=2
        )
        # use radius-based localization neighborhood
        loc_n_chans = None
        loc_radius = localize_radius
    elif neighborhood_kind == "firstchan":
        extract_channel_index = make_contiguous_channel_index(
            n_channels, n_neighbors=extract_firstchan_n_channels
        )

        # use old firstchan style localization neighborhood
        loc_n_chans = localize_firstchan_n_channels
        loc_radius = None
    else:
        assert False

    # helper data structure for radial enforce decrease
    do_enforce_decrease = True
    radial_parents = None
    if enforce_decrease_kind == "radial":
        radial_parents = denoise.make_radial_order_parents(
            geom, extract_channel_index, n_jumps_per_growth=1, n_jumps_parent=3
        )
    elif enforce_decrease_kind == "columns":
        pass
    else:
        print("Skipping enforce decrease.")
        do_enforce_decrease = False

    # check localization arg
    if localization_kind in ("original", "logbarrier"):
        print("Using", localization_kind, "localization")
        do_localize = True
    else:
        print("No localization")
        do_localize = False

    # pre-fit temporal PCA
    tpca = None
    if n_sec_pca is not None:
        # try to load old TPCA if it's around
        if not overwrite and out_h5.exists():
            with h5py.File(out_h5, "r") as output_h5:
                tpca = tpca_from_h5(output_h5)

        # otherwise, train it
        if tpca is None:
            with timer("Training TPCA"), torch.no_grad():
                tpca = train_pca(
                    standardized_bin,
                    spike_length_samples,
                    extract_channel_index,
                    geom,
                    radial_parents,
                    T_samples,
                    sampling_rate,
                    dedup_channel_index,
                    thresholds,
                    nn_detector_path,
                    denoise_detect,
                    nn_channel_index,
                    nsync=nsync,
                    peak_sign=peak_sign,
                    do_nn_denoise=do_nn_denoise,
                    do_enforce_decrease=do_enforce_decrease,
                    probe=probe,
                    n_sec_pca=n_sec_pca,
                    rank=tpca_rank,
                    random_seed=random_seed,
                    device=device,
                    binary_dtype=binary_dtype,
                    dtype=dtype,
                )

            # try to free up some memory on GPU that might have been used above
            if device.type == "cuda":
                gc.collect()
                torch.cuda.empty_cache()

    # if we're on GPU, we can't use processes, since each process will
    # have it's own torch runtime and those will use all the memory
    if device.type == "cuda":
        pass
    else:
        if loc_workers > 1:
            print(
                "Setting number of localization workers to 1. (Since "
                "you're on CPU, use a large n_jobs for parallelism.)"
            )
            loc_workers = 1

    # parallel batches
    jobs = list(
        enumerate(
            range(
                start_sample,
                end_sample,
                batch_len_samples,
            )
        )
    )

    # -- initialize storage
    with get_output_h5(
        out_h5,
        start_sample,
        end_sample,
        geom,
        extract_channel_index,
        tpca,
        neighborhood_kind,
        spike_length_samples,
        save_waveforms=save_waveforms,
        do_clean=do_clean,
        do_localize=do_localize,
        overwrite=overwrite,
        dtype=dtype,
    ) as (output_h5, last_sample):

        spike_index = output_h5["spike_index"]
        subtracted_tpca_projs = output_h5["subtracted_tpca_projs"]
        if neighborhood_kind == "firstchan":
            firstchans = output_h5["first_channels"]
        if save_waveforms:
            subtracted_wfs = output_h5["subtracted_waveforms"]
            if do_clean:
                cleaned_wfs = output_h5["cleaned_waveforms"]
        if localization_kind in ("original", "logbarrier"):
            locs = output_h5["localizations"]
            maxptps = output_h5["maxptps"]
            peak_heights = output_h5["peak_heights"]
            trough_depths = output_h5["trough_depths"]
            widths = output_h5["widths"]
        N = len(spike_index)

        # if we're resuming, filter out jobs we already did
        jobs = [
            (batch_id, start)
            for batch_id, start in jobs
            if start >= last_sample
        ]
        n_batches = len(jobs)

        # residual binary file -- append if we're resuming
        if save_residual:
            residual_mode = "ab" if last_sample > 0 else "wb"
            residual = open(residual_bin, mode=residual_mode)

        # now run subtraction in parallel
        jobs = (
            (
                batch_id,
                batch_data_folder,
                s_start,
                batch_len_samples,
                standardized_bin,
                thresholds,
                tpca,
                trough_offset,
                dedup_channel_index,
                spike_length_samples,
                extract_channel_index,
                start_sample,
                end_sample,
                do_clean,
                radial_parents,
                localization_kind,
                loc_workers,
                geom,
                do_enforce_decrease,
                probe,
                loc_n_chans,
                loc_radius,
                peak_sign,
                nsync,
                binary_dtype,
                dtype,
            )
            for batch_id, s_start in jobs
        )

        # no-threading/multiprocessing execution for debugging if n_jobs == 0
        Executor = ProcessPoolExecutor if n_jobs else MockPoolExecutor
        context = multiprocessing.get_context("spawn")
        manager = context.Manager() if n_jobs else None
        id_queue = manager.Queue() if n_jobs else MockQueue()

        n_jobs = n_jobs or 1
        if n_jobs < 0:
            n_jobs = multiprocessing.cpu_count() - 1

        for id in range(n_jobs):
            id_queue.put(id)

        with Executor(
            max_workers=n_jobs,
            mp_context=context,
            initializer=_subtraction_batch_init,
            initargs=(
                device,
                nn_detector_path,
                nn_channel_index,
                denoise_detect,
                do_nn_denoise,
                id_queue,
            ),
        ) as pool:
            for result in tqdm(
                pool.map(_subtraction_batch, jobs),
                total=n_batches,
                desc="Batches",
                smoothing=0,
            ):
                with noint:
                    N_new = result.N_new

                    # write new residual
                    if save_residual:
                        np.load(result.residual).tofile(residual)
                    Path(result.residual).unlink()

                    # skip if nothing new
                    if not N_new:
                        continue

                    # grow arrays as necessary and write results
                    subtracted_tpca_projs.resize(N + N_new, axis=0)
                    subtracted_tpca_projs[N:] = np.load(
                        result.subtracted_tpca_projs
                    )

                    if save_waveforms:
                        subtracted_wfs.resize(N + N_new, axis=0)
                        subtracted_wfs[N:] = np.load(result.subtracted_wfs)

                        if do_clean:
                            cleaned_wfs.resize(N + N_new, axis=0)
                            cleaned_wfs[N:] = np.load(result.cleaned_wfs)

                    spike_index.resize(N + N_new, axis=0)
                    spike_index[N:] = np.load(result.spike_index)

                    if do_localize:
                        locs.resize(N + N_new, axis=0)
                        locs[N:] = np.load(result.localizations)
                        maxptps.resize(N + N_new, axis=0)
                        maxptps[N:] = np.load(result.maxptps)
                        trough_depths.resize(N + N_new, axis=0)
                        trough_depths[N:] = np.load(result.trough_depths)
                        peak_heights.resize(N + N_new, axis=0)
                        peak_heights[N:] = np.load(result.peak_heights)
                        widths.resize(N + N_new, axis=0)
                        widths[N:] = np.load(result.widths)

                    if neighborhood_kind == "firstchan":
                        firstchans.resize(N + N_new, axis=0)
                        firstchans[N:] = extract_channel_index[
                            spike_index[N:, 1], 0
                        ]

                    # delete original files
                    Path(result.subtracted_tpca_projs).unlink()
                    Path(result.subtracted_wfs).unlink()
                    if do_clean:
                        Path(result.cleaned_wfs).unlink()
                    Path(result.spike_index).unlink()
                    if do_localize:
                        Path(result.localizations).unlink()
                        Path(result.maxptps).unlink()
                        Path(result.trough_depths).unlink()
                        Path(result.peak_heights).unlink()
                        Path(result.widths).unlink()

                    # update spike count
                    N += N_new

    # -- done!
    if save_residual:
        residual.close()
    print("Done. Detected", N, "spikes")
    print("Results written to:")
    if save_residual:
        print(residual_bin)
    print(out_h5)
    try:
        batch_data_folder.rmdir()
    except OSError as e:
        print(e)
    return out_h5


# -- subtraction routines


# the return type for `subtraction_batch` below
SubtractionBatchResult = namedtuple(
    "SubtractionBatchResult",
    [
        "N_new",
        "s_start",
        "s_end",
        "residual",
        "subtracted_wfs",
        "subtracted_tpca_projs",
        "cleaned_wfs",
        "spike_index",
        "batch_id",
        "localizations",
        "maxptps",
        "trough_depths",
        "peak_heights",
        "widths",
    ],
)


# Parallelism helpers
def _subtraction_batch(args):
    return subtraction_batch(
        *args,
        _subtraction_batch.device,
        _subtraction_batch.denoiser,
        _subtraction_batch.detector,
        _subtraction_batch.dn_detector,
    )


def _subtraction_batch_init(
    device,
    nn_detector_path,
    nn_channel_index,
    denoise_detect,
    do_nn_denoise,
    id_queue,
):
    """Thread/process initializer -- loads up neural nets"""
    rank = id_queue.get()

    torch.set_grad_enabled(False)
    if device.type == "cuda":
        if torch.cuda.device_count() > 1:
            device = torch.device(
                "cuda", index=rank % torch.cuda.device_count()
            )
            print(
                f"Worker {rank} using GPU {rank % torch.cuda.device_count()} "
                f"out of {torch.cuda.device_count()} available."
            )
        torch.cuda._lazy_init()
    _subtraction_batch.device = device

    time.sleep(rank)
    print(f"Worker {rank} init", flush=True)

    denoiser = None
    if do_nn_denoise:
        denoiser = denoise.SingleChanDenoiser()
        denoiser.load()
        denoiser.to(device)
    _subtraction_batch.denoiser = denoiser

    detector = None
    if nn_detector_path:
        detector = detect.Detect(nn_channel_index)
        detector.load(nn_detector_path)
        detector.to(device)
    _subtraction_batch.detector = detector

    dn_detector = None
    if denoise_detect:
        dn_detector = detect.DenoiserDetect(denoiser)
        dn_detector.to(device)
    _subtraction_batch.dn_detector = dn_detector


def subtraction_batch(
    batch_id,
    batch_data_folder,
    s_start,
    batch_len_samples,
    standardized_bin,
    thresholds,
    tpca,
    trough_offset,
    dedup_channel_index,
    spike_length_samples,
    extract_channel_index,
    start_sample,
    end_sample,
    do_clean,
    radial_parents,
    localization_kind,
    loc_workers,
    geom,
    do_enforce_decrease,
    probe,
    loc_n_chans,
    loc_radius,
    peak_sign,
    nsync,
    binary_dtype,
    dtype,
    device,
    denoiser,
    detector,
    dn_detector,
):
    """Runs subtraction on a batch

    This function handles the logic of loading data from disk
    (padding it with a buffer where necessary), running the loop
    over thresholds for `detect_and_subtract`, handling spikes
    that were in the buffer, and applying the denoising pipeline.

    A note on buffer logic:
     - We load a buffer of twice the spike length.
     - The outer buffer of size spike length is to ensure that
       spikes inside the inner buffer of size spike length can be
       loaded
     - We subtract spikes inside the inner buffer in `detect_and_subtract`
       to ensure consistency of the residual across batches.

    Arguments
    ---------
    batch_id : int
        Used when naming temporary batch result files saved to
        `batch_data_folder`. (Not used otherwise -- in particular
        this does not determine what data is loaded or processed.)
    batch_data_folder : string
        Where temporary results are being stored
    s_start : int
        The batch's starting time in samples
    batch_len_samples : int
        The length of a batch in samples
    standardized_bin : int
        The path to the standardized binary file
    thresholds : list of int
        Voltage thresholds for subtraction
    tpca : sklearn PCA object or None
        A pre-trained temporal PCA (or None in which case no PCA
        is applied)
    trough_offset : int
        42 in practice, the alignment of the max channel's trough
        in the extracted waveforms
    dedup_channel_index : int array (num_channels, num_neighbors)
        Spatial neighbor structure for deduplication
    spike_length_samples : int
        121 in practice, temporal length of extracted waveforms
    extract_channel_index : int array (num_channels, extract_channels)
        Channel neighborhoods for extracted waveforms
    device : string or torch.device
    start_sample, end_sample : int
        Temporal boundary of the region of the recording being
        considered (in samples)
    radial_parents
        Helper data structure for enforce_decrease
    localization_kind : str
        How should we run localization?
    loc_workers : int
        on how many threads?
    geom : array
        The probe geometry
    denoiser, detector : torch nns or None
    probe : string or None

    Returns
    -------
    res : SubtractionBatchResult
    """
    # we use a double buffer: inner buffer of length spike_length,
    # outer buffer of length spike_length
    #  - detections are restricted to the inner buffer
    #  - outer buffer allows detections on the border of the inner
    #    buffer to be loaded
    #  - using the inner buffer allows for subtracted residuals to be
    #    consistent (more or less) across batches
    #  - only the spikes in the center (i.e. not in either buffer)
    #    will be returned to the caller
    buffer = 2 * spike_length_samples

    # load raw data with buffer
    s_end = min(end_sample, s_start + batch_len_samples)
    n_channels = len(dedup_channel_index)
    load_start = max(start_sample, s_start - buffer)
    load_end = min(end_sample, s_end + buffer)
    residual = read_data(
        standardized_bin,
        binary_dtype,
        load_start,
        load_end,
        n_channels,
        nsync,
        out_dtype=dtype,
    )

    # 0 padding if we were at the edge of the data
    pad_left = pad_right = 0
    if load_start == start_sample:
        pad_left = buffer
    if load_end == end_sample:
        pad_right = buffer - (end_sample - s_end)
    if pad_left != 0 or pad_right != 0:
        residual = np.pad(
            residual, [(pad_left, pad_right), (0, 0)], mode="edge"
        )

    # now, no matter where we were, the data has the following shape
    assert residual.shape == (2 * buffer + s_end - s_start, n_channels)

    # main subtraction loop
    subtracted_wfs = []
    subtracted_tpca_projs = None
    if tpca is not None:
        subtracted_tpca_projs = []
    spike_index = []
    for threshold in thresholds:
        subwfs, subpcs, residual, spind = detect_and_subtract(
            residual,
            threshold,
            radial_parents,
            tpca,
            dedup_channel_index,
            extract_channel_index,
            peak_sign=peak_sign,
            detector=detector,
            denoiser=denoiser,
            denoiser_detector=dn_detector,
            trough_offset=trough_offset,
            spike_length_samples=spike_length_samples,
            device=device,
            do_enforce_decrease=do_enforce_decrease,
            probe=probe,
        )
        if len(spind):
            subtracted_wfs.append(subwfs)
            if tpca is not None:
                subtracted_tpca_projs.append(subpcs)
            spike_index.append(spind)

    # at this point, trough times in the spike index are relative
    # to the full buffer of length 2 * spike length

    # strip buffer from residual and remove spikes in buffer
    residual_singlebuf = residual[spike_length_samples:-spike_length_samples]
    if batch_data_folder is not None:
        residual = residual[buffer:-buffer]
        np.save(batch_data_folder / f"{batch_id:08d}_res.npy", residual)

    # return early if there were no spikes
    if batch_data_folder is None and not spike_index:
        # this return is used by `train_pca` as an early exit
        return spike_index, subtracted_wfs, residual_singlebuf
    elif not spike_index:
        return SubtractionBatchResult(
            N_new=0,
            s_start=s_start,
            s_end=s_end,
            residual=batch_data_folder / f"{batch_id:08d}_res.npy",
            subtracted_wfs=None,
            subtracted_tpca_projs=None,
            cleaned_wfs=None,
            spike_index=None,
            batch_id=batch_id,
            localizations=None,
            maxptps=None,
            peak_heights=None,
            trough_depths=None,
            widths=None,
        )

    subtracted_wfs = np.concatenate(subtracted_wfs, axis=0)
    if tpca is not None:
        subtracted_tpca_projs = np.concatenate(subtracted_tpca_projs, axis=0)
    spike_index = np.concatenate(spike_index, axis=0)

    # sort so time increases
    sort = np.argsort(spike_index[:, 0])
    subtracted_wfs = subtracted_wfs[sort]
    if tpca is not None:
        subtracted_tpca_projs = subtracted_tpca_projs[sort]
    spike_index = spike_index[sort]

    # get rid of spikes in the buffer
    # also, get rid of spikes too close to the beginning/end
    # of the recording if we are in the first or last batch
    spike_time_min = 0
    if s_start == start_sample:
        spike_time_min = trough_offset
    spike_time_max = s_end - s_start
    if load_end == end_sample:
        spike_time_max -= spike_length_samples - trough_offset

    minix = np.searchsorted(spike_index[:, 0], spike_time_min, side="left")
    maxix = np.searchsorted(spike_index[:, 0], spike_time_max, side="right")
    spike_index = spike_index[minix:maxix]
    subtracted_wfs = subtracted_wfs[minix:maxix]
    if tpca is not None:
        subtracted_tpca_projs = subtracted_tpca_projs[minix:maxix]

    # if caller passes None for the output folder, just return
    # the results now (eg this is used by train_pca)
    if batch_data_folder is None:
        return spike_index, subtracted_wfs, residual_singlebuf

    # get cleaned waveforms
    cleaned_wfs = None
    if do_clean:
        cleaned_wfs = subtracted_wfs
        if spike_index.size:
            cleaned_wfs = read_waveforms_in_memory(
                residual_singlebuf,
                spike_index,
                spike_length_samples,
                extract_channel_index,
                trough_offset=trough_offset,
                buffer=spike_length_samples,
            )
            cleaned_wfs = full_denoising(
                cleaned_wfs + subtracted_wfs,
                spike_index[:, 1],
                extract_channel_index,
                radial_parents,
                do_enforce_decrease=do_enforce_decrease,
                probe=probe,
                tpca=tpca,
                device=device,
                denoiser=denoiser,
            )

    # times relative to batch start
    # recall, these times were aligned to the double buffer, so we don't
    # need to adjust them according to the buffer at all.
    spike_index[:, 0] += s_start

    # save the results to disk to avoid memory issues
    N_new = len(spike_index)
    np.save(batch_data_folder / f"{batch_id:08d}_sub.npy", subtracted_wfs)
    np.save(
        batch_data_folder / f"{batch_id:08d}_subpc.npy", subtracted_tpca_projs
    )
    np.save(batch_data_folder / f"{batch_id:08d}_si.npy", spike_index)

    clean_file = None
    if do_clean:
        clean_file = batch_data_folder / f"{batch_id:08d}_clean.npy"
        np.save(clean_file, cleaned_wfs)

    localizations_file = (
        maxptps_file
    ) = peak_heights_file = trough_depths_file = widths_file = None
    if localization_kind in ("original", "logbarrier"):
        locwfs = cleaned_wfs if do_clean else subtracted_wfs
        locptps = locwfs.ptp(1)
        maxchans = np.nanargmax(locptps, axis=1)
        maxchan_traces = locwfs[np.arange(len(locwfs)), :, maxchans]
        trough_depths = maxchan_traces.min(1)
        peak_heights = maxchan_traces.max(1)
        first_peaks = maxchan_traces[:, :trough_offset].argmax(1)
        second_peaks = trough_offset + maxchan_traces[
            :, trough_offset:
        ].argmax(1)
        widths = second_peaks - first_peaks

        xs, ys, z_rels, z_abss, alphas = localize_index.localize_ptps_index(
            locptps,
            geom,
            spike_index[:, 1],
            extract_channel_index,
            n_channels=loc_n_chans,
            radius=loc_radius,
            n_workers=loc_workers,
            pbar=False,
            logbarrier=localization_kind == "logbarrier",
        )
        localizations_file = batch_data_folder / f"{batch_id:08d}_loc.npy"
        np.save(localizations_file, np.c_[xs, ys, z_abss, alphas, z_rels])
        maxptps_file = batch_data_folder / f"{batch_id:08d}_maxptp.npy"
        np.save(maxptps_file, np.nanmax(locptps, axis=1))
        trough_depths_file = batch_data_folder / f"{batch_id:08d}_tdepth.npy"
        np.save(trough_depths_file, trough_depths)
        peak_heights_file = batch_data_folder / f"{batch_id:08d}_pheight.npy"
        np.save(peak_heights_file, peak_heights)
        widths_file = batch_data_folder / f"{batch_id:08d}_width.npy"
        np.save(widths_file, widths)

    res = SubtractionBatchResult(
        N_new=N_new,
        s_start=s_start,
        s_end=s_end,
        residual=batch_data_folder / f"{batch_id:08d}_res.npy",
        subtracted_wfs=batch_data_folder / f"{batch_id:08d}_sub.npy",
        subtracted_tpca_projs=batch_data_folder / f"{batch_id:08d}_subpc.npy",
        cleaned_wfs=clean_file,
        spike_index=batch_data_folder / f"{batch_id:08d}_si.npy",
        batch_id=batch_id,
        localizations=localizations_file,
        maxptps=maxptps_file,
        peak_heights=peak_heights_file,
        trough_depths=trough_depths_file,
        widths=widths_file,
    )

    return res


# -- temporal PCA


def train_pca(
    standardized_bin,
    spike_length_samples,
    extract_channel_index,
    geom,
    radial_parents,
    len_recording_samples,
    sampling_rate,
    dedup_channel_index,
    thresholds,
    nn_detector_path,
    denoise_detect,
    nn_channel_index,
    subtraction_tpca=None,
    peak_sign="neg",
    do_nn_denoise=True,
    do_enforce_decrease=True,
    probe=None,
    n_sec_pca=10,
    rank=7,
    nsync=0,
    random_seed=0,
    device="cpu",
    trough_offset=42,
    binary_dtype=np.float32,
    dtype=np.float32,
):
    """Pre-train temporal PCA

    Extracts several random seconds of data by subtraction
    with no PCA, and trains a temporal PCA on the resulting
    waveforms.

    This same function is used to fit the subtraction TPCA and the
    collision-cleaned TPCA.
    """
    n_seconds = len_recording_samples // sampling_rate
    starts = sampling_rate * np.random.default_rng(random_seed).choice(
        n_seconds, size=min(n_sec_pca, n_seconds), replace=False
    )

    denoiser = None
    if do_nn_denoise:
        denoiser = denoise.SingleChanDenoiser().load().to(device)

    detector = None
    if nn_detector_path:
        detector = detect.Detect(nn_channel_index)
        detector.load(nn_detector_path)
        detector.to(device)

    dn_detector = None
    if denoise_detect:
        assert do_nn_denoise
        dn_detector = detect.DenoiserDetect(denoiser)
        dn_detector.to(device)

    # do a mini-subtraction with no PCA, just NN denoise and enforce_decrease
    spike_indices = []
    waveforms = []
    residuals = []
    for s_start in tqdm(starts, "PCA training subtraction"):
        spind, wfs, residual_singlebuf = subtraction_batch(
            0,
            None,
            s_start,
            sampling_rate,
            standardized_bin,
            thresholds,
            subtraction_tpca,
            trough_offset,
            dedup_channel_index,
            spike_length_samples,
            extract_channel_index,
            0,
            len_recording_samples,
            False,
            radial_parents,
            False,
            None,
            None,
            do_enforce_decrease,
            probe,
            None,
            None,
            peak_sign,
            nsync,
            binary_dtype,
            dtype,
            device,
            denoiser,
            detector,
            dn_detector,
        )
        spike_indices.append(spind)
        waveforms.append(wfs)
        residuals.append(residual_singlebuf)

    try:
        # this can raise value error
        spike_index = np.concatenate(spike_indices, axis=0)
        waveforms = np.concatenate(waveforms, axis=0)

        # but we can also be here...
        if waveforms.size == 0:
            raise ValueError
    except ValueError:
        raise ValueError(
            f"No waveforms found in the whole {n_sec_pca} training "
            "batches for TPCA, so we could not train it. Maybe you "
            "can increase n_sec_pca, but also maybe there are data "
            "or threshold issues?"
        )

    N, T, C = waveforms.shape
    print("Fitting PCA on", N, "waveforms from mini-subtraction")

    # get subtracted or collision-cleaned waveforms
    if subtraction_tpca is None:
        # we're fitting to subtracted wfs
        pass
    else:
        # otherwise, we are fitting the collision-cleaned TPCA,
        # so add back the residual
        waveforms += np.concatenate(
            [
                read_waveforms_in_memory(
                    res,
                    spike_index,
                    spike_length_samples,
                    extract_channel_index,
                    trough_offset=trough_offset,
                    buffer=spike_length_samples,
                )
                for res, spind in zip(residuals, spike_indices)
            ],
            axis=0,
        )

    # fit TPCA
    tpca = PCA(rank, random_state=random_seed)
    # extract waveforms for real channels
    wfs_in_probe = waveforms.transpose(0, 2, 1)
    in_probe_index = extract_channel_index < extract_channel_index.shape[0]
    wfs_in_probe = wfs_in_probe[in_probe_index[spike_index[:, 1]]]
    tpca.fit(wfs_in_probe)

    return tpca


# -- denoising / detection helpers


def detect_and_subtract(
    raw,
    threshold,
    radial_parents,
    tpca,
    dedup_channel_index,
    extract_channel_index,
    *,
    peak_sign="neg",
    detector=None,
    denoiser=None,
    denoiser_detector=None,
    nn_switch_threshold=4,
    trough_offset=42,
    spike_length_samples=121,
    device="cpu",
    do_enforce_decrease=True,
    probe=None,
):
    """Detect and subtract

    For a fixed voltage threshold, detect spikes, denoise them,
    and subtract them from the recording.

    This function is the core of the subtraction routine.

    Returns
    -------
    waveforms, subtracted_raw, spike_index
    """
    device = torch.device(device)

    kwargs = dict(nn_detector=None, nn_denoiser=None, denoiser_detector=None)
    kwargs["denoiser_detector"] = denoiser_detector
    if detector is not None and threshold <= nn_switch_threshold:
        kwargs["nn_detector"] = detector
        kwargs["nn_denoiser"] = denoiser

    start = spike_length_samples
    end = -spike_length_samples
    if denoiser_detector is not None:
        start = start - 42
        end = end + 79

    # the full buffer has length 2 * spike len on both sides,
    # but this spike index only contains the spikes inside
    # the inner buffer of length spike len
    # times are relative to the *inner* buffer
    spike_index = detect.detect_and_deduplicate(
        raw[start:end].copy(),
        threshold,
        dedup_channel_index,
        buffer_size=spike_length_samples,
        device=device,
        peak_sign=peak_sign,
        spike_length_samples=spike_length_samples,
        **kwargs,
    )
    if not spike_index.size:
        return np.empty(0), np.empty(0), raw, np.empty(0)

    # -- read waveforms
    padded_raw = np.pad(raw, [(0, 0), (0, 1)], constant_values=np.nan)
    # get times relative to trough + buffer
    # currently, times are trough times relative to spike_length_samples,
    # but they also *start* there
    # thus, they are actually relative to the full buffer
    # of length 2 * spike_length_samples
    time_range = np.arange(
        2 * spike_length_samples - trough_offset,
        3 * spike_length_samples - trough_offset,
    )
    time_ix = spike_index[:, 0, None] + time_range[None, :]
    chan_ix = extract_channel_index[spike_index[:, 1]]
    waveforms = padded_raw[time_ix[:, :, None], chan_ix[:, None, :]]

    # -- denoising
    waveforms, tpca_proj = full_denoising(
        waveforms,
        spike_index[:, 1],
        extract_channel_index,
        radial_parents,
        do_enforce_decrease=do_enforce_decrease,
        probe=probe,
        tpca=tpca,
        device=device,
        denoiser=denoiser,
        return_tpca_embedding=True,
    )

    # -- the actual subtraction
    # have to use subtract.at since -= will only subtract once in the overlaps,
    # subtract.at will subtract multiple times where waveforms overlap
    np.subtract.at(
        padded_raw,
        (time_ix[:, :, None], chan_ix[:, None, :]),
        waveforms,
    )
    # remove the NaN padding
    subtracted_raw = padded_raw[:, :-1]

    return waveforms, tpca_proj, subtracted_raw, spike_index


@torch.no_grad()
def full_denoising(
    waveforms,
    maxchans,
    extract_channel_index,
    radial_parents=None,
    do_enforce_decrease=True,
    probe=None,
    tpca=None,
    device=None,
    denoiser=None,
    batch_size=1024,
    align=False,
    return_tpca_embedding=False,
):
    """Denoising pipeline: neural net denoise, temporal PCA, enforce_decrease"""
    num_channels = len(extract_channel_index)
    N, T, C = waveforms.shape
    assert not align  # still working on that

    # in new pipeline, some channels are off the edge of the probe
    # those are filled with NaNs, which will blow up PCA. so, here
    # we grab just the non-NaN channels.

    in_probe_channel_index = extract_channel_index < num_channels
    in_probe_index = in_probe_channel_index[maxchans]
    waveforms = waveforms.transpose(0, 2, 1)
    wfs_in_probe = waveforms[in_probe_index]

    # Apply NN denoiser (skip if None) #doesn't matter if wf on channels or everywhere
    if denoiser is not None:
        results = []
        for bs in range(0, wfs_in_probe.shape[0], batch_size):
            be = min(bs + batch_size, N * C)
            results.append(
                denoiser(
                    torch.as_tensor(
                        wfs_in_probe[bs:be], device=device, dtype=torch.float
                    )
                )
                .cpu()
                .numpy()
            )
        wfs_in_probe = np.concatenate(results, axis=0)
        del results

    # everyone to numpy now, if we were torch
    if torch.is_tensor(waveforms):
        waveforms = np.array(waveforms.cpu())

    # Temporal PCA while we are still transposed
    if tpca is not None:
        wfs_in_probe = tpca.inverse_transform(tpca.transform(wfs_in_probe))

    # back to original shape
    waveforms[in_probe_index] = wfs_in_probe
    waveforms = waveforms.transpose(0, 2, 1)

    # enforce decrease
    if radial_parents is None and probe is not None:
        rel_maxchans = maxchans - extract_channel_index[maxchans, 0]
        if probe == "np1":
            for i in range(N):
                denoise.enforce_decrease_np1(
                    waveforms[i], max_chan=rel_maxchans[i], in_place=True
                )
        elif probe == "np2":
            for i in range(N):
                denoise.enforce_decrease(
                    waveforms[i], max_chan=rel_maxchans[i], in_place=True
                )
        else:
            assert False
    elif radial_parents is not None:
        denoise.enforce_decrease_shells(
            waveforms, maxchans, radial_parents, in_place=True
        )
    else:
        # no enforce decrease
        pass

    if return_tpca_embedding and tpca is not None:
        tpca_embeddings = np.empty(
            (N, C, tpca.n_components), dtype=waveforms.dtype
        )
        # run tpca only on channels that matter!
        tpca_embeddings[in_probe_index] = tpca.transform(
            waveforms.transpose(0, 2, 1)[in_probe_index]
        )
        return waveforms, tpca_embeddings.transpose(0, 2, 1)
    elif return_tpca_embedding:
        return waveforms, None

    return waveforms


# -- HDF5 initialization / resuming old job logic


@contextlib.contextmanager
def get_output_h5(
    out_h5,
    start_sample,
    end_sample,
    geom,
    extract_channel_index,
    tpca,
    neighborhood_kind,
    spike_length_samples,
    do_clean=True,
    do_localize=True,
    save_waveforms=True,
    overwrite=False,
    chunk_len=4096,
    dtype=np.float32,
):
    h5_exists = Path(out_h5).exists()
    last_sample = 0
    if h5_exists and not overwrite:
        output_h5 = h5py.File(out_h5, "r+")
        h5_exists = True
        if len(output_h5["spike_index"]) > 0:
            last_sample = output_h5["spike_index"][-1, 0]
    else:
        if overwrite:
            print("Overwriting previous results, if any.")
        output_h5 = h5py.File(out_h5, "w")

        # initialize datasets
        output_h5.create_dataset("geom", data=geom)
        output_h5.create_dataset("start_sample", data=start_sample)
        output_h5.create_dataset("end_sample", data=end_sample)
        output_h5.create_dataset("channel_index", data=extract_channel_index)
        if tpca is not None:
            output_h5.create_dataset("tpca_mean", data=tpca.mean_)
            output_h5.create_dataset("tpca_components", data=tpca.components_)

        # resizable datasets so we don't fill up space
        extract_channels = extract_channel_index.shape[1]
        output_h5.create_dataset(
            "subtracted_tpca_projs",
            shape=(0, tpca.components_.shape[0], extract_channels),
            chunks=(chunk_len, tpca.components_.shape[0], extract_channels),
            maxshape=(None, tpca.components_.shape[0], extract_channels),
            dtype=dtype,
        )
        if save_waveforms:
            output_h5.create_dataset(
                "subtracted_waveforms",
                shape=(0, spike_length_samples, extract_channels),
                chunks=(chunk_len, spike_length_samples, extract_channels),
                maxshape=(None, spike_length_samples, extract_channels),
                dtype=dtype,
            )
        output_h5.create_dataset(
            "spike_index",
            shape=(0, 2),
            chunks=(chunk_len, 2),
            maxshape=(None, 2),
            dtype=np.int64,
        )
        if neighborhood_kind == "firstchan":
            output_h5.create_dataset(
                "first_channels",
                shape=(0,),
                chunks=(chunk_len,),
                maxshape=(None,),
                dtype=np.int64,
            )
        if save_waveforms and do_clean:
            output_h5.create_dataset(
                "cleaned_waveforms",
                shape=(0, spike_length_samples, extract_channels),
                chunks=(chunk_len, spike_length_samples, extract_channels),
                maxshape=(None, spike_length_samples, extract_channels),
                dtype=dtype,
            )
        if do_localize:
            output_h5.create_dataset(
                "localizations",
                shape=(0, 5),
                chunks=(chunk_len, 5),
                maxshape=(None, 5),
                dtype=dtype,
            )
            output_h5.create_dataset(
                "maxptps",
                shape=(0,),
                chunks=(chunk_len,),
                maxshape=(None,),
                dtype=dtype,
            )
            output_h5.create_dataset(
                "peak_heights",
                shape=(0,),
                chunks=(chunk_len,),
                maxshape=(None,),
                dtype=dtype,
            )
            output_h5.create_dataset(
                "trough_depths",
                shape=(0,),
                chunks=(chunk_len,),
                maxshape=(None,),
                dtype=dtype,
            )
            output_h5.create_dataset(
                "widths",
                shape=(0,),
                chunks=(chunk_len,),
                maxshape=(None,),
                dtype=dtype,
            )

    done_percent = (
        100 * (last_sample - start_sample) / (end_sample - start_sample)
    )
    if h5_exists and not overwrite:
        print(f"Resuming previous job, which was {done_percent:.0f}% done")
    elif h5_exists and overwrite:
        last_sample = 0
    else:
        print("No previous output found, starting from scratch.")

    # try/finally ensures we close `output_h5` if job is interrupted
    # docs.python.org/3/library/contextlib.html#contextlib.contextmanager
    try:
        yield output_h5, last_sample
    finally:
        output_h5.close()


def tpca_from_h5(h5):
    tpca = None
    if "tpca_mean" in h5:
        tpca_mean = h5["tpca_mean"][:]
        tpca_components = h5["tpca_components"][:]
        if (tpca_mean == 0).all():
            print("H5 exists but TPCA params == 0, re-fit.")
        else:
            tpca = PCA(tpca_components.shape[0])
            tpca.mean_ = tpca_mean
            tpca.components_ = tpca_components
            print("Loaded TPCA from h5")
    return tpca


# -- data loading helpers
<<<<<<< HEAD


def read_geom_from_meta(bin_file):
    meta = Path(bin_file.parent) / (bin_file.stem + ".meta")
    if not meta.exists():
        raise ValueError("Expected", meta, "to exist.")
    header = _geometry_from_meta(read_meta_data(meta))
    geom = np.c_[header["x"], header["y"]]
    return geom


def subtract_and_localize_numpy(
    raw,
    geom,
    extract_radius=200.0,
    loc_radius=100.0,
    dedup_spatial_radius=70.0,
    thresholds=[12, 10, 8, 6, 5],
    radial_parents=None,
    tpca=None,
    device=None,
    probe="np1",
    trough_offset=42,
    spike_length_samples=121,
    loc_workers=1,
):
    # we will run in this buffer and return it after subtraction
    residual = raw.copy()

    # probe geometry helper structures
    dedup_channel_index = make_channel_index(
        geom, dedup_spatial_radius, steps=2
    )
    extract_channel_index = make_channel_index(
        geom, extract_radius, distance_order=False
    )
    # use radius-based localization neighborhood
    loc_n_chans = None

    if radial_parents is None:
        # this can be slow to compute, so could be worth pre-computing it
        radial_parents = denoise.make_radial_order_parents(
            geom, extract_channel_index, n_jumps_per_growth=1, n_jumps_parent=3
        )

    # load neural nets
    if device is None:
        device = "cuda" if torch.cuda.is_available else "cpu"
    device = torch.device(device)
    denoiser = denoise.SingleChanDenoiser()
    denoiser.load()
    denoiser.to(device)
    dn_detector = detect.DenoiserDetect(denoiser)
    dn_detector.to(device)

    subtracted_wfs = []
    spike_index = []
    for threshold in thresholds:
        subwfs, tcpca_proj, residual, spind = detect_and_subtract(
            residual,
            threshold,
            radial_parents,
            tpca,
            dedup_channel_index,
            extract_channel_index,
            detector=None,
            denoiser=denoiser,
            denoiser_detector=dn_detector,
            trough_offset=trough_offset,
            spike_length_samples=spike_length_samples,
            device=device,
            probe=probe,
        )
        _logger.debug(
<<<<<<< HEAD
            f"Detected and subtracted {spind.shape[0]} spikes with threshold {threshold} on {thresholds}"
=======
            f"Detected and subtracted {spind.shape[0]} spikes "
            "with threshold {threshold} on {thresholds}"
>>>>>>> d144479 (Rebase on main)
        )
        if len(spind):
            subtracted_wfs.append(subwfs)
            spike_index.append(spind)

    subtracted_wfs = np.concatenate(subtracted_wfs, axis=0)
    spike_index = np.concatenate(spike_index, axis=0)
    _logger.debug(
        f"Detected and subtracted {spike_index.shape[0]} spikes Total"
    )

    # sort so time increases
    sort = np.argsort(spike_index[:, 0])
    subtracted_wfs = subtracted_wfs[sort]
    spike_index = spike_index[sort]

    _logger.debug(f"Denoising waveforms...")
    # "collision-cleaned" wfs

    cleaned_wfs = read_waveforms_in_memory(
        residual,
        spike_index,
        spike_length_samples,
        extract_channel_index,
        trough_offset=trough_offset,
        buffer=0,
    )
=======
>>>>>>> ef0694b8

    cleaned_wfs = full_denoising(
        cleaned_wfs + subtracted_wfs,
        spike_index[:, 1],
        extract_channel_index,
        radial_parents,
        probe=probe,
        tpca=tpca,
        device=device,
        denoiser=denoiser,
    )

    # localize
    _logger.debug(f"Localisation...")
    locptps = cleaned_wfs.ptp(1)
    xs, ys, z_rels, z_abss, alphas = localize_index.localize_ptps_index(
        locptps,
        geom,
        spike_index[:, 1],
        extract_channel_index,
        n_channels=loc_n_chans,
        radius=loc_radius,
        n_workers=loc_workers,
        pbar=False,
    )
    df_localisation = pd.DataFrame(
        data=np.c_[
            spike_index[:, 0] + spike_length_samples * 2,
            spike_index[:, 1],
            xs,
            ys,
            z_abss,
            alphas,
        ],
        columns=["sample", "trace", "x", "y", "z", "alpha"],
    )
    return df_localisation, cleaned_wfs


# -- utils


class MockPoolExecutor:
    """A helper class for turning off concurrency when debugging."""

    def __init__(
        self,
        max_workers=None,
        mp_context=None,
        initializer=None,
        initargs=None,
    ):
        initializer(*initargs)
        self.map = map

    def __enter__(self):
        return self

    def __exit__(self, exc_type, exc_val, exc_tb):
        return


class MockQueue:
    """Another helper class for turning off concurrency when debugging."""

    def __init__(self):
        self.q = []
        self.put = self.q.append
        self.get = lambda: self.q.pop(0)


class timer:
    def __init__(self, name="timer"):
        self.name = name

    def __enter__(self):
        self.start = time.time()
        return self

    def __exit__(self, *args):
        self.t = time.time() - self.start
        print(self.name, "took", self.t, "s")


class NoKeyboardInterrupt:
    """A context manager that we use to avoid ending up in invalid states."""

    def handler(self, *sig):
        if self.sig:
            signal.signal(signal.SIGINT, self.old_handler)
            sig, self.sig = self.sig, None
            self.old_handler(*sig)
        self.sig = sig

    def __enter__(self):
        self.old_handler = signal.signal(signal.SIGINT, self.handler)
        self.sig = None

    def __exit__(self, type, value, traceback):
        signal.signal(signal.SIGINT, self.old_handler)
        if self.sig:
            self.old_handler(*self.sig)


noint = NoKeyboardInterrupt()<|MERGE_RESOLUTION|>--- conflicted
+++ resolved
@@ -21,21 +21,12 @@
         from ibllib.io.spikeglx import _geometry_from_meta, read_meta_data
     except ImportError:
         raise ImportError("Can't find spikeglx...")
-<<<<<<< HEAD
-=======
-from pathlib import Path
-from sklearn.decomposition import PCA
-from tqdm.auto import tqdm
->>>>>>> ef0694b8
 
 from . import denoise, detect, localize_index
 from .spikeio import get_binary_length, read_data, read_waveforms_in_memory
 from .waveform_utils import make_channel_index, make_contiguous_channel_index
-<<<<<<< HEAD
 
 _logger = logging.getLogger(__name__)
-=======
->>>>>>> ef0694b8
 
 
 def subtraction(
@@ -1445,7 +1436,6 @@
 
 
 # -- data loading helpers
-<<<<<<< HEAD
 
 
 def read_geom_from_meta(bin_file):
@@ -1520,12 +1510,8 @@
             probe=probe,
         )
         _logger.debug(
-<<<<<<< HEAD
-            f"Detected and subtracted {spind.shape[0]} spikes with threshold {threshold} on {thresholds}"
-=======
             f"Detected and subtracted {spind.shape[0]} spikes "
             "with threshold {threshold} on {thresholds}"
->>>>>>> d144479 (Rebase on main)
         )
         if len(spind):
             subtracted_wfs.append(subwfs)
@@ -1553,8 +1539,6 @@
         trough_offset=trough_offset,
         buffer=0,
     )
-=======
->>>>>>> ef0694b8
 
     cleaned_wfs = full_denoising(
         cleaned_wfs + subtracted_wfs,
