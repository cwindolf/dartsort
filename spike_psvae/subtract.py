--- conflicted
+++ resolved
@@ -391,13 +391,9 @@
                 do_nn_denoise=do_nn_denoise,
                 residnorm_decrease=residnorm_decrease,
                 do_enforce_decrease=do_enforce_decrease,
-<<<<<<< HEAD
                 do_phaseshift = do_phaseshift,
                 ci_graph_all_maxCH_uniq = ci_graph_all_maxCH_uniq,
                 maxCH_neighbor = maxCH_neighbor,
-=======
-                do_phaseshift=do_phaseshift,
->>>>>>> ff249e89
                 denoiser_init_kwargs=denoiser_init_kwargs,
                 denoiser_weights_path=denoiser_weights_path,
                 n_sec_pca=n_sec_pca,
@@ -437,13 +433,9 @@
                 do_nn_denoise=do_nn_denoise,
                 residnorm_decrease=residnorm_decrease,
                 do_enforce_decrease=do_enforce_decrease,
-<<<<<<< HEAD
                 do_phaseshift = do_phaseshift,
                 ci_graph_all_maxCH_uniq = ci_graph_all_maxCH_uniq,
                 maxCH_neighbor = maxCH_neighbor,
-=======
-                do_phaseshift=do_phaseshift,
->>>>>>> ff249e89
                 denoiser_init_kwargs=denoiser_init_kwargs,
                 denoiser_weights_path=denoiser_weights_path,
                 n_sec_pca=n_sec_pca,
@@ -941,13 +933,9 @@
             device=device,
             do_enforce_decrease=do_enforce_decrease,
             do_phaseshift=do_phaseshift,
-<<<<<<< HEAD
             ci_graph_all_maxCH_uniq = ci_graph_all_maxCH_uniq,
             maxCH_neighbor = maxCH_neighbor,
             geom = geom,
-=======
-            geom=geom,
->>>>>>> ff249e89
             residnorm_decrease=residnorm_decrease,
         )
         if len(spind):
@@ -1054,15 +1042,10 @@
             extract_channel_index,
             radial_parents,
             do_enforce_decrease=do_enforce_decrease,
-<<<<<<< HEAD
             do_phaseshift = do_phaseshift,
             ci_graph_all_maxCH_uniq = ci_graph_all_maxCH_uniq,
             maxCH_neighbor = maxCH_neighbor,
             geom = geom,
-=======
-            do_phaseshift=do_phaseshift,
-            geom=geom,
->>>>>>> ff249e89
             # tpca=subtracted_tpca,
             tpca=denoised_tpca,
             device=device,
@@ -1124,13 +1107,9 @@
     do_nn_denoise=True,
     residnorm_decrease=False,
     do_enforce_decrease=True,
-<<<<<<< HEAD
     do_phaseshift = False,
     ci_graph_all_maxCH_uniq = None,
     maxCH_neighbor = None,
-=======
-    do_phaseshift=False,
->>>>>>> ff249e89
     n_sec_pca=10,
     pca_t_start=0,
     pca_t_end=None,
@@ -1269,15 +1248,10 @@
             extract_channel_index,
             radial_parents,
             do_enforce_decrease=do_enforce_decrease,
-<<<<<<< HEAD
             do_phaseshift = do_phaseshift,
             ci_graph_all_maxCH_uniq = ci_graph_all_maxCH_uniq,
             maxCH_neighbor = maxCH_neighbor,
             geom = geom,
-=======
-            do_phaseshift=False,  # do_phaseshift,
-            geom=geom,
->>>>>>> ff249e89
             tpca=None,
             device=device,
             denoiser=denoiser,
@@ -1315,15 +1289,10 @@
     spike_length_samples=121,
     device="cpu",
     do_enforce_decrease=True,
-<<<<<<< HEAD
     do_phaseshift = False,
     ci_graph_all_maxCH_uniq = None,
     maxCH_neighbor = None,
     geom = None,
-=======
-    do_phaseshift=False,
-    geom=None,
->>>>>>> ff249e89
     residnorm_decrease=False,
 ):
     """Detect and subtract
@@ -1474,35 +1443,16 @@
     N, T, C = waveforms.shape
     assert not align  # still working on that
 
-<<<<<<< HEAD
     torch.cuda.empty_cache()
     if do_phaseshift:
-        if geom is None:
-            raise ValueError('Phase-shift denoising needs geom input!')
+        # if geom is None:
+        #     raise ValueError('Phase-shift denoising needs geom input!')
         if ci_graph_all_maxCH_uniq is None:
             raise ValueError('Needs channel graph for neighbor searching!')
         # ci_graph_on_probe, maxCH_neighbor = denoise.make_ci_graph(extract_channel_index, geom, device = device)
         waveforms = torch.as_tensor(waveforms, device=device, dtype=torch.float)
         maxchans = torch.tensor(maxchans, device=device)
         waveforms = denoise.multichan_phase_shift_denoise_preshift(waveforms, ci_graph_all_maxCH_uniq, maxCH_neighbor, denoiser, maxchans, device)
-=======
-    if do_phaseshift:
-        if geom is None:
-            raise ValueError("Phase-shift denoising needs geom input!")
-        ci_graph_on_probe, maxCH_neighbor = denoise.make_ci_graph(
-            extract_channel_index, geom, device=device
-        )
-        waveforms = torch.as_tensor(
-            waveforms, device=device, dtype=torch.float
-        )
-        waveforms = denoise.multichan_phase_shift_denoise(
-            waveforms,
-            ci_graph_on_probe,
-            maxCH_neighbor.long(),
-            denoiser,
-            maxchans=maxchans,
-        )
->>>>>>> ff249e89
         # waveforms = torch.as_tensor(waveforms, device=device, dtype=torch.float)
         in_probe_channel_index = (
             torch.as_tensor(extract_channel_index, device=device)
