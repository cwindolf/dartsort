# %%
<<<<<<< HEAD
=======
import numpy as np
from scipy.spatial.distance import cdist

# import numpy.linalg as la
import torch
import torch.nn.functional as F
>>>>>>> 402600a5
import time
from itertools import zip_longest
from pathlib import Path

import numpy as np
# import numpy.linalg as la
import torch
from scipy.spatial.distance import cdist
from sklearn.decomposition import PCA
from torch import nn
from tqdm.auto import trange

from .denoise_spatial_decrease import (enforce_decrease_shells,
                                       make_radial_order_parents)
from .denoise_temporal_decrease import (_enforce_temporal_decrease_left,
                                        _enforce_temporal_decrease_right)

<<<<<<< HEAD
=======
from itertools import zip_longest
from multiprocessing import Process, Manager

import time
>>>>>>> 402600a5
pretrained_path = (
    Path(__file__).parent.parent / "pretrained/single_chan_denoiser.pt"
)


class SingleChanDenoiser(nn.Module):
    """Cleaned up a little. Why is conv3 here and commented out in forward?"""

    def __init__(
        # self, n_filters=[16, 8, 4], filter_sizes=[5, 11, 21], spike_size=121
        self,
        n_filters=[16, 8],
        filter_sizes=[5, 11],
        spike_size=121,
    ):
        super(SingleChanDenoiser, self).__init__()
        self.conv1 = nn.Sequential(
            nn.Conv1d(1, n_filters[0], filter_sizes[0]), nn.ReLU()
        )
        self.conv2 = nn.Sequential(
            nn.Conv1d(n_filters[0], n_filters[1], filter_sizes[1]), nn.ReLU()
        )
        if len(n_filters) > 2:
            self.conv3 = nn.Sequential(
                nn.Conv1d(n_filters[1], n_filters[2], filter_sizes[2]),
                nn.ReLU(),
            )
        n_input_feat = n_filters[1] * (
            spike_size - filter_sizes[0] - filter_sizes[1] + 2
        )
        self.out = nn.Linear(n_input_feat, spike_size)

    def forward(self, x):
        x = x[:, None]
        x = self.conv1(x)
        x = self.conv2(x)
        # x = self.conv3(x)
        x = x.view(x.shape[0], -1)
        return self.out(x)

    def load(self, fname_model=pretrained_path):
        checkpoint = torch.load(fname_model, map_location="cpu")
        self.load_state_dict(checkpoint)
        return self


def wfs_corr(wfs_raw, wfs_denoise):
    return torch.sum(wfs_denoise * wfs_raw, 1) / torch.sqrt(
        torch.sum(wfs_raw * wfs_raw, 1)
        * torch.sum(wfs_denoise * wfs_denoise, 1)
    )


def denoise_with_phase_shift(
    chan_wfs,
    phase_shift,
    dn,
    spk_signs,
    offset=42,
    small_threshold=2,
    corr_th=0.8,
):
    """
    input an NxT matrix of spike wavforms, and return 1) the denoised waveforma according to the phaseshift 2) the phaseshift of the denoised waveform, 3) index that shows whether the denoised waveform is identified as hallucination
    """
    N, T = chan_wfs.shape
<<<<<<< HEAD
    for i in range(N):
        chan_wfs[i, :] = torch.roll(chan_wfs[i, :], -int(phase_shift[i]))

    wfs_denoised = dn(chan_wfs)

    which = slice(offset - 10, offset + 10)

    d_s_corr = wfs_corr(
        chan_wfs[:, which], wfs_denoised[:, which]
    )  # torch.sum(wfs_denoised[which]*chan_wfs[which], 1)/torch.sqrt(torch.sum(chan_wfs[which]*chan_wfs[which],1) * torch.sum(wfs_denoised[which]*wfs_denoised[which],1)) ## didn't use which at the beginning! check whether this changes the results

    halu_idx = (ptp(wfs_denoised, 1) < small_threshold) & (d_s_corr < corr_th)

    for i in range(N):
        wfs_denoised[i, :] = torch.roll(
            wfs_denoised[i, :], int(phase_shift[i])
        )

    # CHECK THE CORRELATION BETWEEN THE DENOISED WAVEFORM AND THE RAW WAVEFORM, HALLUCINATION WILL HAVE A SMALL VALUE
    phase_shifted = (
        torch.argmax(torch.swapaxes(wfs_denoised, 0, 1) * spk_signs, 0)
        - offset
    )
    phase_shifted[halu_idx] = 0

    # print(phase_shifted)
    # print(halu_idx.long())

=======

    chan_wfs = torch.roll(chan_wfs[i, :], - int(phase_shift[i]))
    
    wfs_denoised = dn(chan_wfs)
    
    
    which = slice(offset-10, offset+10)
    
    d_s_corr = wfs_corr(chan_wfs[:, which], wfs_denoised[:, which])#torch.sum(wfs_denoised[which]*chan_wfs[which], 1)/torch.sqrt(torch.sum(chan_wfs[which]*chan_wfs[which],1) * torch.sum(wfs_denoised[which]*wfs_denoised[which],1)) ## didn't use which at the beginning! check whether this changes the results
    
    halu_idx = (ptp(wfs_denoised, 1)<small_threshold) & (d_s_corr<corr_th)
    
    wfs_denoised = torch.roll(wfs_denoised, int(phase_shift), 1)
    
    #CHECK THE CORRELATION BETWEEN THE DENOISED WAVEFORM AND THE RAW WAVEFORM, HALLUCINATION WILL HAVE A SMALL VALUE
    phase_shifted = torch.argmax(torch.swapaxes(wfs_denoised, 0, 1) * spk_signs, 0) - offset
    phase_shifted[halu_idx] = 0
    
    
>>>>>>> 402600a5
    return wfs_denoised, phase_shifted.long(), halu_idx.long()



def phase_shift_and_hallucination_idx_preshift(waveforms_roll_denoise, waveforms_roll, spk_signs, offset=42, small_threshold = 2, corr_th = 0.8):
    phase_shifted = torch.argmax(waveforms_roll_denoise.permute(2, 3, 1, 0) * spk_signs, 2) - offset 
    N, T, C, S = waveforms_roll_denoise.shape
    waveforms_roll_denoise = waveforms_roll_denoise.permute(0, 2, 3, 1)  #N x C x S xT
    waveforms_roll = waveforms_roll.permute(0, 2, 3, 1)
    
    waveforms_roll_denoise = torch.reshape(waveforms_roll_denoise, (-1, T))
    waveforms_roll = torch.reshape(waveforms_roll, (-1, T))
    
    which = slice(offset-10, offset+10)
    
    d_s_corr = wfs_corr(waveforms_roll_denoise[:, which], waveforms_roll[:, which])#torch.sum(wfs_denoised[which]*chan_wfs[which], 1)/torch.sqrt(torch.sum(chan_wfs[which]*chan_wfs[which],1) * torch.sum(wfs_denoised[which]*wfs_denoised[which],1)) ## didn't use which at the beginning! check whether this changes the results
    
    halu_idx = (ptp(waveforms_roll_denoise, 1)<small_threshold) & (d_s_corr<corr_th)
    halu_idx = halu_idx.long()
    halu_idx = torch.reshape(halu_idx, (N, C, S))

    #CHECK THE CORRELATION BETWEEN THE DENOISED WAVEFORM AND THE RAW WAVEFORM, HALLUCINATION WILL HAVE A SMALL VALUE
    # phase_shifted = torch.argmax(torch.reshape(waveforms_roll_denoise, (N, C, S, T)).permute(1, 2, 3, 0) * spk_signs, 2) - offset  #C x S x N
    phase_shifted = phase_shifted.permute(2, 0, 1)

    # phase_shifted = torch.where(halu_idx>0, phase_shifted, 0)

    phase_shifted = phase_shifted.long()
    
    return phase_shifted, halu_idx



def make_ci_graph(channel_index, geom, device, CH_N=384):
<<<<<<< HEAD
    channel_index = torch.tensor(channel_index).to(device)
    geom = torch.tensor(geom).to(device)
    CH_N = torch.tensor(CH_N).to(device)

=======

    channel_index = torch.tensor(channel_index, device = device)
    geom = torch.tensor(geom, device = device)
    CH_N = torch.tensor(CH_N, device = device)
    
>>>>>>> 402600a5
    N, L = channel_index.shape
    x_pitch = torch.diff(torch.unique(geom[:, 0]))[0]
    y_pitch = torch.diff(torch.unique(geom[:, 1]))[0]

<<<<<<< HEAD
    ci_graph_all = {}
    maxCH_neighbor = torch.ones((CH_N, 8)) * (
        L - 1
    )  # used a hack here, to make sure the maxchan neighbor wfs is zero if index out of the probe
=======
    ci_graph_all = torch.full((CH_N, L, 7), L, device = device)
    maxCH_neighbor = torch.full((CH_N, 8), L, device = device)
    
>>>>>>> 402600a5
    for i in range(N):
        ci = channel_index[i]
        non_nan_idx = torch.where(ci < CH_N)[0]
        ci = ci[non_nan_idx]
        l = len(ci)
        ci_geom = geom[ci]
        for ch in range(l):
<<<<<<< HEAD
            group = torch.where(
                (
                    (torch.abs(ci_geom[:, 0] - ci_geom[ch, 0]) == x_pitch)
                    & (torch.abs(ci_geom[:, 1] - ci_geom[ch, 1]) == y_pitch)
                )
                | (
                    (torch.abs(ci_geom[:, 0] - ci_geom[ch, 0]) == 0)
                    & (
                        torch.abs(ci_geom[:, 1] - ci_geom[ch, 1])
                        == 2 * y_pitch
                    )
                )
                | (
                    (torch.abs(ci_geom[:, 0] - ci_geom[ch, 0]) == 2 * x_pitch)
                    & (torch.abs(ci_geom[:, 1] - ci_geom[ch, 1]) == 0)
                )
            )[0]
            ci_graph[ch] = group

        maxCH_idx = torch.where(ci == i)[0]
        maxCH_n = ci_graph[maxCH_idx[0].item()]
        maxCH_neighbor[i, 0 : (len(maxCH_n) + 1)] = torch.cat(
            [maxCH_n, maxCH_idx]
        )

        ci_graph_all[i] = ci_graph
=======
            group = torch.where(((torch.abs(ci_geom[:, 0] - ci_geom[ch, 0]) == x_pitch) & (torch.abs(ci_geom[:, 1] - ci_geom[ch, 1]) == y_pitch)) |
                                ((torch.abs(ci_geom[:, 0] - ci_geom[ch, 0]) == 0) & (torch.abs(ci_geom[:, 1] - ci_geom[ch, 1]) == 2 * y_pitch)) |
                                ((torch.abs(ci_geom[:, 0] - ci_geom[ch, 0]) == 2 * x_pitch) & (torch.abs(ci_geom[:, 1] - ci_geom[ch, 1]) == 0)))[0]
            ci_graph_all[i, ch, :len(group)] = group

        maxCH_idx = torch.where(ci == i)[0]
        maxCH_n = ci_graph_all[i, maxCH_idx[0], : ]
        maxCH_neighbor[i, 0:(len(maxCH_n) + 1)] =  torch.cat((maxCH_n, maxCH_idx)).sort().values
>>>>>>> 402600a5

    return ci_graph_all, maxCH_neighbor


<<<<<<< HEAD
=======
def make_ci_graph_all_maxCH(ci_graph_all, maxCH_neighbor, device):
    N, C, L = ci_graph_all.shape
    ci_graph_all_maxCH_uniq = torch.zeros((N, C, L, L+1), device = device)
    ci_graph_all_maxCH_uniq = ci_graph_all.clone().detach().unsqueeze(3).repeat(1, 1, 1, L+1)  #clone?
    
    for i in range(N):
        mcneighbors = maxCH_neighbor[i, :]
        mcneighbors_valid = mcneighbors[mcneighbors<C]
        
        all_CH = torch.arange(C, device = device)
        
        for mcs_idx in mcneighbors_valid:
            idx = torch.where(mcneighbors==mcs_idx)[0]
            for ch in all_CH[all_CH>mcs_idx]:
                group = ci_graph_all[i, ch, :].clone().detach()
                if (len(torch.nonzero(group < mcs_idx))!=0):
                    new_neighbors = torch.cat((group[group > mcs_idx], torch.tensor([mcs_idx], device = device)))
                    # print(F.pad(new_neighbors, (0, C - new_neighbors.shape[0]), "constant", L).shape)
                    ci_graph_all_maxCH_uniq[i, ch, :, idx[0]] = F.pad(new_neighbors, (0, L - new_neighbors.shape[0]), "constant", C)
            for ch in all_CH[all_CH<mcs_idx]:
                group = ci_graph_all[i, ch, :].clone().detach()
                if (len(torch.nonzero(group[group<C] > mcs_idx))!=0):
                    new_neighbors = torch.cat((group[group < mcs_idx], torch.tensor([mcs_idx], device = device)))
                    ci_graph_all_maxCH_uniq[i, ch, :, idx[0]] = F.pad(new_neighbors, (0, L - new_neighbors.shape[0]), "constant", C)

    return ci_graph_all_maxCH_uniq  #384xCxLx(L+1)




>>>>>>> 402600a5
def ptp(t, axis):
    # ptp for torch
    t = torch.nan_to_num(t, nan=0.0)
    return t.max(axis).values - t.min(axis).values

<<<<<<< HEAD

def mod_ci_graph_by_maxCH(ci_graph_on_probe, maxchans, real_maxCH, i):
    ci_graph = dict()
    l = len(ci_graph_on_probe[maxchans[i]])
    mcs_idx = real_maxCH[i]
    for ch in range(l):
        group = ci_graph_on_probe[maxchans[i]][ch].clone().detach()

        if (
            (len(torch.nonzero(group > mcs_idx)) != 0)
            & (len(torch.nonzero(group < mcs_idx)) != 0)
            & (ch != mcs_idx)
        ):
            if ch > mcs_idx:
                ci_graph[ch] = torch.cat(
                    [
                        group[group > mcs_idx],
                        torch.tensor([mcs_idx], device=device),
                    ]
                )
            else:
                ci_graph[ch] = torch.cat(
                    [
                        group[group < mcs_idx],
                        torch.tensor([mcs_idx], device=device),
                    ]
                )
        else:
            ci_graph[ch] = group
    ci_graph_all[i] = ci_graph

    return


def multichan_phase_shift_denoise(
    waveforms,
    ci_graph_on_probe,
    maxCH_neighbor,
    Denoiser,
    maxchans,
    CH_N=384,
    offset=42,
):
=======

def multichan_phase_shift_denoise_preshift(waveforms, ci_graph_all_maxCH_uniq, maxCH_neighbor, Denoiser, maxchans, device, CH_N=384, offset=42):
    N, T, C = waveforms.shape
    waveforms = F.pad(waveforms, (0, 1), 'constant', 0) #waveforms.shape = NxTx(C+1)
    C = C + 1
    
    ci_graph_all_maxCH_uniq = F.pad(ci_graph_all_maxCH_uniq, (0, 0, 0, 0, 0, 1), 'constant', C - 1)
    
    phase_shift_array = torch.tensor([0, 15, 12, 9, 6, 3, -3, -6, -9, -12, -15], device = device)
    S = phase_shift_array.shape[0]

    pick_idx = torch.zeros((N, C, phase_shift_array.shape[0]), device = device)
    pick_idx = F.pad(pick_idx, (0, 1), 'constant', S) # one-hot array to pick the correct phase-shift, default: pick all 0 waveforms 

    CH_checked = torch.zeros((N, C), device = device)
    
    CH_checked = F.pad(CH_checked, (0, 1), 'constant', 1)
    
    waveforms_roll_all = torch.cat((waveforms,
                                    torch.roll(waveforms, -15, 1),
                                    torch.roll(waveforms, -12, 1), 
                                    torch.roll(waveforms, -9, 1), 
                                    torch.roll(waveforms, -6, 1), 
                                    torch.roll(waveforms, -3, 1), 
                                    torch.roll(waveforms, 3, 1), 
                                    torch.roll(waveforms, 6, 1), 
                                    torch.roll(waveforms, 9, 1), 
                                    torch.roll(waveforms, 12, 1), 
                                    torch.roll(waveforms, 15, 1)),
                                    2)


    waveforms_roll_all = waveforms_roll_all.permute(0, 2, 1)
    
    waveforms_roll_denoise = Denoiser(waveforms_roll_all.reshape(-1, T)).reshape([N, phase_shift_array.shape[0], C, T])
    
    waveforms_roll_denoise = waveforms_roll_denoise.permute(0, 3, 2, 1)#waveforms_roll_denoise.permute(0, 3, 1, 2) # NxTxCx11
    waveforms_roll_all = waveforms_roll_all.permute(0, 2, 1).reshape(N, T, -1, C).permute(0, 1, 3, 2)                             
                                   
    for i in range(S):
        waveforms_roll_denoise[:,:,:,i] = torch.roll(waveforms_roll_denoise[:,:,:,i], int(phase_shift_array[i]), 1)

    waveforms_roll_denoise = F.pad(waveforms_roll_denoise, (0, 1), 'constant', 0) # NxTxCx12
    waveforms_ptp_denoise = ptp(waveforms_roll_denoise, 1) # NxCx12
    
    col_idx = maxCH_neighbor[maxchans,:] #shape: N x 8
    row_idx = torch.arange(N, device = device)[:, None].repeat(1, 8).reshape(-1)

    maxCH_denoised_ptp = waveforms_ptp_denoise[row_idx, torch.flatten(col_idx), 0].reshape(N, 8)
    real_maxCH_info = torch.max(maxCH_denoised_ptp, dim = 1)
    
    
    real_maxCH_idx = real_maxCH_info[1]
    real_maxCH = col_idx[range(N), real_maxCH_idx].long()
    
    spk_signs = torch.sign(waveforms_roll_denoise[range(N), offset, real_maxCH, 0])
                                   
    
    phase_shift, halluci_idx = phase_shift_and_hallucination_idx_preshift(waveforms_roll_denoise[:, :, :, :11], waveforms_roll_all, spk_signs)
    #compute phase-shift and hallucination index for all waveforms denoised at all phase-shifts                               
    
    phase_shift = F.pad(phase_shift, (0, 1), 'constant', 0) # pad for the additional values
    halluci_idx = F.pad(halluci_idx, (0, 1), 'constant', 0)  
    
    # ci_graph_idx = ci_graph_all_maxCH_uniq[maxchans, :, :, real_maxCH_idx] # picks the right ci_graph to use, size: N x C x L
    
       
                            
    pick_idx[range(N), real_maxCH, 0] = 1
    pick_idx[range(N), real_maxCH, S] = 0
                                   
    
    thresholds = torch.max(0.3*real_maxCH_info[0], torch.tensor(3))
    
    CH_checked[range(N), real_maxCH] = 1
     
                                   
    
    Q = [torch.cat((torch.arange(N, device = device).unsqueeze(1), real_maxCH.unsqueeze(1)), dim = 1)]
    
                               
    while True:
        if all(len(v)==0 for v in Q):
            return torch.einsum("itjk,ijk->itj", waveforms_roll_denoise, pick_idx)[:, :, range(40)], waveforms_roll_denoise[:,:,range(40),0]               
        u = Q.pop()

        
        Q_neighbors = ci_graph_all_maxCH_uniq[maxchans[u[:,0]], u[:,1], :, real_maxCH_idx[u[:,0]]] # picks the right ci_graph to use, size: N x C x L ci_graph_idx[u[:,0], u[:,1], :] #size: ? x L
                        
        
        b = Q_neighbors.shape[1]

        unfold_idx = u[:,0][:, None].repeat(1, b).reshape(-1)
                     
        Q_neighbors = Q_neighbors.reshape(-1)  # ?*L

        neighbor_check = CH_checked[unfold_idx, Q_neighbors]
        
        unchecked = (neighbor_check == 0)
        unchecked_idx = torch.squeeze(torch.nonzero(unchecked), 1)
                                   
        unfold_idx_unchecked = unfold_idx[unchecked_idx]
        Q_neighbors_unchecked = Q_neighbors[unchecked_idx]        # unfold the indeces to be a long array               
        
            
        CH_checked[unfold_idx_unchecked, Q_neighbors_unchecked] = 1
                                   
        Q_neighbors_neighbors = ci_graph_all_maxCH_uniq[maxchans[unfold_idx_unchecked], Q_neighbors_unchecked, :, real_maxCH_idx[unfold_idx_unchecked]] #ci_graph_idx[unfold_idx_unchecked, Q_neighbors_unchecked, :]

        unfold_neighbor_idx = unfold_idx_unchecked[:, None].repeat(1, b).reshape(-1)

        #√√√√√√√
        
        ptp_neighbors_neighbors = torch.einsum("ijk,ijk->ij", waveforms_ptp_denoise, pick_idx)[unfold_neighbor_idx, Q_neighbors_neighbors.reshape(-1)]

        ptp_neighbors_neighbors = torch.reshape(ptp_neighbors_neighbors, (-1, b)) #size: ?*L x L
        
        max_ptp_info  = torch.max(ptp_neighbors_neighbors, 1) #size: ?*L
        
        neighbor_max_ptps = max_ptp_info[0]
        max_ptp_idx = max_ptp_info[1]                   
        threshold_accept_idx = (neighbor_max_ptps > thresholds[unfold_idx_unchecked])
        

        phase_shift_all = torch.einsum("ijk,ijk->ij", phase_shift.float(), pick_idx) # N x C
        
        neighbor_phaseshift = phase_shift_all[unfold_idx_unchecked, Q_neighbors_neighbors[range(len(max_ptp_idx)),max_ptp_idx]]
        
        
        phase_accept_idx = (torch.min(torch.abs(phase_shift_all[unfold_idx_unchecked,:] - neighbor_phaseshift[:, None]), 1)[0]<=5)
     
        pick_phaseshift_info = torch.min(torch.abs(neighbor_phaseshift[:, None] - phase_shift_array[None,:]), 1)
        pick_phaseshift_idx = pick_phaseshift_info[1]

        accept_idx = torch.squeeze(torch.nonzero(phase_accept_idx & threshold_accept_idx), 1)
        unaccept_idx = torch.squeeze(torch.nonzero((phase_accept_idx & threshold_accept_idx) == 0), 1)
        pick_idx[unfold_idx_unchecked, Q_neighbors_unchecked, S] = 0
        pick_idx[unfold_idx_unchecked[accept_idx], Q_neighbors_unchecked[accept_idx], pick_phaseshift_idx[accept_idx]] = 1
        pick_idx[unfold_idx_unchecked[unaccept_idx], Q_neighbors_unchecked[unaccept_idx], 0] = 1
        

        halluci_idx_neighbors = torch.einsum("ijk,ijk->ij", halluci_idx.float(), pick_idx)[unfold_idx, Q_neighbors].reshape(-1, b)
        halluci_keep_spike_idx = (torch.sum(halluci_idx_neighbors, 1)<3)
        
        halluci_keep_spike_idx = halluci_keep_spike_idx[:, None].repeat(1, b).reshape(-1)

        seek_idx = torch.squeeze(torch.nonzero(unchecked & halluci_keep_spike_idx), 1)
        try:
            Q.insert(0, torch.cat((unfold_idx[seek_idx][:, None], Q_neighbors[seek_idx][:, None]), 1))
        except:
            print(unfold_idx)
        
        
def multichan_phase_shift_denoise(waveforms, ci_graph_on_probe, maxCH_neighbor, Denoiser, maxchans, CH_N=384, offset=42):
>>>>>>> 402600a5
    t = time.time()
    N, T, C = waveforms.shape

    if waveforms.get_device() >= 0:
        device = "cuda"
    else:
        device = "cpu"

    DenoisedWF = torch.zeros(waveforms.shape, device=device)

    col_idx = maxCH_neighbor[maxchans, :]
    row_idx = torch.arange(N)[None, :].repeat(8, 1)
    maxCH_neighbor_wfs = waveforms[
        torch.reshape(row_idx.T, (-1,)), :, torch.flatten(col_idx)
    ]
    wfs_denoised_mc_neighbors = Denoiser(maxCH_neighbor_wfs).reshape([N, 8, T])
    # wfs_denoised_mc_neighbors = torch.nan_to_num(wfs_denoised_mc_neighbors, nan=0.0)
    max_neighbor_ptps = ptp(wfs_denoised_mc_neighbors, 2)
    real_maxCH_info = torch.max(max_neighbor_ptps, dim=1)
    real_maxCH_idx = real_maxCH_info[1]

    # print(real_maxCH_idx.get_device())
    # real_maxCH = col_idx[range(N), real_maxCH_idx.to('cpu')].long()
    real_maxCH = col_idx[range(N), real_maxCH_idx].long()

    wfs_denoised = wfs_denoised_mc_neighbors[range(N), real_maxCH_idx, :]
<<<<<<< HEAD
    # import matplotlib.pyplot as plt
    # plt.plot(wfs_denoised.T)
    if torch.sum(torch.isnan(wfs_denoised)):
        print("wrong max channel!")

    DenoisedWF[
        range(N), :, real_maxCH
    ] = wfs_denoised  # denoise all maxCH in one batch

    thresholds = torch.max(
        0.3 * real_maxCH_info[0], torch.tensor(3)
    )  # threshold to identify trustable neighboring channel

    mcs_phase_shift = (
        torch.argmax(torch.abs(torch.squeeze(wfs_denoised)), 1) - offset
    )
    spk_signs = torch.sign(wfs_denoised[range(N), np.ones(N) * offset])

    CH_checked = torch.zeros((N, C), device=device)
    CH_phase_shift = torch.zeros((N, C), dtype=torch.int64, device=device)
    parent = torch.full((N, C), float("nan"), device=device)

    parent_peak_phase = torch.zeros((N, C), device=device)
=======
    
    
    
    
    DenoisedWF[range(N), : ,real_maxCH] = wfs_denoised # denoise all maxCH in one batch
    
    
    thresholds = torch.max(0.3*real_maxCH_info[0], torch.tensor(3)) # threshold to identify trustable neighboring channel
    
    mcs_phase_shift = torch.argmax(torch.abs(torch.squeeze(wfs_denoised)), 1) - offset
    spk_signs = torch.sign(wfs_denoised[range(N), np.ones(N)*offset])
    
    CH_checked = torch.zeros((N, C), device = device)
    CH_phase_shift = torch.zeros((N, C), dtype = torch.int64, device = device)
    parent = torch.full((N, C), float('nan'), device = device)


    parent_peak_phase = torch.zeros((N, C), device = device)
>>>>>>> 402600a5

    CH_phase_shift[range(N), real_maxCH] = mcs_phase_shift

    wfs_ptp = torch.zeros((N, C), device=device)
    halluci_idx = torch.zeros((N, C), device=device).long()

    # wfs_ptp[range(N), real_maxCH.to(device)] = max_neighbor_ptps[range(N), real_maxCH_idx]
    wfs_ptp[range(N), real_maxCH] = max_neighbor_ptps[range(N), real_maxCH_idx]

    real_maxCH = real_maxCH.detach().numpy()

    CH_checked[np.arange(N), real_maxCH] = 1

    Q = dict()
    for i in range(N):
        Q[i] = []
        Q[i].append(real_maxCH[i])

    ci_graph_all = dict()
<<<<<<< HEAD

=======
>>>>>>> 402600a5
    for i in range(N):
        ci_graph = dict()
        l = len(ci_graph_on_probe[maxchans[i]])
        mcs_idx = real_maxCH[i]
        for ch in range(l):
            group = ci_graph_on_probe[maxchans[i]][ch].clone().detach()

<<<<<<< HEAD
            if (
                (len(torch.nonzero(group > mcs_idx)) != 0)
                & (len(torch.nonzero(group < mcs_idx)) != 0)
                & (ch != mcs_idx)
            ):
                if ch > mcs_idx:
                    ci_graph[ch] = torch.cat(
                        [
                            group[group > mcs_idx],
                            torch.tensor([mcs_idx], device=device),
                        ]
                    )
=======
            if (len(torch.nonzero(group > mcs_idx))!=0) & (len(torch.nonzero(group < mcs_idx))!=0) & (ch!= mcs_idx):
                if ch>mcs_idx:
                    ci_graph[ch] = torch.cat([group[group > mcs_idx], torch.tensor([mcs_idx], device = device)])
>>>>>>> 402600a5
                else:
                    ci_graph[ch] = torch.cat(
                        [
                            group[group < mcs_idx],
                            torch.tensor([mcs_idx], device=device),
                        ]
                    )
            else:
                ci_graph[ch] = group

        ci_graph_all[i] = ci_graph
<<<<<<< HEAD
=======

>>>>>>> 402600a5

    while True:
        if len(sum(Q.values(), [])) == 0:
            return DenoisedWF

        Q_neighbors = dict()
        for i in range(N):
            q = Q[i]
            if len(q) > 0:
                ci_graph = ci_graph_all[i]

                u = q.pop()
                v = ci_graph[u]

                Q_neighbors[i] = list(v[CH_checked[i, v] == 0])
            else:
                Q_neighbors[i] = []

        #####
        for nodes in zip_longest(*(Q_neighbors[i] for i in range(N))):
            keep_N_idx = torch.tensor(
                [j for j in range(len(nodes)) if nodes[j] is not None],
                device=device,
            )
            for j in keep_N_idx:
                k = nodes[j].item()
                Q[j.item()].insert(0, k)

                neighbors = ci_graph_all[j.item()][k]
                checked_neighbors = neighbors[CH_checked[j, neighbors] == 1]

                phase_shift_ref = torch.argmax(wfs_ptp[j, checked_neighbors])

                rest_phase_shift = torch.cat(
                    (
                        parent_peak_phase[
                            j, : checked_neighbors[phase_shift_ref]
                        ],
                        parent_peak_phase[
                            j, checked_neighbors[phase_shift_ref] + 1 :
                        ],
                    )
                ).to(device)

                if (
                    wfs_ptp[j, checked_neighbors[phase_shift_ref]]
                    > thresholds[j]
                ) & (
                    torch.min(
                        torch.abs(
                            rest_phase_shift
                            - CH_phase_shift[
                                j, checked_neighbors[phase_shift_ref]
                            ]
                        )
                    )
                    <= 5
                ):
                    parent_peak_phase[j, k] = CH_phase_shift[
                        j, checked_neighbors[phase_shift_ref]
                    ]
                else:
                    parent_peak_phase[j, k] = 0

                parent[j, k] = checked_neighbors[phase_shift_ref]
                CH_checked[j, k] = 1

            CH_idx = torch.tensor(
                [nodes[j] for j in keep_N_idx], device=device
            )

            wfs = waveforms[keep_N_idx, :, CH_idx]

            (
                spk_denoised_wfs,
                CH_phase_shift[keep_N_idx, CH_idx],
                halluci_idx[keep_N_idx, CH_idx],
            ) = denoise_with_phase_shift(
                wfs,
                parent_peak_phase[keep_N_idx, CH_idx],
                Denoiser,
                spk_signs[keep_N_idx],
            )

            DenoisedWF[keep_N_idx, :, CH_idx] = spk_denoised_wfs

            wfs_ptp[keep_N_idx, CH_idx] = ptp(spk_denoised_wfs, 1)

        #####
        for i in range(N):
            v = Q_neighbors[i]
            if torch.sum(halluci_idx[i, v]) >= 3:
                q_partial = v  # .tolist()
                while len(q_partial) > 0:
                    x = q_partial.pop().item()
                    y = ci_graph_all[i][x]
                    for z in y:
                        if CH_checked[i, z] == 0:
                            CH_checked[i, z] = 1
                            q_partial.insert(0, z)
                            halluci_idx[i, z] = 1



def temporal_align(waveforms, maxchans=None, offset=42):
    N, T, C = waveforms.shape
    if maxchans is None:
        maxchans = waveforms.ptp(1).argmax(1)
    offsets = waveforms[np.arange(N), :, maxchans].argmin(1)
    rolls = offset - offsets
    out = np.empty_like(waveforms)
    pads = [(0, 0), (0, 0)]
    for i, roll in enumerate(rolls):
        if roll > 0:
            pads[0] = (roll, 0)
            start, end = 0, T
        elif roll < 0:
            pads[0] = (0, -roll)
            start, end = -roll, T - roll
        else:
            out[i] = waveforms[i]
            continue

        pwf = np.pad(waveforms[i], pads, mode="linear_ramp")
        out[i] = pwf[start:end, :]

    return out, rolls


def invert_temporal_align(aligned, rolls):
    T = aligned.shape[1]
    out = np.empty_like(aligned)
    pads = [(0, 0), (0, 0)]
    for i, roll in enumerate(-rolls):
        if roll > 0:
            pads[0] = (roll, 0)
            start, end = 0, T
        elif roll < 0:
            pads[0] = (0, -roll)
            start, end = -roll, T - roll
        else:
            out[i] = aligned[i]
            continue

        pwf = np.pad(aligned[i], pads, mode="linear_ramp")
        out[i] = pwf[start:end, :]

    return out





def enforce_temporal_decrease(
    waveforms,
    left=20,
    right=100,
    trough_offset=42,
    in_place=False,
):
    """Enforce monotonicity of abs values at the edges

    Finds the peaks to the left and right of the trough, and
    makes sure we decrease to either side of those.
    """
    N, T, C = waveforms.shape
    waveforms = waveforms.transpose(0, 2, 1).reshape(N * C, T)

    if not in_place:
        waveforms = waveforms.copy()

    if left > 0:
        # not good to do this in a data-driven way
        # because of collisions
        # left_peaks = waveforms[:, :trough_offset].argmax(1)
        left_peaks = np.full(N * C, left)
        _enforce_temporal_decrease_left(waveforms, left_peaks)

    if right is not None and (right < T):
        # right_peaks = waveforms[:, trough_offset:].argmax(1)
        right_peaks = np.full(N * C, right)
        _enforce_temporal_decrease_right(waveforms, right_peaks)

    waveforms = waveforms.reshape(N, C, T).transpose(0, 2, 1)

    return waveforms


@torch.no_grad()
def cleaned_waveforms(
    waveforms,
    spike_index,
    firstchans,
    residual,
    s_start=0,
    tpca_rank=7,
    pbar=True,
):
    N, T, C = waveforms.shape
    denoiser = SingleChanDenoiser().load()
    cleaned = np.empty((N, C, T), dtype=waveforms.dtype)
    ixs = (
        trange(len(spike_index), desc="Cleaning and denoising")
        if pbar
        else range(len(spike_index))
    )
    for ix in ixs:
        t, mc = spike_index[ix]
        fc = firstchans[ix]
        t = t - s_start

        if t + 79 > residual.shape[0]:
            raise ValueError("Spike time outside range")

        cleaned[ix] = denoiser(
            torch.as_tensor(
                (residual[t - 42 : t + 79, fc : fc + C] + waveforms[ix]).T,
                dtype=torch.float,
            )
        ).numpy()

    tpca = PCA(tpca_rank)
    cleaned = cleaned.reshape(N * C, T)
    cleaned = tpca.inverse_transform(tpca.fit_transform(cleaned))
    cleaned = cleaned.reshape(N, C, T).transpose(0, 2, 1)

    for i in range(N):
        enforce_decrease(cleaned[i], in_place=True)

    return cleaned


# %%
def denoise_wf_nn_tmp_single_channel(wf, denoiser, device):
    denoiser = denoiser.to(device)
    n_data, n_times, n_chans = wf.shape
    if wf.shape[0] > 0:
        wf_reshaped = wf.transpose(0, 2, 1).reshape(-1, n_times)
        wf_torch = torch.FloatTensor(wf_reshaped).to(device)
        denoised_wf = denoiser(wf_torch).data
        denoised_wf = denoised_wf.reshape(n_data, n_chans, n_times)
        denoised_wf = denoised_wf.cpu().data.numpy().transpose(0, 2, 1)

        del wf_torch
    else:
        denoised_wf = np.zeros(
            (wf.shape[0], wf.shape[1] * wf.shape[2]), "float32"
        )

    return denoised_wf<|MERGE_RESOLUTION|>--- conflicted
+++ resolved
@@ -1,37 +1,25 @@
 # %%
-<<<<<<< HEAD
-=======
 import numpy as np
 from scipy.spatial.distance import cdist
 
 # import numpy.linalg as la
 import torch
 import torch.nn.functional as F
->>>>>>> 402600a5
 import time
-from itertools import zip_longest
 from pathlib import Path
 
-import numpy as np
-# import numpy.linalg as la
-import torch
-from scipy.spatial.distance import cdist
 from sklearn.decomposition import PCA
 from torch import nn
 from tqdm.auto import trange
 
-from .denoise_spatial_decrease import (enforce_decrease_shells,
-                                       make_radial_order_parents)
-from .denoise_temporal_decrease import (_enforce_temporal_decrease_left,
-                                        _enforce_temporal_decrease_right)
-
-<<<<<<< HEAD
-=======
+from .denoise_temporal_decrease import (
+    _enforce_temporal_decrease_right, _enforce_temporal_decrease_left
+)
+
 from itertools import zip_longest
 from multiprocessing import Process, Manager
 
 import time
->>>>>>> 402600a5
 pretrained_path = (
     Path(__file__).parent.parent / "pretrained/single_chan_denoiser.pt"
 )
@@ -42,26 +30,14 @@
 
     def __init__(
         # self, n_filters=[16, 8, 4], filter_sizes=[5, 11, 21], spike_size=121
-        self,
-        n_filters=[16, 8],
-        filter_sizes=[5, 11],
-        spike_size=121,
+        self, n_filters=[16, 8], filter_sizes=[5, 11], spike_size=121
     ):
         super(SingleChanDenoiser, self).__init__()
-        self.conv1 = nn.Sequential(
-            nn.Conv1d(1, n_filters[0], filter_sizes[0]), nn.ReLU()
-        )
-        self.conv2 = nn.Sequential(
-            nn.Conv1d(n_filters[0], n_filters[1], filter_sizes[1]), nn.ReLU()
-        )
+        self.conv1 = nn.Sequential(nn.Conv1d(1, n_filters[0], filter_sizes[0]), nn.ReLU())
+        self.conv2 = nn.Sequential(nn.Conv1d(n_filters[0], n_filters[1], filter_sizes[1]), nn.ReLU())
         if len(n_filters) > 2:
-            self.conv3 = nn.Sequential(
-                nn.Conv1d(n_filters[1], n_filters[2], filter_sizes[2]),
-                nn.ReLU(),
-            )
-        n_input_feat = n_filters[1] * (
-            spike_size - filter_sizes[0] - filter_sizes[1] + 2
-        )
+            self.conv3 = nn.Sequential(nn.Conv1d(n_filters[1], n_filters[2], filter_sizes[2]), nn.ReLU())
+        n_input_feat = n_filters[1] * (spike_size - filter_sizes[0] - filter_sizes[1] + 2)
         self.out = nn.Linear(n_input_feat, spike_size)
 
     def forward(self, x):
@@ -77,57 +53,14 @@
         self.load_state_dict(checkpoint)
         return self
 
-
 def wfs_corr(wfs_raw, wfs_denoise):
-    return torch.sum(wfs_denoise * wfs_raw, 1) / torch.sqrt(
-        torch.sum(wfs_raw * wfs_raw, 1)
-        * torch.sum(wfs_denoise * wfs_denoise, 1)
-    )
-
-
-def denoise_with_phase_shift(
-    chan_wfs,
-    phase_shift,
-    dn,
-    spk_signs,
-    offset=42,
-    small_threshold=2,
-    corr_th=0.8,
-):
-    """
+    return torch.sum(wfs_denoise*wfs_raw, 1)/torch.sqrt(torch.sum(wfs_raw*wfs_raw,1) * torch.sum(wfs_denoise*wfs_denoise,1))
+
+def denoise_with_phase_shift(chan_wfs, phase_shift, dn, spk_signs, offset=42, small_threshold = 2, corr_th = 0.8):
+    '''
     input an NxT matrix of spike wavforms, and return 1) the denoised waveforma according to the phaseshift 2) the phaseshift of the denoised waveform, 3) index that shows whether the denoised waveform is identified as hallucination
-    """
+    '''
     N, T = chan_wfs.shape
-<<<<<<< HEAD
-    for i in range(N):
-        chan_wfs[i, :] = torch.roll(chan_wfs[i, :], -int(phase_shift[i]))
-
-    wfs_denoised = dn(chan_wfs)
-
-    which = slice(offset - 10, offset + 10)
-
-    d_s_corr = wfs_corr(
-        chan_wfs[:, which], wfs_denoised[:, which]
-    )  # torch.sum(wfs_denoised[which]*chan_wfs[which], 1)/torch.sqrt(torch.sum(chan_wfs[which]*chan_wfs[which],1) * torch.sum(wfs_denoised[which]*wfs_denoised[which],1)) ## didn't use which at the beginning! check whether this changes the results
-
-    halu_idx = (ptp(wfs_denoised, 1) < small_threshold) & (d_s_corr < corr_th)
-
-    for i in range(N):
-        wfs_denoised[i, :] = torch.roll(
-            wfs_denoised[i, :], int(phase_shift[i])
-        )
-
-    # CHECK THE CORRELATION BETWEEN THE DENOISED WAVEFORM AND THE RAW WAVEFORM, HALLUCINATION WILL HAVE A SMALL VALUE
-    phase_shifted = (
-        torch.argmax(torch.swapaxes(wfs_denoised, 0, 1) * spk_signs, 0)
-        - offset
-    )
-    phase_shifted[halu_idx] = 0
-
-    # print(phase_shifted)
-    # print(halu_idx.long())
-
-=======
 
     chan_wfs = torch.roll(chan_wfs[i, :], - int(phase_shift[i]))
     
@@ -147,7 +80,6 @@
     phase_shifted[halu_idx] = 0
     
     
->>>>>>> 402600a5
     return wfs_denoised, phase_shifted.long(), halu_idx.long()
 
 
@@ -182,32 +114,18 @@
 
 
 def make_ci_graph(channel_index, geom, device, CH_N=384):
-<<<<<<< HEAD
-    channel_index = torch.tensor(channel_index).to(device)
-    geom = torch.tensor(geom).to(device)
-    CH_N = torch.tensor(CH_N).to(device)
-
-=======
 
     channel_index = torch.tensor(channel_index, device = device)
     geom = torch.tensor(geom, device = device)
     CH_N = torch.tensor(CH_N, device = device)
     
->>>>>>> 402600a5
     N, L = channel_index.shape
     x_pitch = torch.diff(torch.unique(geom[:, 0]))[0]
     y_pitch = torch.diff(torch.unique(geom[:, 1]))[0]
 
-<<<<<<< HEAD
-    ci_graph_all = {}
-    maxCH_neighbor = torch.ones((CH_N, 8)) * (
-        L - 1
-    )  # used a hack here, to make sure the maxchan neighbor wfs is zero if index out of the probe
-=======
     ci_graph_all = torch.full((CH_N, L, 7), L, device = device)
     maxCH_neighbor = torch.full((CH_N, 8), L, device = device)
     
->>>>>>> 402600a5
     for i in range(N):
         ci = channel_index[i]
         non_nan_idx = torch.where(ci < CH_N)[0]
@@ -215,34 +133,6 @@
         l = len(ci)
         ci_geom = geom[ci]
         for ch in range(l):
-<<<<<<< HEAD
-            group = torch.where(
-                (
-                    (torch.abs(ci_geom[:, 0] - ci_geom[ch, 0]) == x_pitch)
-                    & (torch.abs(ci_geom[:, 1] - ci_geom[ch, 1]) == y_pitch)
-                )
-                | (
-                    (torch.abs(ci_geom[:, 0] - ci_geom[ch, 0]) == 0)
-                    & (
-                        torch.abs(ci_geom[:, 1] - ci_geom[ch, 1])
-                        == 2 * y_pitch
-                    )
-                )
-                | (
-                    (torch.abs(ci_geom[:, 0] - ci_geom[ch, 0]) == 2 * x_pitch)
-                    & (torch.abs(ci_geom[:, 1] - ci_geom[ch, 1]) == 0)
-                )
-            )[0]
-            ci_graph[ch] = group
-
-        maxCH_idx = torch.where(ci == i)[0]
-        maxCH_n = ci_graph[maxCH_idx[0].item()]
-        maxCH_neighbor[i, 0 : (len(maxCH_n) + 1)] = torch.cat(
-            [maxCH_n, maxCH_idx]
-        )
-
-        ci_graph_all[i] = ci_graph
-=======
             group = torch.where(((torch.abs(ci_geom[:, 0] - ci_geom[ch, 0]) == x_pitch) & (torch.abs(ci_geom[:, 1] - ci_geom[ch, 1]) == y_pitch)) |
                                 ((torch.abs(ci_geom[:, 0] - ci_geom[ch, 0]) == 0) & (torch.abs(ci_geom[:, 1] - ci_geom[ch, 1]) == 2 * y_pitch)) |
                                 ((torch.abs(ci_geom[:, 0] - ci_geom[ch, 0]) == 2 * x_pitch) & (torch.abs(ci_geom[:, 1] - ci_geom[ch, 1]) == 0)))[0]
@@ -251,13 +141,10 @@
         maxCH_idx = torch.where(ci == i)[0]
         maxCH_n = ci_graph_all[i, maxCH_idx[0], : ]
         maxCH_neighbor[i, 0:(len(maxCH_n) + 1)] =  torch.cat((maxCH_n, maxCH_idx)).sort().values
->>>>>>> 402600a5
 
     return ci_graph_all, maxCH_neighbor
 
 
-<<<<<<< HEAD
-=======
 def make_ci_graph_all_maxCH(ci_graph_all, maxCH_neighbor, device):
     N, C, L = ci_graph_all.shape
     ci_graph_all_maxCH_uniq = torch.zeros((N, C, L, L+1), device = device)
@@ -288,57 +175,11 @@
 
 
 
->>>>>>> 402600a5
 def ptp(t, axis):
     # ptp for torch
     t = torch.nan_to_num(t, nan=0.0)
     return t.max(axis).values - t.min(axis).values
 
-<<<<<<< HEAD
-
-def mod_ci_graph_by_maxCH(ci_graph_on_probe, maxchans, real_maxCH, i):
-    ci_graph = dict()
-    l = len(ci_graph_on_probe[maxchans[i]])
-    mcs_idx = real_maxCH[i]
-    for ch in range(l):
-        group = ci_graph_on_probe[maxchans[i]][ch].clone().detach()
-
-        if (
-            (len(torch.nonzero(group > mcs_idx)) != 0)
-            & (len(torch.nonzero(group < mcs_idx)) != 0)
-            & (ch != mcs_idx)
-        ):
-            if ch > mcs_idx:
-                ci_graph[ch] = torch.cat(
-                    [
-                        group[group > mcs_idx],
-                        torch.tensor([mcs_idx], device=device),
-                    ]
-                )
-            else:
-                ci_graph[ch] = torch.cat(
-                    [
-                        group[group < mcs_idx],
-                        torch.tensor([mcs_idx], device=device),
-                    ]
-                )
-        else:
-            ci_graph[ch] = group
-    ci_graph_all[i] = ci_graph
-
-    return
-
-
-def multichan_phase_shift_denoise(
-    waveforms,
-    ci_graph_on_probe,
-    maxCH_neighbor,
-    Denoiser,
-    maxchans,
-    CH_N=384,
-    offset=42,
-):
-=======
 
 def multichan_phase_shift_denoise_preshift(waveforms, ci_graph_all_maxCH_uniq, maxCH_neighbor, Denoiser, maxchans, device, CH_N=384, offset=42):
     N, T, C = waveforms.shape
@@ -493,58 +334,31 @@
         
         
 def multichan_phase_shift_denoise(waveforms, ci_graph_on_probe, maxCH_neighbor, Denoiser, maxchans, CH_N=384, offset=42):
->>>>>>> 402600a5
     t = time.time()
     N, T, C = waveforms.shape
-
+    
     if waveforms.get_device() >= 0:
         device = "cuda"
     else:
         device = "cpu"
-
-    DenoisedWF = torch.zeros(waveforms.shape, device=device)
+    
+    DenoisedWF = torch.zeros(waveforms.shape, device = device)
+        
 
     col_idx = maxCH_neighbor[maxchans, :]
-    row_idx = torch.arange(N)[None, :].repeat(8, 1)
-    maxCH_neighbor_wfs = waveforms[
-        torch.reshape(row_idx.T, (-1,)), :, torch.flatten(col_idx)
-    ]
+    row_idx = torch.arange(N)[None,:].repeat(8, 1)
+    maxCH_neighbor_wfs = waveforms[torch.reshape(row_idx.T,(-1,)), : , torch.flatten(col_idx)]
     wfs_denoised_mc_neighbors = Denoiser(maxCH_neighbor_wfs).reshape([N, 8, T])
     # wfs_denoised_mc_neighbors = torch.nan_to_num(wfs_denoised_mc_neighbors, nan=0.0)
     max_neighbor_ptps = ptp(wfs_denoised_mc_neighbors, 2)
-    real_maxCH_info = torch.max(max_neighbor_ptps, dim=1)
+    real_maxCH_info = torch.max(max_neighbor_ptps, dim = 1)
     real_maxCH_idx = real_maxCH_info[1]
-
+    
     # print(real_maxCH_idx.get_device())
     # real_maxCH = col_idx[range(N), real_maxCH_idx.to('cpu')].long()
     real_maxCH = col_idx[range(N), real_maxCH_idx].long()
-
+    
     wfs_denoised = wfs_denoised_mc_neighbors[range(N), real_maxCH_idx, :]
-<<<<<<< HEAD
-    # import matplotlib.pyplot as plt
-    # plt.plot(wfs_denoised.T)
-    if torch.sum(torch.isnan(wfs_denoised)):
-        print("wrong max channel!")
-
-    DenoisedWF[
-        range(N), :, real_maxCH
-    ] = wfs_denoised  # denoise all maxCH in one batch
-
-    thresholds = torch.max(
-        0.3 * real_maxCH_info[0], torch.tensor(3)
-    )  # threshold to identify trustable neighboring channel
-
-    mcs_phase_shift = (
-        torch.argmax(torch.abs(torch.squeeze(wfs_denoised)), 1) - offset
-    )
-    spk_signs = torch.sign(wfs_denoised[range(N), np.ones(N) * offset])
-
-    CH_checked = torch.zeros((N, C), device=device)
-    CH_phase_shift = torch.zeros((N, C), dtype=torch.int64, device=device)
-    parent = torch.full((N, C), float("nan"), device=device)
-
-    parent_peak_phase = torch.zeros((N, C), device=device)
-=======
     
     
     
@@ -563,170 +377,110 @@
 
 
     parent_peak_phase = torch.zeros((N, C), device = device)
->>>>>>> 402600a5
 
     CH_phase_shift[range(N), real_maxCH] = mcs_phase_shift
 
-    wfs_ptp = torch.zeros((N, C), device=device)
-    halluci_idx = torch.zeros((N, C), device=device).long()
+    wfs_ptp = torch.zeros((N, C), device = device)
+    halluci_idx = torch.zeros((N, C), device = device).long()    
 
     # wfs_ptp[range(N), real_maxCH.to(device)] = max_neighbor_ptps[range(N), real_maxCH_idx]
     wfs_ptp[range(N), real_maxCH] = max_neighbor_ptps[range(N), real_maxCH_idx]
-
+    
     real_maxCH = real_maxCH.detach().numpy()
-
+    
     CH_checked[np.arange(N), real_maxCH] = 1
-
+    
     Q = dict()
     for i in range(N):
         Q[i] = []
         Q[i].append(real_maxCH[i])
 
     ci_graph_all = dict()
-<<<<<<< HEAD
-
-=======
->>>>>>> 402600a5
     for i in range(N):
-        ci_graph = dict()
+        ci_graph =  dict()
         l = len(ci_graph_on_probe[maxchans[i]])
         mcs_idx = real_maxCH[i]
         for ch in range(l):
             group = ci_graph_on_probe[maxchans[i]][ch].clone().detach()
 
-<<<<<<< HEAD
-            if (
-                (len(torch.nonzero(group > mcs_idx)) != 0)
-                & (len(torch.nonzero(group < mcs_idx)) != 0)
-                & (ch != mcs_idx)
-            ):
-                if ch > mcs_idx:
-                    ci_graph[ch] = torch.cat(
-                        [
-                            group[group > mcs_idx],
-                            torch.tensor([mcs_idx], device=device),
-                        ]
-                    )
-=======
             if (len(torch.nonzero(group > mcs_idx))!=0) & (len(torch.nonzero(group < mcs_idx))!=0) & (ch!= mcs_idx):
                 if ch>mcs_idx:
                     ci_graph[ch] = torch.cat([group[group > mcs_idx], torch.tensor([mcs_idx], device = device)])
->>>>>>> 402600a5
                 else:
-                    ci_graph[ch] = torch.cat(
-                        [
-                            group[group < mcs_idx],
-                            torch.tensor([mcs_idx], device=device),
-                        ]
-                    )
+                    ci_graph[ch] = torch.cat([group[group < mcs_idx], torch.tensor([mcs_idx], device = device)])
             else:
                 ci_graph[ch] = group
 
         ci_graph_all[i] = ci_graph
-<<<<<<< HEAD
-=======
-
->>>>>>> 402600a5
+
 
     while True:
-        if len(sum(Q.values(), [])) == 0:
+        if len(sum(Q.values(),[])) == 0:
             return DenoisedWF
-
+        
         Q_neighbors = dict()
         for i in range(N):
             q = Q[i]
-            if len(q) > 0:
+            if len(q)>0:
                 ci_graph = ci_graph_all[i]
 
                 u = q.pop()
                 v = ci_graph[u]
 
+                
                 Q_neighbors[i] = list(v[CH_checked[i, v] == 0])
             else:
                 Q_neighbors[i] = []
-
+                
+  
         #####
         for nodes in zip_longest(*(Q_neighbors[i] for i in range(N))):
-            keep_N_idx = torch.tensor(
-                [j for j in range(len(nodes)) if nodes[j] is not None],
-                device=device,
-            )
+            keep_N_idx = torch.tensor([j for j in range(len(nodes)) if nodes[j] is not None], device = device)
             for j in keep_N_idx:
+                
                 k = nodes[j].item()
                 Q[j.item()].insert(0, k)
-
+                    
                 neighbors = ci_graph_all[j.item()][k]
                 checked_neighbors = neighbors[CH_checked[j, neighbors] == 1]
-
-                phase_shift_ref = torch.argmax(wfs_ptp[j, checked_neighbors])
-
-                rest_phase_shift = torch.cat(
-                    (
-                        parent_peak_phase[
-                            j, : checked_neighbors[phase_shift_ref]
-                        ],
-                        parent_peak_phase[
-                            j, checked_neighbors[phase_shift_ref] + 1 :
-                        ],
-                    )
-                ).to(device)
-
-                if (
-                    wfs_ptp[j, checked_neighbors[phase_shift_ref]]
-                    > thresholds[j]
-                ) & (
-                    torch.min(
-                        torch.abs(
-                            rest_phase_shift
-                            - CH_phase_shift[
-                                j, checked_neighbors[phase_shift_ref]
-                            ]
-                        )
-                    )
-                    <= 5
-                ):
-                    parent_peak_phase[j, k] = CH_phase_shift[
-                        j, checked_neighbors[phase_shift_ref]
-                    ]
+                
+
+                phase_shift_ref = torch.argmax(wfs_ptp[j,checked_neighbors])
+                
+                rest_phase_shift = torch.cat((parent_peak_phase[j,:checked_neighbors[phase_shift_ref]], parent_peak_phase[j,checked_neighbors[phase_shift_ref]+1:])).to(device)
+                
+                
+                if (wfs_ptp[j, checked_neighbors[phase_shift_ref]] > thresholds[j]) & (torch.min(torch.abs(rest_phase_shift - CH_phase_shift[j, checked_neighbors[phase_shift_ref]]))<=5):
+                    parent_peak_phase[j, k] = CH_phase_shift[j, checked_neighbors[phase_shift_ref]]
                 else:
                     parent_peak_phase[j, k] = 0
 
                 parent[j, k] = checked_neighbors[phase_shift_ref]
                 CH_checked[j, k] = 1
 
-            CH_idx = torch.tensor(
-                [nodes[j] for j in keep_N_idx], device=device
-            )
-
-            wfs = waveforms[keep_N_idx, :, CH_idx]
-
-            (
-                spk_denoised_wfs,
-                CH_phase_shift[keep_N_idx, CH_idx],
-                halluci_idx[keep_N_idx, CH_idx],
-            ) = denoise_with_phase_shift(
-                wfs,
-                parent_peak_phase[keep_N_idx, CH_idx],
-                Denoiser,
-                spk_signs[keep_N_idx],
-            )
-
-            DenoisedWF[keep_N_idx, :, CH_idx] = spk_denoised_wfs
+            CH_idx = torch.tensor([nodes[j] for j in keep_N_idx], device = device)
+            
+            wfs = waveforms[keep_N_idx, : , CH_idx]
+
+            spk_denoised_wfs, CH_phase_shift[keep_N_idx, CH_idx], halluci_idx[keep_N_idx, CH_idx] = denoise_with_phase_shift(wfs, parent_peak_phase[keep_N_idx, CH_idx], Denoiser, spk_signs[keep_N_idx])
+                    
+            
+            DenoisedWF[keep_N_idx, : , CH_idx] = spk_denoised_wfs      
 
             wfs_ptp[keep_N_idx, CH_idx] = ptp(spk_denoised_wfs, 1)
 
         #####
         for i in range(N):
             v = Q_neighbors[i]
-            if torch.sum(halluci_idx[i, v]) >= 3:
-                q_partial = v  # .tolist()
-                while len(q_partial) > 0:
+            if torch.sum(halluci_idx[i, v])>=3:
+                q_partial = v#.tolist()
+                while len(q_partial)>0:
                     x = q_partial.pop().item()
                     y = ci_graph_all[i][x]
                     for z in y:
                         if CH_checked[i, z] == 0:
                             CH_checked[i, z] = 1
-                            q_partial.insert(0, z)
+                            q_partial.insert(0,z)
                             halluci_idx[i, z] = 1
 
 
@@ -777,7 +531,251 @@
     return out
 
 
-
+def enforce_decrease(waveform, max_chan=None, in_place=False):
+    n_chan = waveform.shape[1]
+    wf = waveform if in_place else waveform.copy()
+    ptp = wf.ptp(0)
+    if max_chan is None:
+        max_chan = ptp.argmax()
+
+    max_chan_even = max_chan - max_chan % 2
+    max_chan_odd = max_chan_even + 1
+
+    len_reg = (max_chan_even - 2) // 2
+    if len_reg > 0:
+        regularizer = np.zeros(len_reg)
+        max_ptp = ptp[max_chan_even - 2]
+        for i in range(len_reg):
+            max_ptp = min(max_ptp, ptp[max_chan_even - 4 - 2 * i])
+            regularizer[len_reg - i - 1] = (
+                ptp[max_chan_even - 4 - 2 * i] / max_ptp
+            )
+        wf[:, np.arange(0, max_chan_even - 2, 2)] /= regularizer
+
+    len_reg = (n_chan - 1 - max_chan_even - 2) // 2
+    if len_reg > 0:
+        regularizer = np.zeros(len_reg)
+        max_ptp = ptp[max_chan_even + 2]
+        for i in range(len_reg):
+            max_ptp = min(max_ptp, ptp[max_chan_even + 4 + 2 * i])
+            regularizer[i] = ptp[max_chan_even + 4 + 2 * i] / max_ptp
+        wf[:, np.arange(max_chan_even + 4, n_chan, 2)] /= regularizer
+
+    len_reg = (max_chan_odd - 2) // 2
+    if len_reg > 0:
+        regularizer = np.zeros(len_reg)
+        max_ptp = ptp[max_chan_odd - 2]
+        for i in range(len_reg):
+            max_ptp = min(max_ptp, ptp[max_chan_odd - 4 - 2 * i])
+            regularizer[len_reg - i - 1] = (
+                ptp[max_chan_odd - 4 - 2 * i] / max_ptp
+            )
+        wf[:, np.arange(1, max_chan_odd - 2, 2)] /= regularizer
+
+    len_reg = (n_chan - 1 - max_chan_odd - 2) // 2
+    if len_reg > 0:
+        regularizer = np.zeros(len_reg)
+        max_ptp = ptp[max_chan_odd + 2]
+        for i in range(len_reg):
+            max_ptp = min(max_ptp, ptp[max_chan_odd + 4 + 2 * i])
+            regularizer[i] = ptp[max_chan_odd + 4 + 2 * i] / max_ptp
+        wf[:, np.arange(max_chan_odd + 4, n_chan, 2)] /= regularizer
+
+    return wf
+
+
+def enforce_decrease_np1(waveform, max_chan=None, in_place=False):
+    n_chan = waveform.shape[1]
+    wf = waveform if in_place else waveform.copy()
+    ptp = wf.ptp(0)
+    if max_chan is None:
+        max_chan = ptp[16:28].argmax() + 16
+
+    max_chan_a = max_chan - max_chan % 4
+    for i in range(4, max_chan_a, 4):
+        if wf[:, max_chan_a - i - 4].ptp() > wf[:, max_chan_a - i].ptp():
+            wf[:, max_chan_a - i - 4] = (
+                wf[:, max_chan_a - i - 4]
+                * wf[:, max_chan_a - i].ptp()
+                / wf[:, max_chan_a - i - 4].ptp()
+            )
+    for i in range(4, n_chan - max_chan_a - 4, 4):
+        if wf[:, max_chan_a + i + 4].ptp() > wf[:, max_chan_a + i].ptp():
+            wf[:, max_chan_a + i + 4] = (
+                wf[:, max_chan_a + i + 4]
+                * wf[:, max_chan_a + i].ptp()
+                / wf[:, max_chan_a + i + 4].ptp()
+            )
+
+    max_chan_b = max_chan - max_chan % 4 + 1
+    for i in range(4, max_chan_b, 4):
+        if wf[:, max_chan_b - i - 4].ptp() > wf[:, max_chan_b - i].ptp():
+            wf[:, max_chan_b - i - 4] = (
+                wf[:, max_chan_b - i - 4]
+                * wf[:, max_chan_b - i].ptp()
+                / wf[:, max_chan_b - i - 4].ptp()
+            )
+    for i in range(4, n_chan - max_chan_b - 3, 4):
+        if wf[:, max_chan_b + i + 4].ptp() > wf[:, max_chan_b + i].ptp():
+            wf[:, max_chan_b + i + 4] = (
+                wf[:, max_chan_b + i + 4]
+                * wf[:, max_chan_b + i].ptp()
+                / wf[:, max_chan_b + i + 4].ptp()
+            )
+
+    max_chan_c = max_chan - max_chan % 4 + 2
+    for i in range(4, max_chan_c, 4):
+        if wf[:, max_chan_c - i - 4].ptp() > wf[:, max_chan_c - i].ptp():
+            wf[:, max_chan_c - i - 4] = (
+                wf[:, max_chan_c - i - 4]
+                * wf[:, max_chan_c - i].ptp()
+                / wf[:, max_chan_c - i - 4].ptp()
+            )
+    for i in range(4, n_chan - max_chan_c - 2, 4):
+        if wf[:, max_chan_c + i + 4].ptp() > wf[:, max_chan_c + i].ptp():
+            wf[:, max_chan_c + i + 4] = (
+                wf[:, max_chan_c + i + 4]
+                * wf[:, max_chan_c + i].ptp()
+                / wf[:, max_chan_c + i + 4].ptp()
+            )
+
+    max_chan_d = max_chan - max_chan % 4 + 3
+    for i in range(4, max_chan_d, 4):
+        if wf[:, max_chan_d - i - 4].ptp() > wf[:, max_chan_d - i].ptp():
+            wf[:, max_chan_d - i - 4] = (
+                wf[:, max_chan_d - i - 4]
+                * wf[:, max_chan_d - i].ptp()
+                / wf[:, max_chan_d - i - 4].ptp()
+            )
+    for i in range(4, n_chan - max_chan_d - 3, 4):
+        if wf[:, max_chan_d + i + 4].ptp() > wf[:, max_chan_d + i].ptp():
+            wf[:, max_chan_d + i + 4] = (
+                wf[:, max_chan_d + i + 4]
+                * wf[:, max_chan_d + i].ptp()
+                / wf[:, max_chan_d + i + 4].ptp()
+            )
+
+    return wf
+
+
+def make_shell(channel, geom, n_jumps=1):
+    """See make_shells"""
+    pt = geom[channel]
+    dists = cdist([pt], geom).ravel()
+    radius = np.unique(dists)[1 : n_jumps + 1][-1]
+    return np.setdiff1d(np.flatnonzero(dists <= radius + 1e-8), [channel])
+
+
+def make_shells(geom, n_jumps=1):
+    """Get the neighbors of a channel within a radius
+
+    That radius is found by figuring out the distance to the closest channel,
+    then the channel which is the next closest (but farther than the closest),
+    etc... for n_jumps.
+
+    So, if n_jumps is 1, it will return the indices of channels which are
+    as close as the closest channel. If n_jumps is 2, it will include those
+    and also the indices of the next-closest channels. And so on...
+
+    Returns
+    -------
+    shell_neighbors : list
+        List of length geom.shape[0] (aka, the number of channels)
+        The ith entry in the list is an array with the indices of the neighbors
+        of the ith channel.
+        i is not included in these arrays (a channel is not in its own shell).
+    """
+    return [make_shell(c, geom, n_jumps=n_jumps) for c in range(geom.shape[0])]
+
+
+def make_radial_order_parents(
+    geom, channel_index, n_jumps_per_growth=1, n_jumps_parent=3
+):
+    """Pre-computes a helper data structure for enforce_decrease_shells"""
+    n_channels = len(channel_index)
+
+    # which channels should we consider as possible parents for each channel?
+    shells = make_shells(geom, n_jumps=n_jumps_parent)
+
+    radial_parents = []
+    for channel, neighbors in enumerate(channel_index):
+        channel_parents = []
+
+        # the closest shell will do nothing
+        already_seen = [channel]
+        shell0 = make_shell(channel, geom, n_jumps=n_jumps_per_growth)
+        already_seen += sorted(c for c in shell0 if c not in already_seen)
+
+        # so we start at the second jump
+        jumps = 2
+        while len(already_seen) < (neighbors < n_channels).sum():
+            # grow our search -- what are the next-closest channels?
+            new_shell = make_shell(
+                channel, geom, n_jumps=jumps * n_jumps_per_growth
+            )
+            new_shell = list(
+                sorted(
+                    c
+                    for c in new_shell
+                    if (c not in already_seen) and (c in neighbors)
+                )
+            )
+
+            # for each new channel, find the intersection of the channels
+            # from previous shells and that channel's shell in `shells`
+            for new_chan in new_shell:
+                parents = np.intersect1d(shells[new_chan], already_seen)
+                parents_rel = np.flatnonzero(np.isin(neighbors, parents))
+                if not len(parents_rel):
+                    # this can happen for some strange geometries
+                    # in that case, let's just bail.
+                    continue
+                channel_parents.append(
+                    (np.flatnonzero(neighbors == new_chan).item(), parents_rel)
+                )
+
+            # add this shell to what we have seen
+            already_seen += new_shell
+            jumps += 1
+
+        radial_parents.append(channel_parents)
+
+    return radial_parents
+
+
+def enforce_decrease_shells(
+    waveforms, maxchans, radial_parents, in_place=False
+):
+    """Radial enforce decrease"""
+    N, T, C = waveforms.shape
+    assert maxchans.shape == (N,)
+
+    # compute original ptps and allocate storage for decreasing ones
+    is_torch = False
+    if torch.is_tensor(waveforms):
+        orig_ptps = (waveforms.max(dim=1).values - waveforms.min(dim=1).values).cpu().numpy()
+        is_torch = True
+    else:
+        orig_ptps = waveforms.ptp(axis=1)
+    decreasing_ptps = orig_ptps.copy()
+
+    # loop to enforce ptp decrease
+    for i in range(N):
+        decr_ptp = decreasing_ptps[i]
+        for c, parents_rel in radial_parents[maxchans[i]]:
+            if decr_ptp[c] > decr_ptp[parents_rel].max():
+                decr_ptp[c] *= decr_ptp[parents_rel].max() / decr_ptp[c]
+
+    # apply decreasing ptps to the original waveforms
+    rescale = (decreasing_ptps / orig_ptps)[:, None, :]
+    if is_torch:
+        rescale = torch.as_tensor(rescale, device=waveforms.device)
+    if in_place:
+        waveforms *= rescale
+    else:
+        waveforms = waveforms * rescale
+
+    return waveforms
 
 
 def enforce_temporal_decrease(
@@ -803,12 +801,16 @@
         # because of collisions
         # left_peaks = waveforms[:, :trough_offset].argmax(1)
         left_peaks = np.full(N * C, left)
-        _enforce_temporal_decrease_left(waveforms, left_peaks)
+        _enforce_temporal_decrease_left(
+            waveforms, left_peaks
+        )
 
     if right is not None and (right < T):
         # right_peaks = waveforms[:, trough_offset:].argmax(1)
         right_peaks = np.full(N * C, right)
-        _enforce_temporal_decrease_right(waveforms, right_peaks)
+        _enforce_temporal_decrease_right(
+            waveforms, right_peaks
+        )
 
     waveforms = waveforms.reshape(N, C, T).transpose(0, 2, 1)
 
