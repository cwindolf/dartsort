--- conflicted
+++ resolved
@@ -234,6 +234,7 @@
             block_disp_pairs = np.concatenate(
                 (block_disp_pairs, np.zeros(T - 1)),
             )
+            print(f"{block_sparse_kron.shape=} {block_disp_pairs.shape=}")
 
         coefficients.append(block_sparse_kron)
         targets.append(block_disp_pairs)
@@ -487,27 +488,6 @@
         cov -= Ex * Et
 
     # compute variances for denominator, using var X = E[X^2] - (EX)^2
-<<<<<<< HEAD
-    var_template = F.conv1d(
-        ones, wt * template[:, None, :], padding=padding
-    )
-    del wt
-    var_template /= N
-    var_template -= torch.square(Et)
-    var_x = F.conv1d(
-        torch.square(x)[:, None, :], weights, padding=padding
-    )
-    var_x /= N
-    var_x -= torch.square(Ex)
-    del Ex, Et, N
-
-    # now find the final normxcorr
-    corr = cov  # renaming for clarity
-    corr /= torch.sqrt(var_x)
-    corr /= torch.sqrt(var_template)
-    # get rid of NaNs in zero-variance areas
-    corr[~torch.isfinite(corr)] = 0
-=======
     if normalized:
         var_template = conv1d(
             ones, wt * template[:, None, :], padding=padding
@@ -528,7 +508,6 @@
         corr /= npx.sqrt(var_template)
         # get rid of NaNs in zero-variance areas
         corr[~npx.isfinite(corr)] = 0
->>>>>>> ab4a38c0
 
     return corr
 
