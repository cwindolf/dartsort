--- conflicted
+++ resolved
@@ -192,13 +192,12 @@
 
     # set origin to min z
     depths = depths - offset
-    
 
     # initialize displacement map
     D = 1 + int(np.floor(depths.max()))
     T = int(np.floor(times.max())) + 1
     total_shift = np.zeros((D, T))
-    
+
     extra = dict(D=D, T=T)
 
     # first pass of rigid registration
@@ -224,7 +223,6 @@
         raster, dd, tt = fast_raster(
             amps, depths, times, sigma=denoise_sigma, destripe=destripe
         )
-<<<<<<< HEAD
 
         windows, slices = get_windows(
             nwin,
@@ -232,35 +230,7 @@
             widthmul=widthmul,
             window_shape=window_shape,
         )
-=======
-        D, T = raster.shape
-        
-        extra["depth_domain"] = dd
-        extra["time_domain"] = tt
-
-        # gaussian windows
-        windows = np.zeros((nwin, D))
-        slices = []
-        space = D // (nwin + 1)
-        locs = np.linspace(space, D - space, nwin)
-        scale = widthmul * D / nwin
-        if window_shape == "gaussian":
-            for k, loc in enumerate(locs):
-                windows[k, :] = norm.pdf(np.arange(D), loc=loc, scale=scale)
-                domain_large_enough = np.flatnonzero(windows[k, :] > 1e-5)
-                slices.append(
-                    slice(domain_large_enough[0], domain_large_enough[-1])
-                )
-        elif window_shape == "rect":
-            for k, loc in enumerate(locs):
-                slices.append(
-                    slice(max(0, int(np.floor(loc - scale))), min(D, int(np.floor(loc + scale))))
-                )
-                windows[k, slices[-1]] = 1
-        else:
-            assert False
         extra["windows"] = windows
->>>>>>> d7b57221
 
         # torch versions on device
         windows_ = torch.as_tensor(windows, dtype=torch.float, device=device)
@@ -297,7 +267,7 @@
                 )
                 block_Ds[k] = D
                 block_Cs[k] = C
-                
+
             ps = psolvecorr_spatial(
                 block_Ds,
                 block_Cs,
