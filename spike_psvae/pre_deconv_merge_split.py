--- conflicted
+++ resolved
@@ -149,26 +149,6 @@
                 j, :, mc_new - n_channels_half : mc_new + n_channels_half
             ]
 
-<<<<<<< HEAD
-    # get n_channels worth of residuals
-    readwfs, skipped = read_waveforms(
-        spike_index_unit[:, 0],
-        residual_path,
-        geom_array.shape[0],
-        spike_length_samples=T,
-        channels=np.arange(mc - n_channels_half, mc + n_channels_half),
-    )
-
-    # create collision-cleaned waveforms by adding residual
-    # NEED TO FIX THIS - NOT STRAIGHTFORWARD, HOW TO HANDLE THIS???
-    if len(skipped)>0:
-#         wfs_unit = np.delete(wfs_unit, skipped, axis=0)
-        wfs_unit[np.delete(wfs_unit.shape[0], skipped)] += readwfs
-    else:
-        wfs_unit += readwfs
-
-=======
->>>>>>> 95c9c93f
     # denoise optional (False by default)
     if nn_denoise:
         wfs_unit = denoise_wf_nn_tmp_single_channel(wfs_unit, denoiser, device)
